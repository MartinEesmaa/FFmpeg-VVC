--- conflicted
+++ resolved
@@ -45,7 +45,6 @@
 
 // pix_fmts with lower bpp have to be listed before
 // similar pix_fmts with higher bpp.
-<<<<<<< HEAD
 #define RGB_PIXEL_FORMATS   AV_PIX_FMT_RGB24,AV_PIX_FMT_RGBA,AV_PIX_FMT_RGB48,AV_PIX_FMT_RGBA64
 #define GRAY_PIXEL_FORMATS  AV_PIX_FMT_GRAY8,AV_PIX_FMT_GRAY8A,AV_PIX_FMT_GRAY16
 #define YUV_PIXEL_FORMATS   AV_PIX_FMT_YUV410P,AV_PIX_FMT_YUV411P,AV_PIX_FMT_YUVA420P, \
@@ -60,38 +59,15 @@
                             AV_PIX_FMT_YUV420P16,AV_PIX_FMT_YUV422P16,AV_PIX_FMT_YUV444P16, \
                             AV_PIX_FMT_YUVA420P16,AV_PIX_FMT_YUVA422P16,AV_PIX_FMT_YUVA444P16
 
+#define XYZ_PIXEL_FORMATS  AV_PIX_FMT_XYZ12
+
 static const enum AVPixelFormat libopenjpeg_rgb_pix_fmts[]  = {RGB_PIXEL_FORMATS};
 static const enum AVPixelFormat libopenjpeg_gray_pix_fmts[] = {GRAY_PIXEL_FORMATS};
 static const enum AVPixelFormat libopenjpeg_yuv_pix_fmts[]  = {YUV_PIXEL_FORMATS};
-static const enum AVPixelFormat libopenjpeg_all_pix_fmts[]  = {RGB_PIXEL_FORMATS,GRAY_PIXEL_FORMATS,YUV_PIXEL_FORMATS};
-=======
-#define RGB_PIXEL_FORMATS  AV_PIX_FMT_RGB24, AV_PIX_FMT_RGBA,  \
-                           AV_PIX_FMT_RGB48
-
-#define GRAY_PIXEL_FORMATS AV_PIX_FMT_GRAY8, AV_PIX_FMT_Y400A, \
-                           AV_PIX_FMT_GRAY16
-
-#define YUV_PIXEL_FORMATS  AV_PIX_FMT_YUV410P,   AV_PIX_FMT_YUV411P,   \
-                           AV_PIX_FMT_YUVA420P, \
-                           AV_PIX_FMT_YUV420P,   AV_PIX_FMT_YUV422P,   \
-                           AV_PIX_FMT_YUV440P,   AV_PIX_FMT_YUV444P,   \
-                           AV_PIX_FMT_YUV420P9,  AV_PIX_FMT_YUV422P9,  \
-                           AV_PIX_FMT_YUV444P9, \
-                           AV_PIX_FMT_YUV420P10, AV_PIX_FMT_YUV422P10, \
-                           AV_PIX_FMT_YUV444P10, \
-                           AV_PIX_FMT_YUV420P16, AV_PIX_FMT_YUV422P16, \
-                           AV_PIX_FMT_YUV444P16
-
-#define XYZ_PIXEL_FORMATS  AV_PIX_FMT_XYZ12
-
-static const enum AVPixelFormat rgb_pix_fmts[]  = {RGB_PIXEL_FORMATS};
-static const enum AVPixelFormat gray_pix_fmts[] = {GRAY_PIXEL_FORMATS};
-static const enum AVPixelFormat yuv_pix_fmts[]  = {YUV_PIXEL_FORMATS};
-static const enum AVPixelFormat any_pix_fmts[]  = {RGB_PIXEL_FORMATS,
-                                                 GRAY_PIXEL_FORMATS,
-                                                 YUV_PIXEL_FORMATS,
-                                                 XYZ_PIXEL_FORMATS};
->>>>>>> 28a807e2
+static const enum AVPixelFormat libopenjpeg_all_pix_fmts[]  = {RGB_PIXEL_FORMATS,
+                                                               GRAY_PIXEL_FORMATS,
+                                                               YUV_PIXEL_FORMATS,
+                                                               XYZ_PIXEL_FORMATS};
 
 typedef struct {
     AVClass *class;
