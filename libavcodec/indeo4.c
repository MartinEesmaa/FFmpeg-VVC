/*
 * Indeo Video Interactive v4 compatible decoder
 * Copyright (c) 2009-2011 Maxim Poliakovski
 *
 * This file is part of Libav.
 *
 * Libav is free software; you can redistribute it and/or
 * modify it under the terms of the GNU Lesser General Public
 * License as published by the Free Software Foundation; either
 * version 2.1 of the License, or (at your option) any later version.
 *
 * Libav is distributed in the hope that it will be useful,
 * but WITHOUT ANY WARRANTY; without even the implied warranty of
 * MERCHANTABILITY or FITNESS FOR A PARTICULAR PURPOSE.  See the GNU
 * Lesser General Public License for more details.
 *
 * You should have received a copy of the GNU Lesser General Public
 * License along with Libav; if not, write to the Free Software
 * Foundation, Inc., 51 Franklin Street, Fifth Floor, Boston, MA 02110-1301 USA
 */

/**
 * @file
 * Indeo Video Interactive version 4 decoder
 *
 * Indeo 4 data is usually transported within .avi or .mov files.
 * Known FOURCCs: 'IV41'
 */

#define BITSTREAM_READER_LE
#include "avcodec.h"
#include "get_bits.h"
#include "ivi_dsp.h"
#include "ivi_common.h"
#include "indeo4data.h"

/**
 *  Indeo 4 frame types.
 */
enum {
    FRAMETYPE_INTRA       = 0,
    FRAMETYPE_INTRA1      = 1,  ///< intra frame with slightly different bitstream coding
    FRAMETYPE_INTER       = 2,  ///< non-droppable P-frame
    FRAMETYPE_BIDIR       = 3,  ///< bidirectional frame
    FRAMETYPE_INTER_NOREF = 4,  ///< droppable P-frame
    FRAMETYPE_NULL_FIRST  = 5,  ///< empty frame with no data
    FRAMETYPE_NULL_LAST   = 6   ///< empty frame with no data
};

#define IVI4_PIC_SIZE_ESC   7


static const struct {
    InvTransformPtr *inv_trans;
    DCTransformPtr  *dc_trans;
    int             is_2d_trans;
} transforms[18] = {
    { ff_ivi_inverse_haar_8x8,  ff_ivi_dc_haar_2d,       1 },
    { ff_ivi_row_haar8,         ff_ivi_dc_haar_2d,       0 },
    { ff_ivi_col_haar8,         ff_ivi_dc_haar_2d,       0 },
    { ff_ivi_put_pixels_8x8,    ff_ivi_put_dc_pixel_8x8, 1 },
    { ff_ivi_inverse_slant_8x8, ff_ivi_dc_slant_2d,      1 },
    { ff_ivi_row_slant8,        ff_ivi_dc_row_slant,     1 },
    { ff_ivi_col_slant8,        ff_ivi_dc_col_slant,     1 },
    { NULL, NULL, 0 }, /* inverse DCT 8x8 */
    { NULL, NULL, 0 }, /* inverse DCT 8x1 */
    { NULL, NULL, 0 }, /* inverse DCT 1x8 */
    { ff_ivi_inverse_haar_4x4,  ff_ivi_dc_haar_2d,       1 },
    { ff_ivi_inverse_slant_4x4, ff_ivi_dc_slant_2d,      1 },
    { NULL, NULL, 0 }, /* no transform 4x4 */
    { ff_ivi_row_haar4,         ff_ivi_dc_haar_2d,       0 },
    { ff_ivi_col_haar4,         ff_ivi_dc_haar_2d,       0 },
    { ff_ivi_row_slant4,        ff_ivi_dc_row_slant,     0 },
    { ff_ivi_col_slant4,        ff_ivi_dc_col_slant,     0 },
    { NULL, NULL, 0 }, /* inverse DCT 4x4 */
};

/**
 *  Decode subdivision of a plane.
 *  This is a simplified version that checks for two supported subdivisions:
 *  - 1 wavelet band  per plane, size factor 1:1, code pattern: 3
 *  - 4 wavelet bands per plane, size factor 1:4, code pattern: 2,3,3,3,3
 *  Anything else is either unsupported or corrupt.
 *
 *  @param[in,out] gb    the GetBit context
 *  @return        number of wavelet bands or 0 on error
 */
static int decode_plane_subdivision(GetBitContext *gb)
{
    int i;

    switch (get_bits(gb, 2)) {
    case 3:
        return 1;
    case 2:
        for (i = 0; i < 4; i++)
            if (get_bits(gb, 2) != 3)
                return 0;
        return 4;
    default:
        return 0;
    }
}

static inline int scale_tile_size(int def_size, int size_factor)
{
    return size_factor == 15 ? def_size : (size_factor + 1) << 5;
}

/**
 *  Decode Indeo 4 picture header.
 *
 *  @param[in,out] ctx       pointer to the decoder context
 *  @param[in]     avctx     pointer to the AVCodecContext
 *  @return        result code: 0 = OK, negative number = error
 */
static int decode_pic_hdr(IVI45DecContext *ctx, AVCodecContext *avctx)
{
    int             pic_size_indx, i, p;
    IVIPicConfig    pic_conf;

    if (get_bits(&ctx->gb, 18) != 0x3FFF8) {
        av_log(avctx, AV_LOG_ERROR, "Invalid picture start code!\n");
        return AVERROR_INVALIDDATA;
    }

    ctx->prev_frame_type = ctx->frame_type;
    ctx->frame_type      = get_bits(&ctx->gb, 3);
    if (ctx->frame_type == 7) {
        av_log(avctx, AV_LOG_ERROR, "Invalid frame type: %d\n", ctx->frame_type);
        return AVERROR_INVALIDDATA;
    }

#if IVI4_STREAM_ANALYSER
    if (ctx->frame_type == FRAMETYPE_BIDIR)
        ctx->has_b_frames = 1;
#endif

    ctx->transp_status = get_bits1(&ctx->gb);
#if IVI4_STREAM_ANALYSER
    if (ctx->transp_status) {
        ctx->has_transp = 1;
    }
#endif

    /* unknown bit: Mac decoder ignores this bit, XANIM returns error */
    if (get_bits1(&ctx->gb)) {
        av_log(avctx, AV_LOG_ERROR, "Sync bit is set!\n");
        return AVERROR_INVALIDDATA;
    }

    ctx->data_size = get_bits1(&ctx->gb) ? get_bits(&ctx->gb, 24) : 0;

    /* null frames don't contain anything else so we just return */
    if (ctx->frame_type >= FRAMETYPE_NULL_FIRST) {
        av_dlog(avctx, "Null frame encountered!\n");
        return 0;
    }

    /* Check key lock status. If enabled - ignore lock word.         */
    /* Usually we have to prompt the user for the password, but      */
    /* we don't do that because Indeo 4 videos can be decoded anyway */
    if (get_bits1(&ctx->gb)) {
        skip_bits_long(&ctx->gb, 32);
        av_dlog(avctx, "Password-protected clip!\n");
    }

    pic_size_indx = get_bits(&ctx->gb, 3);
    if (pic_size_indx == IVI4_PIC_SIZE_ESC) {
        pic_conf.pic_height = get_bits(&ctx->gb, 16);
        pic_conf.pic_width  = get_bits(&ctx->gb, 16);
    } else {
        pic_conf.pic_height = ivi4_common_pic_sizes[pic_size_indx * 2 + 1];
        pic_conf.pic_width  = ivi4_common_pic_sizes[pic_size_indx * 2    ];
    }

    /* Decode tile dimensions. */
    if (get_bits1(&ctx->gb)) {
        pic_conf.tile_height = scale_tile_size(pic_conf.pic_height, get_bits(&ctx->gb, 4));
        pic_conf.tile_width  = scale_tile_size(pic_conf.pic_width,  get_bits(&ctx->gb, 4));
#if IVI4_STREAM_ANALYSER
        ctx->uses_tiling = 1;
#endif
    } else {
        pic_conf.tile_height = pic_conf.pic_height;
        pic_conf.tile_width  = pic_conf.pic_width;
    }

    /* Decode chroma subsampling. We support only 4:4 aka YVU9. */
    if (get_bits(&ctx->gb, 2)) {
        av_log(avctx, AV_LOG_ERROR, "Only YVU9 picture format is supported!\n");
        return AVERROR_INVALIDDATA;
    }
    pic_conf.chroma_height = (pic_conf.pic_height + 3) >> 2;
    pic_conf.chroma_width  = (pic_conf.pic_width  + 3) >> 2;

    /* decode subdivision of the planes */
    pic_conf.luma_bands = decode_plane_subdivision(&ctx->gb);
    pic_conf.chroma_bands = 0;
    if (pic_conf.luma_bands)
        pic_conf.chroma_bands = decode_plane_subdivision(&ctx->gb);
    ctx->is_scalable = pic_conf.luma_bands != 1 || pic_conf.chroma_bands != 1;
    if (ctx->is_scalable && (pic_conf.luma_bands != 4 || pic_conf.chroma_bands != 1)) {
        av_log(avctx, AV_LOG_ERROR, "Scalability: unsupported subdivision! Luma bands: %d, chroma bands: %d\n",
               pic_conf.luma_bands, pic_conf.chroma_bands);
        return AVERROR_INVALIDDATA;
    }

    /* check if picture layout was changed and reallocate buffers */
    if (ivi_pic_config_cmp(&pic_conf, &ctx->pic_conf)) {
        if (ff_ivi_init_planes(ctx->planes, &pic_conf)) {
            av_log(avctx, AV_LOG_ERROR, "Couldn't reallocate color planes!\n");
            return AVERROR(ENOMEM);
        }

        ctx->pic_conf = pic_conf;

        /* set default macroblock/block dimensions */
        for (p = 0; p <= 2; p++) {
            for (i = 0; i < (!p ? pic_conf.luma_bands : pic_conf.chroma_bands); i++) {
                ctx->planes[p].bands[i].mb_size  = !p ? (!ctx->is_scalable ? 16 : 8) : 4;
                ctx->planes[p].bands[i].blk_size = !p ? 8 : 4;
            }
        }

        if (ff_ivi_init_tiles(ctx->planes, ctx->pic_conf.tile_width,
                              ctx->pic_conf.tile_height)) {
            av_log(avctx, AV_LOG_ERROR,
                   "Couldn't reallocate internal structures!\n");
            return AVERROR(ENOMEM);
        }
    }

    ctx->frame_num = get_bits1(&ctx->gb) ? get_bits(&ctx->gb, 20) : 0;

    /* skip decTimeEst field if present */
    if (get_bits1(&ctx->gb))
        skip_bits(&ctx->gb, 8);

    /* decode macroblock and block huffman codebooks */
    if (ff_ivi_dec_huff_desc(&ctx->gb, get_bits1(&ctx->gb), IVI_MB_HUFF,  &ctx->mb_vlc,  avctx) ||
        ff_ivi_dec_huff_desc(&ctx->gb, get_bits1(&ctx->gb), IVI_BLK_HUFF, &ctx->blk_vlc, avctx))
        return AVERROR_INVALIDDATA;

    ctx->rvmap_sel = get_bits1(&ctx->gb) ? get_bits(&ctx->gb, 3) : 8;

    ctx->in_imf = get_bits1(&ctx->gb);
    ctx->in_q   = get_bits1(&ctx->gb);

    ctx->pic_glob_quant = get_bits(&ctx->gb, 5);

    /* TODO: ignore this parameter if unused */
    ctx->unknown1 = get_bits1(&ctx->gb) ? get_bits(&ctx->gb, 3) : 0;

    ctx->checksum = get_bits1(&ctx->gb) ? get_bits(&ctx->gb, 16) : 0;

    /* skip picture header extension if any */
    while (get_bits1(&ctx->gb)) {
        av_dlog(avctx, "Pic hdr extension encountered!\n");
        skip_bits(&ctx->gb, 8);
    }

    if (get_bits1(&ctx->gb)) {
        av_log(avctx, AV_LOG_ERROR, "Bad blocks bits encountered!\n");
    }

    align_get_bits(&ctx->gb);

    return 0;
}


/**
 *  Decode Indeo 4 band header.
 *
 *  @param[in,out] ctx       pointer to the decoder context
 *  @param[in,out] band      pointer to the band descriptor
 *  @param[in]     avctx     pointer to the AVCodecContext
 *  @return        result code: 0 = OK, negative number = error
 */
static int decode_band_hdr(IVI45DecContext *ctx, IVIBandDesc *band,
                           AVCodecContext *avctx)
{
    int plane, band_num, indx, transform_id, scan_indx;
    int i;
    int quant_mat;

    plane    = get_bits(&ctx->gb, 2);
    band_num = get_bits(&ctx->gb, 4);
    if (band->plane != plane || band->band_num != band_num) {
        av_log(avctx, AV_LOG_ERROR, "Invalid band header sequence!\n");
        return AVERROR_INVALIDDATA;
    }

    band->is_empty = get_bits1(&ctx->gb);
    if (!band->is_empty) {
        /* skip header size
         * If header size is not given, header size is 4 bytes. */
        if (get_bits1(&ctx->gb))
            skip_bits(&ctx->gb, 16);

        band->is_halfpel = get_bits(&ctx->gb, 2);
        if (band->is_halfpel >= 2) {
            av_log(avctx, AV_LOG_ERROR, "Invalid/unsupported mv resolution: %d!\n",
                   band->is_halfpel);
            return AVERROR_INVALIDDATA;
        }
#if IVI4_STREAM_ANALYSER
        if (!band->is_halfpel)
            ctx->uses_fullpel = 1;
#endif

        band->checksum_present = get_bits1(&ctx->gb);
        if (band->checksum_present)
            band->checksum = get_bits(&ctx->gb, 16);

        indx = get_bits(&ctx->gb, 2);
        if (indx == 3) {
            av_log(avctx, AV_LOG_ERROR, "Invalid block size!\n");
            return AVERROR_INVALIDDATA;
        }
        band->mb_size  = 16 >> indx;
        band->blk_size = 8 >> (indx >> 1);

        band->inherit_mv     = get_bits1(&ctx->gb);
        band->inherit_qdelta = get_bits1(&ctx->gb);

        band->glob_quant = get_bits(&ctx->gb, 5);

        if (!get_bits1(&ctx->gb) || ctx->frame_type == FRAMETYPE_INTRA) {
            transform_id = get_bits(&ctx->gb, 5);
            if (transform_id >= FF_ARRAY_ELEMS(transforms) ||
                !transforms[transform_id].inv_trans) {
                avpriv_request_sample(avctx, "Transform %d", transform_id);
                return AVERROR_PATCHWELCOME;
            }
            if ((transform_id >= 7 && transform_id <= 9) ||
                 transform_id == 17) {
                avpriv_request_sample(avctx, "DCT transform");
                return AVERROR_PATCHWELCOME;
            }

            if (transform_id < 10 && band->blk_size < 8) {
                av_log(avctx, AV_LOG_ERROR, "wrong transform size!\n");
                return AVERROR_INVALIDDATA;
            }
#if IVI4_STREAM_ANALYSER
            if ((transform_id >= 0 && transform_id <= 2) || transform_id == 10)
                ctx->uses_haar = 1;
#endif

            band->inv_transform = transforms[transform_id].inv_trans;
            band->dc_transform  = transforms[transform_id].dc_trans;
            band->is_2d_trans   = transforms[transform_id].is_2d_trans;
            band->transform_size= (transform_id < 10) ? 8 : 4;

            scan_indx = get_bits(&ctx->gb, 4);
            if ((scan_indx>4 && scan_indx<10) != (band->blk_size==4)) {
                av_log(avctx, AV_LOG_ERROR, "mismatching scan table!\n");
                return AVERROR_INVALIDDATA;
            }
            if (scan_indx == 15) {
                av_log(avctx, AV_LOG_ERROR, "Custom scan pattern encountered!\n");
                return AVERROR_INVALIDDATA;
            }
            band->scan = scan_index_to_tab[scan_indx];
            band->scan_size = band->blk_size;

            quant_mat = get_bits(&ctx->gb, 5);
            if (quant_mat == 31) {
                av_log(avctx, AV_LOG_ERROR, "Custom quant matrix encountered!\n");
                return AVERROR_INVALIDDATA;
            }
            if (quant_mat > 21) {
                av_log(avctx, AV_LOG_ERROR, "Invalid quant matrix encountered!\n");
                return AVERROR_INVALIDDATA;
            }
            band->quant_mat = quant_mat;
        }
        if (quant_index_to_tab[band->quant_mat] > 4 && band->blk_size == 4) {
            av_log(avctx, AV_LOG_ERROR, "Invalid quant matrix for 4x4 block encountered!\n");
            band->quant_mat = 0;
            return AVERROR_INVALIDDATA;
        }
        if (band->scan_size != band->blk_size) {
            av_log(avctx, AV_LOG_ERROR, "mismatching scan table!\n");
            return AVERROR_INVALIDDATA;
        }
        if (band->transform_size == 8 && band->blk_size < 8) {
            av_log(avctx, AV_LOG_ERROR, "mismatching transform_size!\n");
            return AVERROR_INVALIDDATA;
        }

        /* decode block huffman codebook */
        if (!get_bits1(&ctx->gb))
            band->blk_vlc.tab = ctx->blk_vlc.tab;
        else
            if (ff_ivi_dec_huff_desc(&ctx->gb, 1, IVI_BLK_HUFF,
                                     &band->blk_vlc, avctx))
                return AVERROR_INVALIDDATA;

        /* select appropriate rvmap table for this band */
        band->rvmap_sel = get_bits1(&ctx->gb) ? get_bits(&ctx->gb, 3) : 8;

        /* decode rvmap probability corrections if any */
        band->num_corr = 0; /* there is no corrections */
        if (get_bits1(&ctx->gb)) {
            band->num_corr = get_bits(&ctx->gb, 8); /* get number of correction pairs */
            if (band->num_corr > 61) {
                av_log(avctx, AV_LOG_ERROR, "Too many corrections: %d\n",
                       band->num_corr);
                return AVERROR_INVALIDDATA;
            }

            /* read correction pairs */
            for (i = 0; i < band->num_corr * 2; i++)
                band->corr[i] = get_bits(&ctx->gb, 8);
        }
    }

    if (band->blk_size == 8) {
        band->intra_base = &ivi4_quant_8x8_intra[quant_index_to_tab[band->quant_mat]][0];
        band->inter_base = &ivi4_quant_8x8_inter[quant_index_to_tab[band->quant_mat]][0];
    } else {
        band->intra_base = &ivi4_quant_4x4_intra[quant_index_to_tab[band->quant_mat]][0];
        band->inter_base = &ivi4_quant_4x4_inter[quant_index_to_tab[band->quant_mat]][0];
    }

    /* Indeo 4 doesn't use scale tables */
    band->intra_scale = NULL;
    band->inter_scale = NULL;

    align_get_bits(&ctx->gb);

    if (!band->scan) {
        av_log(avctx, AV_LOG_ERROR, "band->scan not set\n");
        return AVERROR_INVALIDDATA;
    }

    return 0;
}


/**
 *  Decode information (block type, cbp, quant delta, motion vector)
 *  for all macroblocks in the current tile.
 *
 *  @param[in,out] ctx       pointer to the decoder context
 *  @param[in,out] band      pointer to the band descriptor
 *  @param[in,out] tile      pointer to the tile descriptor
 *  @param[in]     avctx     pointer to the AVCodecContext
 *  @return        result code: 0 = OK, negative number = error
 */
static int decode_mb_info(IVI45DecContext *ctx, IVIBandDesc *band,
                          IVITile *tile, AVCodecContext *avctx)
{
    int         x, y, mv_x, mv_y, mv_delta, offs, mb_offset, blks_per_mb,
                mv_scale, mb_type_bits, s;
    IVIMbInfo   *mb, *ref_mb;
    int         row_offset = band->mb_size * band->pitch;

    mb     = tile->mbs;
    ref_mb = tile->ref_mbs;
    offs   = tile->ypos * band->pitch + tile->xpos;

    blks_per_mb  = band->mb_size   != band->blk_size  ? 4 : 1;
    mb_type_bits = ctx->frame_type == FRAMETYPE_BIDIR ? 2 : 1;

    /* scale factor for motion vectors */
    mv_scale = (ctx->planes[0].bands[0].mb_size >> 3) - (band->mb_size >> 3);
    mv_x = mv_y = 0;

    if (((tile->width + band->mb_size-1)/band->mb_size) * ((tile->height + band->mb_size-1)/band->mb_size) != tile->num_MBs) {
        av_log(avctx, AV_LOG_ERROR, "num_MBs mismatch %d %d %d %d\n", tile->width, tile->height, band->mb_size, tile->num_MBs);
        return -1;
    }

    for (y = tile->ypos; y < tile->ypos + tile->height; y += band->mb_size) {
        mb_offset = offs;

        for (x = tile->xpos; x < tile->xpos + tile->width; x += band->mb_size) {
            mb->xpos     = x;
            mb->ypos     = y;
            mb->buf_offs = mb_offset;

            if (get_bits1(&ctx->gb)) {
                if (ctx->frame_type == FRAMETYPE_INTRA) {
                    av_log(avctx, AV_LOG_ERROR, "Empty macroblock in an INTRA picture!\n");
                    return AVERROR_INVALIDDATA;
                }
                mb->type = 1; /* empty macroblocks are always INTER */
                mb->cbp  = 0; /* all blocks are empty */

                mb->q_delta = 0;
                if (!band->plane && !band->band_num && ctx->in_q) {
                    mb->q_delta = get_vlc2(&ctx->gb, ctx->mb_vlc.tab->table,
                                           IVI_VLC_BITS, 1);
                    mb->q_delta = IVI_TOSIGNED(mb->q_delta);
                }

                mb->mv_x = mb->mv_y = 0; /* no motion vector coded */
                if (band->inherit_mv && ref_mb) {
                    /* motion vector inheritance */
                    if (mv_scale) {
                        mb->mv_x = ivi_scale_mv(ref_mb->mv_x, mv_scale);
                        mb->mv_y = ivi_scale_mv(ref_mb->mv_y, mv_scale);
                    } else {
                        mb->mv_x = ref_mb->mv_x;
                        mb->mv_y = ref_mb->mv_y;
                    }
                }
            } else {
<<<<<<< HEAD
                if (band->inherit_mv && ref_mb) {
                    mb->type = ref_mb->type; /* copy mb_type from corresponding reference mb */
=======
                if (band->inherit_mv) {
                    /* copy mb_type from corresponding reference mb */
                    if (!ref_mb)
                        return AVERROR_INVALIDDATA;
                    mb->type = ref_mb->type;
>>>>>>> 8435bca0
                } else if (ctx->frame_type == FRAMETYPE_INTRA ||
                           ctx->frame_type == FRAMETYPE_INTRA1) {
                    mb->type = 0; /* mb_type is always INTRA for intra-frames */
                } else {
                    mb->type = get_bits(&ctx->gb, mb_type_bits);
                }

                mb->cbp = get_bits(&ctx->gb, blks_per_mb);

                mb->q_delta = 0;
                if (band->inherit_qdelta) {
                    if (ref_mb) mb->q_delta = ref_mb->q_delta;
                } else if (mb->cbp || (!band->plane && !band->band_num &&
                           ctx->in_q)) {
                    mb->q_delta = get_vlc2(&ctx->gb, ctx->mb_vlc.tab->table,
                                           IVI_VLC_BITS, 1);
                    mb->q_delta = IVI_TOSIGNED(mb->q_delta);
                }

                if (!mb->type) {
                    mb->mv_x = mb->mv_y = 0; /* there is no motion vector in intra-macroblocks */
                } else {
<<<<<<< HEAD
                    if (band->inherit_mv && ref_mb) {
                        /* motion vector inheritance */
                        if (mv_scale) {
                            mb->mv_x = ivi_scale_mv(ref_mb->mv_x, mv_scale);
                            mb->mv_y = ivi_scale_mv(ref_mb->mv_y, mv_scale);
                        } else {
                            mb->mv_x = ref_mb->mv_x;
                            mb->mv_y = ref_mb->mv_y;
                        }
=======
                    if (band->inherit_mv) {
                        if (ref_mb)
                            /* motion vector inheritance */
                            if (mv_scale) {
                                mb->mv_x = ivi_scale_mv(ref_mb->mv_x, mv_scale);
                                mb->mv_y = ivi_scale_mv(ref_mb->mv_y, mv_scale);
                            } else {
                                mb->mv_x = ref_mb->mv_x;
                                mb->mv_y = ref_mb->mv_y;
                            }
>>>>>>> 8435bca0
                    } else {
                        /* decode motion vector deltas */
                        mv_delta = get_vlc2(&ctx->gb, ctx->mb_vlc.tab->table,
                                            IVI_VLC_BITS, 1);
                        mv_y += IVI_TOSIGNED(mv_delta);
                        mv_delta = get_vlc2(&ctx->gb, ctx->mb_vlc.tab->table,
                                            IVI_VLC_BITS, 1);
                        mv_x += IVI_TOSIGNED(mv_delta);
                        mb->mv_x = mv_x;
                        mb->mv_y = mv_y;
                    }
                }
            }

            s= band->is_halfpel;
            if (mb->type)
            if ( x +  (mb->mv_x   >>s) +                 (y+               (mb->mv_y   >>s))*band->pitch < 0 ||
                 x + ((mb->mv_x+s)>>s) + band->mb_size - 1
                   + (y+band->mb_size - 1 +((mb->mv_y+s)>>s))*band->pitch > band->bufsize -1) {
                av_log(avctx, AV_LOG_ERROR, "motion vector %d %d outside reference\n", x*s + mb->mv_x, y*s + mb->mv_y);
                return AVERROR_INVALIDDATA;
            }

            mb++;
            if (ref_mb)
                ref_mb++;
            mb_offset += band->mb_size;
        }

        offs += row_offset;
    }

    align_get_bits(&ctx->gb);

    return 0;
}


/**
 *  Rearrange decoding and reference buffers.
 *
 *  @param[in,out] ctx       pointer to the decoder context
 */
static void switch_buffers(IVI45DecContext *ctx)
{
    switch (ctx->prev_frame_type) {
    case FRAMETYPE_INTRA:
    case FRAMETYPE_INTRA1:
    case FRAMETYPE_INTER:
        ctx->buf_switch ^= 1;
        ctx->dst_buf     = ctx->buf_switch;
        ctx->ref_buf     = ctx->buf_switch ^ 1;
        break;
    case FRAMETYPE_INTER_NOREF:
        break;
    }

    switch (ctx->frame_type) {
    case FRAMETYPE_INTRA:
    case FRAMETYPE_INTRA1:
        ctx->buf_switch = 0;
        /* FALLTHROUGH */
    case FRAMETYPE_INTER:
        ctx->dst_buf = ctx->buf_switch;
        ctx->ref_buf = ctx->buf_switch ^ 1;
        break;
    case FRAMETYPE_INTER_NOREF:
    case FRAMETYPE_NULL_FIRST:
    case FRAMETYPE_NULL_LAST:
        break;
    }
}


static int is_nonnull_frame(IVI45DecContext *ctx)
{
    return ctx->frame_type < FRAMETYPE_NULL_FIRST;
}


static av_cold int decode_init(AVCodecContext *avctx)
{
    IVI45DecContext *ctx = avctx->priv_data;

    ff_ivi_init_static_vlc();

    /* copy rvmap tables in our context so we can apply changes to them */
    memcpy(ctx->rvmap_tabs, ff_ivi_rvmap_tabs, sizeof(ff_ivi_rvmap_tabs));

    /* Force allocation of the internal buffers */
    /* during picture header decoding.          */
    ctx->pic_conf.pic_width  = 0;
    ctx->pic_conf.pic_height = 0;

    avctx->pix_fmt = AV_PIX_FMT_YUV410P;

    ctx->decode_pic_hdr   = decode_pic_hdr;
    ctx->decode_band_hdr  = decode_band_hdr;
    ctx->decode_mb_info   = decode_mb_info;
    ctx->switch_buffers   = switch_buffers;
    ctx->is_nonnull_frame = is_nonnull_frame;

    return 0;
}


AVCodec ff_indeo4_decoder = {
    .name           = "indeo4",
    .type           = AVMEDIA_TYPE_VIDEO,
    .id             = AV_CODEC_ID_INDEO4,
    .priv_data_size = sizeof(IVI45DecContext),
    .init           = decode_init,
    .close          = ff_ivi_decode_close,
    .decode         = ff_ivi_decode_frame,
    .long_name      = NULL_IF_CONFIG_SMALL("Intel Indeo Video Interactive 4"),
    .capabilities   = CODEC_CAP_DR1,
};<|MERGE_RESOLUTION|>--- conflicted
+++ resolved
@@ -510,16 +510,11 @@
                     }
                 }
             } else {
-<<<<<<< HEAD
-                if (band->inherit_mv && ref_mb) {
-                    mb->type = ref_mb->type; /* copy mb_type from corresponding reference mb */
-=======
                 if (band->inherit_mv) {
                     /* copy mb_type from corresponding reference mb */
                     if (!ref_mb)
                         return AVERROR_INVALIDDATA;
                     mb->type = ref_mb->type;
->>>>>>> 8435bca0
                 } else if (ctx->frame_type == FRAMETYPE_INTRA ||
                            ctx->frame_type == FRAMETYPE_INTRA1) {
                     mb->type = 0; /* mb_type is always INTRA for intra-frames */
@@ -542,17 +537,6 @@
                 if (!mb->type) {
                     mb->mv_x = mb->mv_y = 0; /* there is no motion vector in intra-macroblocks */
                 } else {
-<<<<<<< HEAD
-                    if (band->inherit_mv && ref_mb) {
-                        /* motion vector inheritance */
-                        if (mv_scale) {
-                            mb->mv_x = ivi_scale_mv(ref_mb->mv_x, mv_scale);
-                            mb->mv_y = ivi_scale_mv(ref_mb->mv_y, mv_scale);
-                        } else {
-                            mb->mv_x = ref_mb->mv_x;
-                            mb->mv_y = ref_mb->mv_y;
-                        }
-=======
                     if (band->inherit_mv) {
                         if (ref_mb)
                             /* motion vector inheritance */
@@ -563,7 +547,6 @@
                                 mb->mv_x = ref_mb->mv_x;
                                 mb->mv_y = ref_mb->mv_y;
                             }
->>>>>>> 8435bca0
                     } else {
                         /* decode motion vector deltas */
                         mv_delta = get_vlc2(&ctx->gb, ctx->mb_vlc.tab->table,
