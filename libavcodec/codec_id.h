/*
 * Codec IDs
 *
 * This file is part of FFmpeg.
 *
 * FFmpeg is free software; you can redistribute it and/or
 * modify it under the terms of the GNU Lesser General Public
 * License as published by the Free Software Foundation; either
 * version 2.1 of the License, or (at your option) any later version.
 *
 * FFmpeg is distributed in the hope that it will be useful,
 * but WITHOUT ANY WARRANTY; without even the implied warranty of
 * MERCHANTABILITY or FITNESS FOR A PARTICULAR PURPOSE.  See the GNU
 * Lesser General Public License for more details.
 *
 * You should have received a copy of the GNU Lesser General Public
 * License along with FFmpeg; if not, write to the Free Software
 * Foundation, Inc., 51 Franklin Street, Fifth Floor, Boston, MA 02110-1301 USA
 */

#ifndef AVCODEC_CODEC_ID_H
#define AVCODEC_CODEC_ID_H

#include "libavutil/avutil.h"
#include "libavutil/samplefmt.h"

#include "version_major.h"

/**
 * @addtogroup lavc_core
 * @{
 */

/**
 * Identify the syntax and semantics of the bitstream.
 * The principle is roughly:
 * Two decoders with the same ID can decode the same streams.
 * Two encoders with the same ID can encode compatible streams.
 * There may be slight deviations from the principle due to implementation
 * details.
 *
 * If you add a codec ID to this list, add it so that
 * 1. no value of an existing codec ID changes (that would break ABI),
 * 2. it is as close as possible to similar codecs
 *
 * After adding new codec IDs, do not forget to add an entry to the codec
 * descriptor list and bump libavcodec minor version.
 */
enum AVCodecID {
    AV_CODEC_ID_NONE,

    /* video codecs */
    AV_CODEC_ID_MPEG1VIDEO,
    AV_CODEC_ID_MPEG2VIDEO, ///< preferred ID for MPEG-1/2 video decoding
    AV_CODEC_ID_H261,
    AV_CODEC_ID_H263,
    AV_CODEC_ID_RV10,
    AV_CODEC_ID_RV20,
    AV_CODEC_ID_MJPEG,
    AV_CODEC_ID_MJPEGB,
    AV_CODEC_ID_LJPEG,
    AV_CODEC_ID_SP5X,
    AV_CODEC_ID_JPEGLS,
    AV_CODEC_ID_MPEG4,
    AV_CODEC_ID_RAWVIDEO,
    AV_CODEC_ID_MSMPEG4V1,
    AV_CODEC_ID_MSMPEG4V2,
    AV_CODEC_ID_MSMPEG4V3,
    AV_CODEC_ID_WMV1,
    AV_CODEC_ID_WMV2,
    AV_CODEC_ID_H263P,
    AV_CODEC_ID_H263I,
    AV_CODEC_ID_FLV1,
    AV_CODEC_ID_SVQ1,
    AV_CODEC_ID_SVQ3,
    AV_CODEC_ID_DVVIDEO,
    AV_CODEC_ID_HUFFYUV,
    AV_CODEC_ID_CYUV,
    AV_CODEC_ID_H264,
    AV_CODEC_ID_INDEO3,
    AV_CODEC_ID_VP3,
    AV_CODEC_ID_THEORA,
    AV_CODEC_ID_ASV1,
    AV_CODEC_ID_ASV2,
    AV_CODEC_ID_FFV1,
    AV_CODEC_ID_4XM,
    AV_CODEC_ID_VCR1,
    AV_CODEC_ID_CLJR,
    AV_CODEC_ID_MDEC,
    AV_CODEC_ID_ROQ,
    AV_CODEC_ID_INTERPLAY_VIDEO,
    AV_CODEC_ID_XAN_WC3,
    AV_CODEC_ID_XAN_WC4,
    AV_CODEC_ID_RPZA,
    AV_CODEC_ID_CINEPAK,
    AV_CODEC_ID_WS_VQA,
    AV_CODEC_ID_MSRLE,
    AV_CODEC_ID_MSVIDEO1,
    AV_CODEC_ID_IDCIN,
    AV_CODEC_ID_8BPS,
    AV_CODEC_ID_SMC,
    AV_CODEC_ID_FLIC,
    AV_CODEC_ID_TRUEMOTION1,
    AV_CODEC_ID_VMDVIDEO,
    AV_CODEC_ID_MSZH,
    AV_CODEC_ID_ZLIB,
    AV_CODEC_ID_QTRLE,
    AV_CODEC_ID_TSCC,
    AV_CODEC_ID_ULTI,
    AV_CODEC_ID_QDRAW,
    AV_CODEC_ID_VIXL,
    AV_CODEC_ID_QPEG,
    AV_CODEC_ID_PNG,
    AV_CODEC_ID_PPM,
    AV_CODEC_ID_PBM,
    AV_CODEC_ID_PGM,
    AV_CODEC_ID_PGMYUV,
    AV_CODEC_ID_PAM,
    AV_CODEC_ID_FFVHUFF,
    AV_CODEC_ID_RV30,
    AV_CODEC_ID_RV40,
    AV_CODEC_ID_VC1,
    AV_CODEC_ID_WMV3,
    AV_CODEC_ID_LOCO,
    AV_CODEC_ID_WNV1,
    AV_CODEC_ID_AASC,
    AV_CODEC_ID_INDEO2,
    AV_CODEC_ID_FRAPS,
    AV_CODEC_ID_TRUEMOTION2,
    AV_CODEC_ID_BMP,
    AV_CODEC_ID_CSCD,
    AV_CODEC_ID_MMVIDEO,
    AV_CODEC_ID_ZMBV,
    AV_CODEC_ID_AVS,
    AV_CODEC_ID_SMACKVIDEO,
    AV_CODEC_ID_NUV,
    AV_CODEC_ID_KMVC,
    AV_CODEC_ID_FLASHSV,
    AV_CODEC_ID_CAVS,
    AV_CODEC_ID_JPEG2000,
    AV_CODEC_ID_VMNC,
    AV_CODEC_ID_VP5,
    AV_CODEC_ID_VP6,
    AV_CODEC_ID_VP6F,
    AV_CODEC_ID_TARGA,
    AV_CODEC_ID_DSICINVIDEO,
    AV_CODEC_ID_TIERTEXSEQVIDEO,
    AV_CODEC_ID_TIFF,
    AV_CODEC_ID_GIF,
    AV_CODEC_ID_DXA,
    AV_CODEC_ID_DNXHD,
    AV_CODEC_ID_THP,
    AV_CODEC_ID_SGI,
    AV_CODEC_ID_C93,
    AV_CODEC_ID_BETHSOFTVID,
    AV_CODEC_ID_PTX,
    AV_CODEC_ID_TXD,
    AV_CODEC_ID_VP6A,
    AV_CODEC_ID_AMV,
    AV_CODEC_ID_VB,
    AV_CODEC_ID_PCX,
    AV_CODEC_ID_SUNRAST,
    AV_CODEC_ID_INDEO4,
    AV_CODEC_ID_INDEO5,
    AV_CODEC_ID_MIMIC,
    AV_CODEC_ID_RL2,
    AV_CODEC_ID_ESCAPE124,
    AV_CODEC_ID_DIRAC,
    AV_CODEC_ID_BFI,
    AV_CODEC_ID_CMV,
    AV_CODEC_ID_MOTIONPIXELS,
    AV_CODEC_ID_TGV,
    AV_CODEC_ID_TGQ,
    AV_CODEC_ID_TQI,
    AV_CODEC_ID_AURA,
    AV_CODEC_ID_AURA2,
    AV_CODEC_ID_V210X,
    AV_CODEC_ID_TMV,
    AV_CODEC_ID_V210,
    AV_CODEC_ID_DPX,
    AV_CODEC_ID_MAD,
    AV_CODEC_ID_FRWU,
    AV_CODEC_ID_FLASHSV2,
    AV_CODEC_ID_CDGRAPHICS,
    AV_CODEC_ID_R210,
    AV_CODEC_ID_ANM,
    AV_CODEC_ID_BINKVIDEO,
    AV_CODEC_ID_IFF_ILBM,
#define AV_CODEC_ID_IFF_BYTERUN1 AV_CODEC_ID_IFF_ILBM
    AV_CODEC_ID_KGV1,
    AV_CODEC_ID_YOP,
    AV_CODEC_ID_VP8,
    AV_CODEC_ID_PICTOR,
    AV_CODEC_ID_ANSI,
    AV_CODEC_ID_A64_MULTI,
    AV_CODEC_ID_A64_MULTI5,
    AV_CODEC_ID_R10K,
    AV_CODEC_ID_MXPEG,
    AV_CODEC_ID_LAGARITH,
    AV_CODEC_ID_PRORES,
    AV_CODEC_ID_JV,
    AV_CODEC_ID_DFA,
    AV_CODEC_ID_WMV3IMAGE,
    AV_CODEC_ID_VC1IMAGE,
    AV_CODEC_ID_UTVIDEO,
    AV_CODEC_ID_BMV_VIDEO,
    AV_CODEC_ID_VBLE,
    AV_CODEC_ID_DXTORY,
#if FF_API_V408_CODECID
    AV_CODEC_ID_V410,
#endif
    AV_CODEC_ID_XWD,
    AV_CODEC_ID_CDXL,
    AV_CODEC_ID_XBM,
    AV_CODEC_ID_ZEROCODEC,
    AV_CODEC_ID_MSS1,
    AV_CODEC_ID_MSA1,
    AV_CODEC_ID_TSCC2,
    AV_CODEC_ID_MTS2,
    AV_CODEC_ID_CLLC,
    AV_CODEC_ID_MSS2,
    AV_CODEC_ID_VP9,
    AV_CODEC_ID_AIC,
    AV_CODEC_ID_ESCAPE130,
    AV_CODEC_ID_G2M,
    AV_CODEC_ID_WEBP,
    AV_CODEC_ID_HNM4_VIDEO,
    AV_CODEC_ID_HEVC,
#define AV_CODEC_ID_H265 AV_CODEC_ID_HEVC
    AV_CODEC_ID_FIC,
    AV_CODEC_ID_ALIAS_PIX,
    AV_CODEC_ID_BRENDER_PIX,
    AV_CODEC_ID_PAF_VIDEO,
    AV_CODEC_ID_EXR,
    AV_CODEC_ID_VP7,
    AV_CODEC_ID_SANM,
    AV_CODEC_ID_SGIRLE,
    AV_CODEC_ID_MVC1,
    AV_CODEC_ID_MVC2,
    AV_CODEC_ID_HQX,
    AV_CODEC_ID_TDSC,
    AV_CODEC_ID_HQ_HQA,
    AV_CODEC_ID_HAP,
    AV_CODEC_ID_DDS,
    AV_CODEC_ID_DXV,
    AV_CODEC_ID_SCREENPRESSO,
    AV_CODEC_ID_RSCC,
    AV_CODEC_ID_AVS2,
    AV_CODEC_ID_PGX,
    AV_CODEC_ID_AVS3,
    AV_CODEC_ID_MSP2,
    AV_CODEC_ID_VVC,
#define AV_CODEC_ID_H266 AV_CODEC_ID_VVC
    AV_CODEC_ID_Y41P,
    AV_CODEC_ID_AVRP,
    AV_CODEC_ID_012V,
    AV_CODEC_ID_AVUI,
    AV_CODEC_ID_TARGA_Y216,
#if FF_API_V408_CODECID
    AV_CODEC_ID_V308,
    AV_CODEC_ID_V408,
#endif
    AV_CODEC_ID_YUV4,
    AV_CODEC_ID_AVRN,
    AV_CODEC_ID_CPIA,
    AV_CODEC_ID_XFACE,
    AV_CODEC_ID_SNOW,
    AV_CODEC_ID_SMVJPEG,
    AV_CODEC_ID_APNG,
    AV_CODEC_ID_DAALA,
    AV_CODEC_ID_CFHD,
    AV_CODEC_ID_TRUEMOTION2RT,
    AV_CODEC_ID_M101,
    AV_CODEC_ID_MAGICYUV,
    AV_CODEC_ID_SHEERVIDEO,
    AV_CODEC_ID_YLC,
    AV_CODEC_ID_PSD,
    AV_CODEC_ID_PIXLET,
    AV_CODEC_ID_SPEEDHQ,
    AV_CODEC_ID_FMVC,
    AV_CODEC_ID_SCPR,
    AV_CODEC_ID_CLEARVIDEO,
    AV_CODEC_ID_XPM,
    AV_CODEC_ID_AV1,
    AV_CODEC_ID_BITPACKED,
    AV_CODEC_ID_MSCC,
    AV_CODEC_ID_SRGC,
    AV_CODEC_ID_SVG,
    AV_CODEC_ID_GDV,
    AV_CODEC_ID_FITS,
    AV_CODEC_ID_IMM4,
    AV_CODEC_ID_PROSUMER,
    AV_CODEC_ID_MWSC,
    AV_CODEC_ID_WCMV,
    AV_CODEC_ID_RASC,
    AV_CODEC_ID_HYMT,
    AV_CODEC_ID_ARBC,
    AV_CODEC_ID_AGM,
    AV_CODEC_ID_LSCR,
    AV_CODEC_ID_VP4,
    AV_CODEC_ID_IMM5,
    AV_CODEC_ID_MVDV,
    AV_CODEC_ID_MVHA,
    AV_CODEC_ID_CDTOONS,
    AV_CODEC_ID_MV30,
    AV_CODEC_ID_NOTCHLC,
    AV_CODEC_ID_PFM,
    AV_CODEC_ID_MOBICLIP,
    AV_CODEC_ID_PHOTOCD,
    AV_CODEC_ID_IPU,
    AV_CODEC_ID_ARGO,
    AV_CODEC_ID_CRI,
    AV_CODEC_ID_SIMBIOSIS_IMX,
    AV_CODEC_ID_SGA_VIDEO,
    AV_CODEC_ID_GEM,
    AV_CODEC_ID_VBN,
    AV_CODEC_ID_JPEGXL,
    AV_CODEC_ID_QOI,
    AV_CODEC_ID_PHM,
    AV_CODEC_ID_RADIANCE_HDR,
    AV_CODEC_ID_WBMP,
    AV_CODEC_ID_MEDIA100,
    AV_CODEC_ID_VQC,
    AV_CODEC_ID_PDV,
    AV_CODEC_ID_EVC,
    AV_CODEC_ID_RTV1,
    AV_CODEC_ID_VMIX,
    AV_CODEC_ID_LEAD,
    AV_CODEC_ID_DNXUC,
    AV_CODEC_ID_RV60,
    AV_CODEC_ID_JPEGXL_ANIM,
    AV_CODEC_ID_APV,
    AV_CODEC_ID_JPEGXS,

    /* various PCM "codecs" */
    AV_CODEC_ID_FIRST_AUDIO = 0x10000,     ///< A dummy id pointing at the start of audio codecs
    AV_CODEC_ID_PCM_S16LE = 0x10000,
    AV_CODEC_ID_PCM_S16BE,
    AV_CODEC_ID_PCM_U16LE,
    AV_CODEC_ID_PCM_U16BE,
    AV_CODEC_ID_PCM_S8,
    AV_CODEC_ID_PCM_U8,
    AV_CODEC_ID_PCM_MULAW,
    AV_CODEC_ID_PCM_ALAW,
    AV_CODEC_ID_PCM_S32LE,
    AV_CODEC_ID_PCM_S32BE,
    AV_CODEC_ID_PCM_U32LE,
    AV_CODEC_ID_PCM_U32BE,
    AV_CODEC_ID_PCM_S24LE,
    AV_CODEC_ID_PCM_S24BE,
    AV_CODEC_ID_PCM_U24LE,
    AV_CODEC_ID_PCM_U24BE,
    AV_CODEC_ID_PCM_S24DAUD,
    AV_CODEC_ID_PCM_ZORK,
    AV_CODEC_ID_PCM_S16LE_PLANAR,
    AV_CODEC_ID_PCM_DVD,
    AV_CODEC_ID_PCM_F32BE,
    AV_CODEC_ID_PCM_F32LE,
    AV_CODEC_ID_PCM_F64BE,
    AV_CODEC_ID_PCM_F64LE,
    AV_CODEC_ID_PCM_BLURAY,
    AV_CODEC_ID_PCM_LXF,
    AV_CODEC_ID_S302M,
    AV_CODEC_ID_PCM_S8_PLANAR,
    AV_CODEC_ID_PCM_S24LE_PLANAR,
    AV_CODEC_ID_PCM_S32LE_PLANAR,
    AV_CODEC_ID_PCM_S16BE_PLANAR,
    AV_CODEC_ID_PCM_S64LE,
    AV_CODEC_ID_PCM_S64BE,
    AV_CODEC_ID_PCM_F16LE,
    AV_CODEC_ID_PCM_F24LE,
    AV_CODEC_ID_PCM_VIDC,
    AV_CODEC_ID_PCM_SGA,

    /* various ADPCM codecs */
    AV_CODEC_ID_ADPCM_IMA_QT = 0x11000,
    AV_CODEC_ID_ADPCM_IMA_WAV,
    AV_CODEC_ID_ADPCM_IMA_DK3,
    AV_CODEC_ID_ADPCM_IMA_DK4,
    AV_CODEC_ID_ADPCM_IMA_WS,
    AV_CODEC_ID_ADPCM_IMA_SMJPEG,
    AV_CODEC_ID_ADPCM_MS,
    AV_CODEC_ID_ADPCM_4XM,
    AV_CODEC_ID_ADPCM_XA,
    AV_CODEC_ID_ADPCM_ADX,
    AV_CODEC_ID_ADPCM_EA,
    AV_CODEC_ID_ADPCM_G726,
    AV_CODEC_ID_ADPCM_CT,
    AV_CODEC_ID_ADPCM_SWF,
    AV_CODEC_ID_ADPCM_YAMAHA,
    AV_CODEC_ID_ADPCM_SBPRO_4,
    AV_CODEC_ID_ADPCM_SBPRO_3,
    AV_CODEC_ID_ADPCM_SBPRO_2,
    AV_CODEC_ID_ADPCM_THP,
    AV_CODEC_ID_ADPCM_IMA_AMV,
    AV_CODEC_ID_ADPCM_EA_R1,
    AV_CODEC_ID_ADPCM_EA_R3,
    AV_CODEC_ID_ADPCM_EA_R2,
    AV_CODEC_ID_ADPCM_IMA_EA_SEAD,
    AV_CODEC_ID_ADPCM_IMA_EA_EACS,
    AV_CODEC_ID_ADPCM_EA_XAS,
    AV_CODEC_ID_ADPCM_EA_MAXIS_XA,
    AV_CODEC_ID_ADPCM_IMA_ISS,
    AV_CODEC_ID_ADPCM_G722,
    AV_CODEC_ID_ADPCM_IMA_APC,
    AV_CODEC_ID_ADPCM_VIMA,
    AV_CODEC_ID_ADPCM_AFC,
    AV_CODEC_ID_ADPCM_IMA_OKI,
    AV_CODEC_ID_ADPCM_DTK,
    AV_CODEC_ID_ADPCM_IMA_RAD,
    AV_CODEC_ID_ADPCM_G726LE,
    AV_CODEC_ID_ADPCM_THP_LE,
    AV_CODEC_ID_ADPCM_PSX,
    AV_CODEC_ID_ADPCM_AICA,
    AV_CODEC_ID_ADPCM_IMA_DAT4,
    AV_CODEC_ID_ADPCM_MTAF,
    AV_CODEC_ID_ADPCM_AGM,
    AV_CODEC_ID_ADPCM_ARGO,
    AV_CODEC_ID_ADPCM_IMA_SSI,
    AV_CODEC_ID_ADPCM_ZORK,
    AV_CODEC_ID_ADPCM_IMA_APM,
    AV_CODEC_ID_ADPCM_IMA_ALP,
    AV_CODEC_ID_ADPCM_IMA_MTF,
    AV_CODEC_ID_ADPCM_IMA_CUNNING,
    AV_CODEC_ID_ADPCM_IMA_MOFLEX,
    AV_CODEC_ID_ADPCM_IMA_ACORN,
    AV_CODEC_ID_ADPCM_XMD,
    AV_CODEC_ID_ADPCM_IMA_XBOX,

    /* AMR */
    AV_CODEC_ID_AMR_NB = 0x12000,
    AV_CODEC_ID_AMR_WB,

    /* RealAudio codecs*/
    AV_CODEC_ID_RA_144 = 0x13000,
    AV_CODEC_ID_RA_288,

    /* various DPCM codecs */
    AV_CODEC_ID_ROQ_DPCM = 0x14000,
    AV_CODEC_ID_INTERPLAY_DPCM,
    AV_CODEC_ID_XAN_DPCM,
    AV_CODEC_ID_SOL_DPCM,
    AV_CODEC_ID_SDX2_DPCM,
    AV_CODEC_ID_GREMLIN_DPCM,
    AV_CODEC_ID_DERF_DPCM,
    AV_CODEC_ID_WADY_DPCM,
    AV_CODEC_ID_CBD2_DPCM,

    /* audio codecs */
    AV_CODEC_ID_MP2 = 0x15000,
    AV_CODEC_ID_MP3, ///< preferred ID for decoding MPEG audio layer 1, 2 or 3
    AV_CODEC_ID_AAC,
    AV_CODEC_ID_AC3,
    AV_CODEC_ID_DTS,
    AV_CODEC_ID_VORBIS,
    AV_CODEC_ID_DVAUDIO,
    AV_CODEC_ID_WMAV1,
    AV_CODEC_ID_WMAV2,
    AV_CODEC_ID_MACE3,
    AV_CODEC_ID_MACE6,
    AV_CODEC_ID_VMDAUDIO,
    AV_CODEC_ID_FLAC,
    AV_CODEC_ID_MP3ADU,
    AV_CODEC_ID_MP3ON4,
    AV_CODEC_ID_SHORTEN,
    AV_CODEC_ID_ALAC,
    AV_CODEC_ID_WESTWOOD_SND1,
    AV_CODEC_ID_GSM, ///< as in Berlin toast format
    AV_CODEC_ID_QDM2,
    AV_CODEC_ID_COOK,
    AV_CODEC_ID_TRUESPEECH,
    AV_CODEC_ID_TTA,
    AV_CODEC_ID_SMACKAUDIO,
    AV_CODEC_ID_QCELP,
    AV_CODEC_ID_WAVPACK,
    AV_CODEC_ID_DSICINAUDIO,
    AV_CODEC_ID_IMC,
    AV_CODEC_ID_MUSEPACK7,
    AV_CODEC_ID_MLP,
    AV_CODEC_ID_GSM_MS, /* as found in WAV */
    AV_CODEC_ID_ATRAC3,
    AV_CODEC_ID_APE,
    AV_CODEC_ID_NELLYMOSER,
    AV_CODEC_ID_MUSEPACK8,
    AV_CODEC_ID_SPEEX,
    AV_CODEC_ID_WMAVOICE,
    AV_CODEC_ID_WMAPRO,
    AV_CODEC_ID_WMALOSSLESS,
    AV_CODEC_ID_ATRAC3P,
    AV_CODEC_ID_EAC3,
    AV_CODEC_ID_SIPR,
    AV_CODEC_ID_MP1,
    AV_CODEC_ID_TWINVQ,
    AV_CODEC_ID_TRUEHD,
    AV_CODEC_ID_MP4ALS,
    AV_CODEC_ID_ATRAC1,
    AV_CODEC_ID_BINKAUDIO_RDFT,
    AV_CODEC_ID_BINKAUDIO_DCT,
    AV_CODEC_ID_AAC_LATM,
    AV_CODEC_ID_QDMC,
    AV_CODEC_ID_CELT,
    AV_CODEC_ID_G723_1,
    AV_CODEC_ID_G729,
    AV_CODEC_ID_8SVX_EXP,
    AV_CODEC_ID_8SVX_FIB,
    AV_CODEC_ID_BMV_AUDIO,
    AV_CODEC_ID_RALF,
    AV_CODEC_ID_IAC,
    AV_CODEC_ID_ILBC,
    AV_CODEC_ID_OPUS,
    AV_CODEC_ID_COMFORT_NOISE,
    AV_CODEC_ID_TAK,
    AV_CODEC_ID_METASOUND,
    AV_CODEC_ID_PAF_AUDIO,
    AV_CODEC_ID_ON2AVC,
    AV_CODEC_ID_DSS_SP,
    AV_CODEC_ID_CODEC2,
    AV_CODEC_ID_FFWAVESYNTH,
    AV_CODEC_ID_SONIC,
    AV_CODEC_ID_SONIC_LS,
    AV_CODEC_ID_EVRC,
    AV_CODEC_ID_SMV,
    AV_CODEC_ID_DSD_LSBF,
    AV_CODEC_ID_DSD_MSBF,
    AV_CODEC_ID_DSD_LSBF_PLANAR,
    AV_CODEC_ID_DSD_MSBF_PLANAR,
    AV_CODEC_ID_4GV,
    AV_CODEC_ID_INTERPLAY_ACM,
    AV_CODEC_ID_XMA1,
    AV_CODEC_ID_XMA2,
    AV_CODEC_ID_DST,
    AV_CODEC_ID_ATRAC3AL,
    AV_CODEC_ID_ATRAC3PAL,
    AV_CODEC_ID_DOLBY_E,
    AV_CODEC_ID_APTX,
    AV_CODEC_ID_APTX_HD,
    AV_CODEC_ID_SBC,
    AV_CODEC_ID_ATRAC9,
    AV_CODEC_ID_HCOM,
    AV_CODEC_ID_ACELP_KELVIN,
    AV_CODEC_ID_MPEGH_3D_AUDIO,
    AV_CODEC_ID_SIREN,
    AV_CODEC_ID_HCA,
    AV_CODEC_ID_FASTAUDIO,
    AV_CODEC_ID_MSNSIREN,
    AV_CODEC_ID_DFPWM,
    AV_CODEC_ID_BONK,
    AV_CODEC_ID_MISC4,
    AV_CODEC_ID_APAC,
    AV_CODEC_ID_FTR,
    AV_CODEC_ID_WAVARC,
    AV_CODEC_ID_RKA,
    AV_CODEC_ID_AC4,
    AV_CODEC_ID_OSQ,
    AV_CODEC_ID_QOA,
    AV_CODEC_ID_LC3,
<<<<<<< HEAD
    AV_CODEC_ID_SAC,
    AV_CODEC_ID_LIBMAD,
=======
    AV_CODEC_ID_G728,
>>>>>>> cfd1f81e

    /* subtitle codecs */
    AV_CODEC_ID_FIRST_SUBTITLE = 0x17000,          ///< A dummy ID pointing at the start of subtitle codecs.
    AV_CODEC_ID_DVD_SUBTITLE = 0x17000,
    AV_CODEC_ID_DVB_SUBTITLE,
    AV_CODEC_ID_TEXT,  ///< raw UTF-8 text
    AV_CODEC_ID_XSUB,
    AV_CODEC_ID_SSA,
    AV_CODEC_ID_MOV_TEXT,
    AV_CODEC_ID_HDMV_PGS_SUBTITLE,
    AV_CODEC_ID_DVB_TELETEXT,
    AV_CODEC_ID_SRT,
    AV_CODEC_ID_MICRODVD,
    AV_CODEC_ID_EIA_608,
    AV_CODEC_ID_JACOSUB,
    AV_CODEC_ID_SAMI,
    AV_CODEC_ID_REALTEXT,
    AV_CODEC_ID_STL,
    AV_CODEC_ID_SUBVIEWER1,
    AV_CODEC_ID_SUBVIEWER,
    AV_CODEC_ID_SUBRIP,
    AV_CODEC_ID_WEBVTT,
    AV_CODEC_ID_MPL2,
    AV_CODEC_ID_VPLAYER,
    AV_CODEC_ID_PJS,
    AV_CODEC_ID_ASS,
    AV_CODEC_ID_HDMV_TEXT_SUBTITLE,
    AV_CODEC_ID_TTML,
    AV_CODEC_ID_ARIB_CAPTION,
    AV_CODEC_ID_IVTV_VBI,

    /* other specific kind of codecs (generally used for attachments) */
    AV_CODEC_ID_FIRST_UNKNOWN = 0x18000,           ///< A dummy ID pointing at the start of various fake codecs.
    AV_CODEC_ID_TTF = 0x18000,

    AV_CODEC_ID_SCTE_35, ///< Contain timestamp estimated through PCR of program stream.
    AV_CODEC_ID_EPG,
    AV_CODEC_ID_BINTEXT,
    AV_CODEC_ID_XBIN,
    AV_CODEC_ID_IDF,
    AV_CODEC_ID_OTF,
    AV_CODEC_ID_SMPTE_KLV,
    AV_CODEC_ID_DVD_NAV,
    AV_CODEC_ID_TIMED_ID3,
    AV_CODEC_ID_BIN_DATA,
    AV_CODEC_ID_SMPTE_2038,
    AV_CODEC_ID_LCEVC,


    AV_CODEC_ID_PROBE = 0x19000, ///< codec_id is not known (like AV_CODEC_ID_NONE) but lavf should attempt to identify it

    AV_CODEC_ID_MPEG2TS = 0x20000, /**< _FAKE_ codec to indicate a raw MPEG-2 TS
                                * stream (only used by libavformat) */
    AV_CODEC_ID_MPEG4SYSTEMS = 0x20001, /**< _FAKE_ codec to indicate a MPEG-4 Systems
                                * stream (only used by libavformat) */
    AV_CODEC_ID_FFMETADATA = 0x21000,   ///< Dummy codec for streams containing only metadata information.
    AV_CODEC_ID_WRAPPED_AVFRAME = 0x21001, ///< Passthrough codec, AVFrames wrapped in AVPacket
    /**
     * Dummy null video codec, useful mainly for development and debugging.
     * Null encoder/decoder discard all input and never return any output.
     */
    AV_CODEC_ID_VNULL,
    /**
     * Dummy null audio codec, useful mainly for development and debugging.
     * Null encoder/decoder discard all input and never return any output.
     */
    AV_CODEC_ID_ANULL,
};

/**
 * Get the type of the given codec.
 */
enum AVMediaType avcodec_get_type(enum AVCodecID codec_id);

/**
 * Get the name of a codec.
 * @return  a static string identifying the codec; never NULL
 */
const char *avcodec_get_name(enum AVCodecID id);

/**
 * Return codec bits per sample.
 *
 * @param[in] codec_id the codec
 * @return Number of bits per sample or zero if unknown for the given codec.
 */
int av_get_bits_per_sample(enum AVCodecID codec_id);

/**
 * Return codec bits per sample.
 * Only return non-zero if the bits per sample is exactly correct, not an
 * approximation.
 *
 * @param[in] codec_id the codec
 * @return Number of bits per sample or zero if unknown for the given codec.
 */
int av_get_exact_bits_per_sample(enum AVCodecID codec_id);

/**
 * Return a name for the specified profile, if available.
 *
 * @param codec_id the ID of the codec to which the requested profile belongs
 * @param profile the profile value for which a name is requested
 * @return A name for the profile if found, NULL otherwise.
 *
 * @note unlike av_get_profile_name(), which searches a list of profiles
 *       supported by a specific decoder or encoder implementation, this
 *       function searches the list of profiles from the AVCodecDescriptor
 */
const char *avcodec_profile_name(enum AVCodecID codec_id, int profile);

/**
 * Return the PCM codec associated with a sample format.
 * @param be  endianness, 0 for little, 1 for big,
 *            -1 (or anything else) for native
 * @return  AV_CODEC_ID_PCM_* or AV_CODEC_ID_NONE
 */
enum AVCodecID av_get_pcm_codec(enum AVSampleFormat fmt, int be);

/**
 * @}
 */

#endif // AVCODEC_CODEC_ID_H<|MERGE_RESOLUTION|>--- conflicted
+++ resolved
@@ -554,12 +554,9 @@
     AV_CODEC_ID_OSQ,
     AV_CODEC_ID_QOA,
     AV_CODEC_ID_LC3,
-<<<<<<< HEAD
+    AV_CODEC_ID_G728,
     AV_CODEC_ID_SAC,
     AV_CODEC_ID_LIBMAD,
-=======
-    AV_CODEC_ID_G728,
->>>>>>> cfd1f81e
 
     /* subtitle codecs */
     AV_CODEC_ID_FIRST_SUBTITLE = 0x17000,          ///< A dummy ID pointing at the start of subtitle codecs.
