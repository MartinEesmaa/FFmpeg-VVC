--- conflicted
+++ resolved
@@ -565,12 +565,9 @@
     AV_CODEC_ID_QOA,
     AV_CODEC_ID_LC3,
     AV_CODEC_ID_G728,
-<<<<<<< HEAD
+    AV_CODEC_ID_AHX,
     AV_CODEC_ID_SAC,
     AV_CODEC_ID_LIBMAD,
-=======
-    AV_CODEC_ID_AHX,
->>>>>>> d975dbd7
 
     /* subtitle codecs */
     AV_CODEC_ID_FIRST_SUBTITLE = 0x17000,          ///< A dummy ID pointing at the start of subtitle codecs.
