--- conflicted
+++ resolved
@@ -328,11 +328,8 @@
     AV_CODEC_ID_LEAD,
     AV_CODEC_ID_DNXUC,
     AV_CODEC_ID_RV60,
-<<<<<<< HEAD
+    AV_CODEC_ID_JPEGXL_ANIM,
     AV_CODEC_ID_JPEGXS,
-=======
-    AV_CODEC_ID_JPEGXL_ANIM,
->>>>>>> b76053d8
 
     /* various PCM "codecs" */
     AV_CODEC_ID_FIRST_AUDIO = 0x10000,     ///< A dummy id pointing at the start of audio codecs
