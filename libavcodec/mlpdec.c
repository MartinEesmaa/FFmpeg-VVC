--- conflicted
+++ resolved
@@ -442,18 +442,11 @@
 
     /* This should happen for TrueHD streams with >6 channels and MLP's noise
      * type. It is not yet known if this is allowed. */
-<<<<<<< HEAD
     if (max_channel > MAX_MATRIX_CHANNEL_MLP && !s->noise_type) {
-        av_log_ask_for_sample(m->avctx,
-               "Number of channels %d is larger than the maximum supported "
-               "by the decoder.\n", max_channel + 2);
-=======
-    if (s->max_channel > MAX_MATRIX_CHANNEL_MLP && !s->noise_type) {
         avpriv_request_sample(m->avctx,
                               "%d channels (more than the "
                               "maximum supported by the decoder)",
-                              s->max_channel + 2);
->>>>>>> 6d97484d
+                              max_channel + 2);
         return AVERROR_PATCHWELCOME;
     }
 
@@ -515,17 +508,10 @@
             ch_assign = av_get_channel_layout_channel_index(s->ch_layout,
                                                             channel);
         }
-<<<<<<< HEAD
         if ((unsigned)ch_assign > s->max_matrix_channel) {
-            av_log_ask_for_sample(m->avctx,
-                   "Assignment of matrix channel %d to invalid output channel %d.\n",
-                   ch, ch_assign);
-=======
-        if (ch_assign > s->max_matrix_channel) {
             avpriv_request_sample(m->avctx,
                                   "Assignment of matrix channel %d to invalid output channel %d",
                                   ch, ch_assign);
->>>>>>> 6d97484d
             return AVERROR_PATCHWELCOME;
         }
         s->ch_assign[ch_assign] = ch;
