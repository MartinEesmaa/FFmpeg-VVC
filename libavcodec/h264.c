/*
 * H.26L/H.264/AVC/JVT/14496-10/... decoder
 * Copyright (c) 2003 Michael Niedermayer <michaelni@gmx.at>
 *
 * This file is part of FFmpeg.
 *
 * FFmpeg is free software; you can redistribute it and/or
 * modify it under the terms of the GNU Lesser General Public
 * License as published by the Free Software Foundation; either
 * version 2.1 of the License, or (at your option) any later version.
 *
 * FFmpeg is distributed in the hope that it will be useful,
 * but WITHOUT ANY WARRANTY; without even the implied warranty of
 * MERCHANTABILITY or FITNESS FOR A PARTICULAR PURPOSE.  See the GNU
 * Lesser General Public License for more details.
 *
 * You should have received a copy of the GNU Lesser General Public
 * License along with FFmpeg; if not, write to the Free Software
 * Foundation, Inc., 51 Franklin Street, Fifth Floor, Boston, MA 02110-1301 USA
 */

/**
 * @file
 * H.264 / AVC / MPEG4 part10 codec.
 * @author Michael Niedermayer <michaelni@gmx.at>
 */

#define UNCHECKED_BITSTREAM_READER 1

#include "libavutil/avassert.h"
#include "libavutil/display.h"
#include "libavutil/imgutils.h"
#include "libavutil/opt.h"
#include "libavutil/stereo3d.h"
#include "libavutil/timer.h"
#include "internal.h"
#include "bytestream.h"
#include "cabac.h"
#include "cabac_functions.h"
#include "error_resilience.h"
#include "avcodec.h"
#include "h264.h"
#include "h264data.h"
#include "h264chroma.h"
#include "h264_mvpred.h"
#include "golomb.h"
#include "mathops.h"
#include "me_cmp.h"
#include "mpegutils.h"
#include "profiles.h"
#include "rectangle.h"
#include "thread.h"
#include "vdpau_compat.h"

static int h264_decode_end(AVCodecContext *avctx);

const uint16_t ff_h264_mb_sizes[4] = { 256, 384, 512, 768 };

int avpriv_h264_has_num_reorder_frames(AVCodecContext *avctx)
{
    H264Context *h = avctx->priv_data;
    return h ? h->sps.num_reorder_frames : 0;
}

static void h264_er_decode_mb(void *opaque, int ref, int mv_dir, int mv_type,
                              int (*mv)[2][4][2],
                              int mb_x, int mb_y, int mb_intra, int mb_skipped)
{
    H264Context *h = opaque;
    H264SliceContext *sl = &h->slice_ctx[0];

    sl->mb_x = mb_x;
    sl->mb_y = mb_y;
    sl->mb_xy = mb_x + mb_y * h->mb_stride;
    memset(sl->non_zero_count_cache, 0, sizeof(sl->non_zero_count_cache));
    av_assert1(ref >= 0);
    /* FIXME: It is possible albeit uncommon that slice references
     * differ between slices. We take the easy approach and ignore
     * it for now. If this turns out to have any relevance in
     * practice then correct remapping should be added. */
    if (ref >= sl->ref_count[0])
        ref = 0;
    if (!sl->ref_list[0][ref].data[0]) {
        av_log(h->avctx, AV_LOG_DEBUG, "Reference not available for error concealing\n");
        ref = 0;
    }
    if ((sl->ref_list[0][ref].reference&3) != 3) {
        av_log(h->avctx, AV_LOG_DEBUG, "Reference invalid\n");
        return;
    }
    fill_rectangle(&h->cur_pic.ref_index[0][4 * sl->mb_xy],
                   2, 2, 2, ref, 1);
    fill_rectangle(&sl->ref_cache[0][scan8[0]], 4, 4, 8, ref, 1);
    fill_rectangle(sl->mv_cache[0][scan8[0]], 4, 4, 8,
                   pack16to32((*mv)[0][0][0], (*mv)[0][0][1]), 4);
    sl->mb_mbaff =
    sl->mb_field_decoding_flag = 0;
    ff_h264_hl_decode_mb(h, &h->slice_ctx[0]);
}

void ff_h264_draw_horiz_band(const H264Context *h, H264SliceContext *sl,
                             int y, int height)
{
    AVCodecContext *avctx = h->avctx;
    const AVFrame   *src  = h->cur_pic.f;
    const AVPixFmtDescriptor *desc = av_pix_fmt_desc_get(avctx->pix_fmt);
    int vshift = desc->log2_chroma_h;
    const int field_pic = h->picture_structure != PICT_FRAME;
    if (field_pic) {
        height <<= 1;
        y      <<= 1;
    }

    height = FFMIN(height, avctx->height - y);

    if (field_pic && h->first_field && !(avctx->slice_flags & SLICE_FLAG_ALLOW_FIELD))
        return;

    if (avctx->draw_horiz_band) {
        int offset[AV_NUM_DATA_POINTERS];
        int i;

        offset[0] = y * src->linesize[0];
        offset[1] =
        offset[2] = (y >> vshift) * src->linesize[1];
        for (i = 3; i < AV_NUM_DATA_POINTERS; i++)
            offset[i] = 0;

        emms_c();

        avctx->draw_horiz_band(avctx, src, offset,
                               y, h->picture_structure, height);
    }
}

const uint8_t *ff_h264_decode_nal(H264Context *h, H264SliceContext *sl,
                                  const uint8_t *src,
                                  int *dst_length, int *consumed, int length)
{
    int i, si, di;
    uint8_t *dst;

    // src[0]&0x80; // forbidden bit
    h->nal_ref_idc   = src[0] >> 5;
    h->nal_unit_type = src[0] & 0x1F;

    src++;
    length--;

#define STARTCODE_TEST                                                  \
    if (i + 2 < length && src[i + 1] == 0 && src[i + 2] <= 3) {         \
        if (src[i + 2] != 3 && src[i + 2] != 0) {                       \
            /* startcode, so we must be past the end */                 \
            length = i;                                                 \
        }                                                               \
        break;                                                          \
    }

#if HAVE_FAST_UNALIGNED
#define FIND_FIRST_ZERO                                                 \
    if (i > 0 && !src[i])                                               \
        i--;                                                            \
    while (src[i])                                                      \
        i++

#if HAVE_FAST_64BIT
    for (i = 0; i + 1 < length; i += 9) {
        if (!((~AV_RN64A(src + i) &
               (AV_RN64A(src + i) - 0x0100010001000101ULL)) &
              0x8000800080008080ULL))
            continue;
        FIND_FIRST_ZERO;
        STARTCODE_TEST;
        i -= 7;
    }
#else
    for (i = 0; i + 1 < length; i += 5) {
        if (!((~AV_RN32A(src + i) &
               (AV_RN32A(src + i) - 0x01000101U)) &
              0x80008080U))
            continue;
        FIND_FIRST_ZERO;
        STARTCODE_TEST;
        i -= 3;
    }
#endif
#else
    for (i = 0; i + 1 < length; i += 2) {
        if (src[i])
            continue;
        if (i > 0 && src[i - 1] == 0)
            i--;
        STARTCODE_TEST;
    }
#endif

    av_fast_padded_malloc(&sl->rbsp_buffer, &sl->rbsp_buffer_size, length+MAX_MBPAIR_SIZE);
    dst = sl->rbsp_buffer;

    if (!dst)
        return NULL;

    if(i>=length-1){ //no escaped 0
        *dst_length= length;
        *consumed= length+1; //+1 for the header
        if(h->avctx->flags2 & AV_CODEC_FLAG2_FAST){
            return src;
        }else{
            memcpy(dst, src, length);
            return dst;
        }
    }

    memcpy(dst, src, i);
    si = di = i;
    while (si + 2 < length) {
        // remove escapes (very rare 1:2^22)
        if (src[si + 2] > 3) {
            dst[di++] = src[si++];
            dst[di++] = src[si++];
        } else if (src[si] == 0 && src[si + 1] == 0 && src[si + 2] != 0) {
            if (src[si + 2] == 3) { // escape
                dst[di++]  = 0;
                dst[di++]  = 0;
                si        += 3;
                continue;
            } else // next start code
                goto nsc;
        }

        dst[di++] = src[si++];
    }
    while (si < length)
        dst[di++] = src[si++];

nsc:
    memset(dst + di, 0, AV_INPUT_BUFFER_PADDING_SIZE);

    *dst_length = di;
    *consumed   = si + 1; // +1 for the header
    /* FIXME store exact number of bits in the getbitcontext
     * (it is needed for decoding) */
    return dst;
}

/**
 * Identify the exact end of the bitstream
 * @return the length of the trailing, or 0 if damaged
 */
static int decode_rbsp_trailing(H264Context *h, const uint8_t *src)
{
    int v = *src;
    int r;

    ff_tlog(h->avctx, "rbsp trailing %X\n", v);

    for (r = 1; r < 9; r++) {
        if (v & 1)
            return r;
        v >>= 1;
    }
    return 0;
}

void ff_h264_free_tables(H264Context *h)
{
    int i;

    av_freep(&h->intra4x4_pred_mode);
    av_freep(&h->chroma_pred_mode_table);
    av_freep(&h->cbp_table);
    av_freep(&h->mvd_table[0]);
    av_freep(&h->mvd_table[1]);
    av_freep(&h->direct_table);
    av_freep(&h->non_zero_count);
    av_freep(&h->slice_table_base);
    h->slice_table = NULL;
    av_freep(&h->list_counts);

    av_freep(&h->mb2b_xy);
    av_freep(&h->mb2br_xy);

    av_buffer_pool_uninit(&h->qscale_table_pool);
    av_buffer_pool_uninit(&h->mb_type_pool);
    av_buffer_pool_uninit(&h->motion_val_pool);
    av_buffer_pool_uninit(&h->ref_index_pool);

    for (i = 0; i < h->nb_slice_ctx; i++) {
        H264SliceContext *sl = &h->slice_ctx[i];

        av_freep(&sl->dc_val_base);
        av_freep(&sl->er.mb_index2xy);
        av_freep(&sl->er.error_status_table);
        av_freep(&sl->er.er_temp_buffer);

        av_freep(&sl->bipred_scratchpad);
        av_freep(&sl->edge_emu_buffer);
        av_freep(&sl->top_borders[0]);
        av_freep(&sl->top_borders[1]);

        sl->bipred_scratchpad_allocated = 0;
        sl->edge_emu_buffer_allocated   = 0;
        sl->top_borders_allocated[0]    = 0;
        sl->top_borders_allocated[1]    = 0;
    }
}

int ff_h264_alloc_tables(H264Context *h)
{
    const int big_mb_num = h->mb_stride * (h->mb_height + 1);
    const int row_mb_num = 2*h->mb_stride*FFMAX(h->avctx->thread_count, 1);
    int x, y;

    FF_ALLOCZ_ARRAY_OR_GOTO(h->avctx, h->intra4x4_pred_mode,
                      row_mb_num, 8 * sizeof(uint8_t), fail)
    h->slice_ctx[0].intra4x4_pred_mode = h->intra4x4_pred_mode;

    FF_ALLOCZ_OR_GOTO(h->avctx, h->non_zero_count,
                      big_mb_num * 48 * sizeof(uint8_t), fail)
    FF_ALLOCZ_OR_GOTO(h->avctx, h->slice_table_base,
                      (big_mb_num + h->mb_stride) * sizeof(*h->slice_table_base), fail)
    FF_ALLOCZ_OR_GOTO(h->avctx, h->cbp_table,
                      big_mb_num * sizeof(uint16_t), fail)
    FF_ALLOCZ_OR_GOTO(h->avctx, h->chroma_pred_mode_table,
                      big_mb_num * sizeof(uint8_t), fail)
    FF_ALLOCZ_ARRAY_OR_GOTO(h->avctx, h->mvd_table[0],
                      row_mb_num, 16 * sizeof(uint8_t), fail);
    FF_ALLOCZ_ARRAY_OR_GOTO(h->avctx, h->mvd_table[1],
                      row_mb_num, 16 * sizeof(uint8_t), fail);
    h->slice_ctx[0].mvd_table[0] = h->mvd_table[0];
    h->slice_ctx[0].mvd_table[1] = h->mvd_table[1];

    FF_ALLOCZ_OR_GOTO(h->avctx, h->direct_table,
                      4 * big_mb_num * sizeof(uint8_t), fail);
    FF_ALLOCZ_OR_GOTO(h->avctx, h->list_counts,
                      big_mb_num * sizeof(uint8_t), fail)

    memset(h->slice_table_base, -1,
           (big_mb_num + h->mb_stride) * sizeof(*h->slice_table_base));
    h->slice_table = h->slice_table_base + h->mb_stride * 2 + 1;

    FF_ALLOCZ_OR_GOTO(h->avctx, h->mb2b_xy,
                      big_mb_num * sizeof(uint32_t), fail);
    FF_ALLOCZ_OR_GOTO(h->avctx, h->mb2br_xy,
                      big_mb_num * sizeof(uint32_t), fail);
    for (y = 0; y < h->mb_height; y++)
        for (x = 0; x < h->mb_width; x++) {
            const int mb_xy = x + y * h->mb_stride;
            const int b_xy  = 4 * x + 4 * y * h->b_stride;

            h->mb2b_xy[mb_xy]  = b_xy;
            h->mb2br_xy[mb_xy] = 8 * (FMO ? mb_xy : (mb_xy % (2 * h->mb_stride)));
        }

    if (!h->dequant4_coeff[0])
        ff_h264_init_dequant_tables(h);

    return 0;

fail:
    ff_h264_free_tables(h);
    return AVERROR(ENOMEM);
}

/**
 * Init context
 * Allocate buffers which are not shared amongst multiple threads.
 */
int ff_h264_slice_context_init(H264Context *h, H264SliceContext *sl)
{
    ERContext *er = &sl->er;
    int mb_array_size = h->mb_height * h->mb_stride;
    int y_size  = (2 * h->mb_width + 1) * (2 * h->mb_height + 1);
    int c_size  = h->mb_stride * (h->mb_height + 1);
    int yc_size = y_size + 2   * c_size;
    int x, y, i;

    sl->ref_cache[0][scan8[5]  + 1] =
    sl->ref_cache[0][scan8[7]  + 1] =
    sl->ref_cache[0][scan8[13] + 1] =
    sl->ref_cache[1][scan8[5]  + 1] =
    sl->ref_cache[1][scan8[7]  + 1] =
    sl->ref_cache[1][scan8[13] + 1] = PART_NOT_AVAILABLE;

    if (sl != h->slice_ctx) {
        memset(er, 0, sizeof(*er));
    } else
    if (CONFIG_ERROR_RESILIENCE) {

        /* init ER */
        er->avctx          = h->avctx;
        er->decode_mb      = h264_er_decode_mb;
        er->opaque         = h;
        er->quarter_sample = 1;

        er->mb_num      = h->mb_num;
        er->mb_width    = h->mb_width;
        er->mb_height   = h->mb_height;
        er->mb_stride   = h->mb_stride;
        er->b8_stride   = h->mb_width * 2 + 1;

        // error resilience code looks cleaner with this
        FF_ALLOCZ_OR_GOTO(h->avctx, er->mb_index2xy,
                          (h->mb_num + 1) * sizeof(int), fail);

        for (y = 0; y < h->mb_height; y++)
            for (x = 0; x < h->mb_width; x++)
                er->mb_index2xy[x + y * h->mb_width] = x + y * h->mb_stride;

        er->mb_index2xy[h->mb_height * h->mb_width] = (h->mb_height - 1) *
                                                      h->mb_stride + h->mb_width;

        FF_ALLOCZ_OR_GOTO(h->avctx, er->error_status_table,
                          mb_array_size * sizeof(uint8_t), fail);

        FF_ALLOC_OR_GOTO(h->avctx, er->er_temp_buffer,
                         h->mb_height * h->mb_stride, fail);

        FF_ALLOCZ_OR_GOTO(h->avctx, sl->dc_val_base,
                          yc_size * sizeof(int16_t), fail);
        er->dc_val[0] = sl->dc_val_base + h->mb_width * 2 + 2;
        er->dc_val[1] = sl->dc_val_base + y_size + h->mb_stride + 1;
        er->dc_val[2] = er->dc_val[1] + c_size;
        for (i = 0; i < yc_size; i++)
            sl->dc_val_base[i] = 1024;
    }

    return 0;

fail:
    return AVERROR(ENOMEM); // ff_h264_free_tables will clean up for us
}

static int decode_nal_units(H264Context *h, const uint8_t *buf, int buf_size,
                            int parse_extradata);

<<<<<<< HEAD
int ff_h264_decode_extradata(H264Context *h, const uint8_t *buf, int size)
=======
/* There are (invalid) samples in the wild with mp4-style extradata, where the
 * parameter sets are stored unescaped (i.e. as RBSP).
 * This function catches the parameter set decoding failure and tries again
 * after escaping it */
static int decode_extradata_ps_mp4(H264Context *h, const uint8_t *buf, int buf_size)
{
    int ret;

    ret = decode_nal_units(h, buf, buf_size, 1);
    if (ret < 0 && !(h->avctx->err_recognition & AV_EF_EXPLODE)) {
        GetByteContext gbc;
        PutByteContext pbc;
        uint8_t *escaped_buf;
        int escaped_buf_size;

        av_log(h->avctx, AV_LOG_WARNING,
               "SPS decoding failure, trying again after escaping the NAL\n");

        if (buf_size / 2 >= (INT16_MAX - AV_INPUT_BUFFER_PADDING_SIZE) / 3)
            return AVERROR(ERANGE);
        escaped_buf_size = buf_size * 3 / 2 + AV_INPUT_BUFFER_PADDING_SIZE;
        escaped_buf = av_mallocz(escaped_buf_size);
        if (!escaped_buf)
            return AVERROR(ENOMEM);

        bytestream2_init(&gbc, buf, buf_size);
        bytestream2_init_writer(&pbc, escaped_buf, escaped_buf_size);

        while (bytestream2_get_bytes_left(&gbc)) {
            if (bytestream2_get_bytes_left(&gbc) >= 3 &&
                bytestream2_peek_be24(&gbc) <= 3) {
                bytestream2_put_be24(&pbc, 3);
                bytestream2_skip(&gbc, 2);
            } else
                bytestream2_put_byte(&pbc, bytestream2_get_byte(&gbc));
        }

        escaped_buf_size = bytestream2_tell_p(&pbc);
        AV_WB16(escaped_buf, escaped_buf_size - 2);

        ret = decode_nal_units(h, escaped_buf, escaped_buf_size, 1);
        av_freep(&escaped_buf);
        if (ret < 0)
            return ret;
    }

    return 0;
}

int ff_h264_decode_extradata(H264Context *h)
>>>>>>> a7829a2a
{
    AVCodecContext *avctx = h->avctx;
    int ret;

    if (!buf || size <= 0)
        return -1;

    if (buf[0] == 1) {
        int i, cnt, nalsize;
        const unsigned char *p = buf;

        h->is_avc = 1;

        if (size < 7) {
            av_log(avctx, AV_LOG_ERROR,
                   "avcC %d too short\n", size);
            return AVERROR_INVALIDDATA;
        }
        /* sps and pps in the avcC always have length coded with 2 bytes,
         * so put a fake nal_length_size = 2 while parsing them */
        h->nal_length_size = 2;
        // Decode sps from avcC
        cnt = *(p + 5) & 0x1f; // Number of sps
        p  += 6;
        for (i = 0; i < cnt; i++) {
            nalsize = AV_RB16(p) + 2;
            if(nalsize > size - (p-buf))
                return AVERROR_INVALIDDATA;
            ret = decode_extradata_ps_mp4(h, p, nalsize);
            if (ret < 0) {
                av_log(avctx, AV_LOG_ERROR,
                       "Decoding sps %d from avcC failed\n", i);
                return ret;
            }
            p += nalsize;
        }
        // Decode pps from avcC
        cnt = *(p++); // Number of pps
        for (i = 0; i < cnt; i++) {
            nalsize = AV_RB16(p) + 2;
            if(nalsize > size - (p-buf))
                return AVERROR_INVALIDDATA;
            ret = decode_extradata_ps_mp4(h, p, nalsize);
            if (ret < 0) {
                av_log(avctx, AV_LOG_ERROR,
                       "Decoding pps %d from avcC failed\n", i);
                return ret;
            }
            p += nalsize;
        }
        // Store right nal length size that will be used to parse all other nals
        h->nal_length_size = (buf[4] & 0x03) + 1;
    } else {
        h->is_avc = 0;
        ret = decode_nal_units(h, buf, size, 1);
        if (ret < 0)
            return ret;
    }
    return size;
}

static int h264_init_context(AVCodecContext *avctx, H264Context *h)
{
    int i;

    h->avctx                 = avctx;
    h->backup_width          = -1;
    h->backup_height         = -1;
    h->backup_pix_fmt        = AV_PIX_FMT_NONE;
    h->dequant_coeff_pps     = -1;
    h->current_sps_id        = -1;
    h->cur_chroma_format_idc = -1;

    h->picture_structure     = PICT_FRAME;
    h->slice_context_count   = 1;
    h->workaround_bugs       = avctx->workaround_bugs;
    h->flags                 = avctx->flags;
    h->prev_poc_msb          = 1 << 16;
    h->x264_build            = -1;
    h->recovery_frame        = -1;
    h->frame_recovered       = 0;
    h->prev_frame_num        = -1;
    h->sei_fpa.frame_packing_arrangement_cancel_flag = -1;

    h->next_outputed_poc = INT_MIN;
    for (i = 0; i < MAX_DELAYED_PIC_COUNT; i++)
        h->last_pocs[i] = INT_MIN;

    ff_h264_reset_sei(h);

    avctx->chroma_sample_location = AVCHROMA_LOC_LEFT;

    h->nb_slice_ctx = (avctx->active_thread_type & FF_THREAD_SLICE) ?  H264_MAX_THREADS : 1;
    h->slice_ctx = av_mallocz_array(h->nb_slice_ctx, sizeof(*h->slice_ctx));
    if (!h->slice_ctx) {
        h->nb_slice_ctx = 0;
        return AVERROR(ENOMEM);
    }

    for (i = 0; i < H264_MAX_PICTURE_COUNT; i++) {
        h->DPB[i].f = av_frame_alloc();
        if (!h->DPB[i].f)
            return AVERROR(ENOMEM);
    }

    h->cur_pic.f = av_frame_alloc();
    if (!h->cur_pic.f)
        return AVERROR(ENOMEM);

    h->last_pic_for_ec.f = av_frame_alloc();
    if (!h->last_pic_for_ec.f)
        return AVERROR(ENOMEM);

    for (i = 0; i < h->nb_slice_ctx; i++)
        h->slice_ctx[i].h264 = h;

    return 0;
}

static AVOnce h264_vlc_init = AV_ONCE_INIT;

av_cold int ff_h264_decode_init(AVCodecContext *avctx)
{
    H264Context *h = avctx->priv_data;
    int ret;

    ret = h264_init_context(avctx, h);
    if (ret < 0)
        return ret;

    /* set defaults */
    if (!avctx->has_b_frames)
        h->low_delay = 1;

    ret = ff_thread_once(&h264_vlc_init, ff_h264_decode_init_vlc);
    if (ret != 0) {
        av_log(avctx, AV_LOG_ERROR, "pthread_once has failed.");
        return AVERROR_UNKNOWN;
    }

    if (avctx->codec_id == AV_CODEC_ID_H264) {
        if (avctx->ticks_per_frame == 1) {
            if(h->avctx->time_base.den < INT_MAX/2) {
                h->avctx->time_base.den *= 2;
            } else
                h->avctx->time_base.num /= 2;
        }
        avctx->ticks_per_frame = 2;
    }

    if (avctx->extradata_size > 0 && avctx->extradata) {
        ret = ff_h264_decode_extradata(h, avctx->extradata, avctx->extradata_size);
        if (ret < 0) {
            h264_decode_end(avctx);
            return ret;
        }
    }

    if (h->sps.bitstream_restriction_flag &&
        h->avctx->has_b_frames < h->sps.num_reorder_frames) {
        h->avctx->has_b_frames = h->sps.num_reorder_frames;
        h->low_delay           = 0;
    }

    avctx->internal->allocate_progress = 1;

    ff_h264_flush_change(h);

    if (h->enable_er < 0 && (avctx->active_thread_type & FF_THREAD_SLICE))
        h->enable_er = 0;

    if (h->enable_er && (avctx->active_thread_type & FF_THREAD_SLICE)) {
        av_log(avctx, AV_LOG_WARNING,
               "Error resilience with slice threads is enabled. It is unsafe and unsupported and may crash. "
               "Use it at your own risk\n");
    }

    return 0;
}

#if HAVE_THREADS
static int decode_init_thread_copy(AVCodecContext *avctx)
{
    H264Context *h = avctx->priv_data;
    int ret;

    if (!avctx->internal->is_copy)
        return 0;

    memset(h, 0, sizeof(*h));

    ret = h264_init_context(avctx, h);
    if (ret < 0)
        return ret;

    h->context_initialized = 0;

    return 0;
}
#endif

/**
 * Run setup operations that must be run after slice header decoding.
 * This includes finding the next displayed frame.
 *
 * @param h h264 master context
 * @param setup_finished enough NALs have been read that we can call
 * ff_thread_finish_setup()
 */
static void decode_postinit(H264Context *h, int setup_finished)
{
    H264Picture *out = h->cur_pic_ptr;
    H264Picture *cur = h->cur_pic_ptr;
    int i, pics, out_of_order, out_idx;

    h->cur_pic_ptr->f->pict_type = h->pict_type;

    if (h->next_output_pic)
        return;

    if (cur->field_poc[0] == INT_MAX || cur->field_poc[1] == INT_MAX) {
        /* FIXME: if we have two PAFF fields in one packet, we can't start
         * the next thread here. If we have one field per packet, we can.
         * The check in decode_nal_units() is not good enough to find this
         * yet, so we assume the worst for now. */
        // if (setup_finished)
        //    ff_thread_finish_setup(h->avctx);
        if (cur->field_poc[0] == INT_MAX && cur->field_poc[1] == INT_MAX)
            return;
        if (h->avctx->hwaccel || h->missing_fields <=1)
            return;
    }

    cur->f->interlaced_frame = 0;
    cur->f->repeat_pict      = 0;

    /* Signal interlacing information externally. */
    /* Prioritize picture timing SEI information over used
     * decoding process if it exists. */

    if (h->sps.pic_struct_present_flag) {
        switch (h->sei_pic_struct) {
        case SEI_PIC_STRUCT_FRAME:
            break;
        case SEI_PIC_STRUCT_TOP_FIELD:
        case SEI_PIC_STRUCT_BOTTOM_FIELD:
            cur->f->interlaced_frame = 1;
            break;
        case SEI_PIC_STRUCT_TOP_BOTTOM:
        case SEI_PIC_STRUCT_BOTTOM_TOP:
            if (FIELD_OR_MBAFF_PICTURE(h))
                cur->f->interlaced_frame = 1;
            else
                // try to flag soft telecine progressive
                cur->f->interlaced_frame = h->prev_interlaced_frame;
            break;
        case SEI_PIC_STRUCT_TOP_BOTTOM_TOP:
        case SEI_PIC_STRUCT_BOTTOM_TOP_BOTTOM:
            /* Signal the possibility of telecined film externally
             * (pic_struct 5,6). From these hints, let the applications
             * decide if they apply deinterlacing. */
            cur->f->repeat_pict = 1;
            break;
        case SEI_PIC_STRUCT_FRAME_DOUBLING:
            cur->f->repeat_pict = 2;
            break;
        case SEI_PIC_STRUCT_FRAME_TRIPLING:
            cur->f->repeat_pict = 4;
            break;
        }

        if ((h->sei_ct_type & 3) &&
            h->sei_pic_struct <= SEI_PIC_STRUCT_BOTTOM_TOP)
            cur->f->interlaced_frame = (h->sei_ct_type & (1 << 1)) != 0;
    } else {
        /* Derive interlacing flag from used decoding process. */
        cur->f->interlaced_frame = FIELD_OR_MBAFF_PICTURE(h);
    }
    h->prev_interlaced_frame = cur->f->interlaced_frame;

    if (cur->field_poc[0] != cur->field_poc[1]) {
        /* Derive top_field_first from field pocs. */
        cur->f->top_field_first = cur->field_poc[0] < cur->field_poc[1];
    } else {
        if (h->sps.pic_struct_present_flag) {
            /* Use picture timing SEI information. Even if it is a
             * information of a past frame, better than nothing. */
            if (h->sei_pic_struct == SEI_PIC_STRUCT_TOP_BOTTOM ||
                h->sei_pic_struct == SEI_PIC_STRUCT_TOP_BOTTOM_TOP)
                cur->f->top_field_first = 1;
            else
                cur->f->top_field_first = 0;
        } else if (cur->f->interlaced_frame) {
            /* Default to top field first when pic_struct_present_flag
             * is not set but interlaced frame detected */
            cur->f->top_field_first = 1;
        } else {
            /* Most likely progressive */
            cur->f->top_field_first = 0;
        }
    }

    if (h->sei_frame_packing_present &&
        h->frame_packing_arrangement_type >= 0 &&
        h->frame_packing_arrangement_type <= 6 &&
        h->content_interpretation_type > 0 &&
        h->content_interpretation_type < 3) {
        AVStereo3D *stereo = av_stereo3d_create_side_data(cur->f);
        if (stereo) {
        switch (h->frame_packing_arrangement_type) {
        case 0:
            stereo->type = AV_STEREO3D_CHECKERBOARD;
            break;
        case 1:
            stereo->type = AV_STEREO3D_COLUMNS;
            break;
        case 2:
            stereo->type = AV_STEREO3D_LINES;
            break;
        case 3:
            if (h->quincunx_subsampling)
                stereo->type = AV_STEREO3D_SIDEBYSIDE_QUINCUNX;
            else
                stereo->type = AV_STEREO3D_SIDEBYSIDE;
            break;
        case 4:
            stereo->type = AV_STEREO3D_TOPBOTTOM;
            break;
        case 5:
            stereo->type = AV_STEREO3D_FRAMESEQUENCE;
            break;
        case 6:
            stereo->type = AV_STEREO3D_2D;
            break;
        }

        if (h->content_interpretation_type == 2)
            stereo->flags = AV_STEREO3D_FLAG_INVERT;
        }
    }

    if (h->sei_display_orientation_present &&
        (h->sei_anticlockwise_rotation || h->sei_hflip || h->sei_vflip)) {
        double angle = h->sei_anticlockwise_rotation * 360 / (double) (1 << 16);
        AVFrameSideData *rotation = av_frame_new_side_data(cur->f,
                                                           AV_FRAME_DATA_DISPLAYMATRIX,
                                                           sizeof(int32_t) * 9);
        if (rotation) {
            av_display_rotation_set((int32_t *)rotation->data, angle);
            av_display_matrix_flip((int32_t *)rotation->data,
                                   h->sei_hflip, h->sei_vflip);
        }
    }

    if (h->sei_reguserdata_afd_present) {
        AVFrameSideData *sd = av_frame_new_side_data(cur->f, AV_FRAME_DATA_AFD,
                                                     sizeof(uint8_t));

        if (sd) {
            *sd->data = h->active_format_description;
            h->sei_reguserdata_afd_present = 0;
        }
    }

    if (h->a53_caption) {
        AVFrameSideData *sd = av_frame_new_side_data(cur->f,
                                                     AV_FRAME_DATA_A53_CC,
                                                     h->a53_caption_size);
        if (sd)
            memcpy(sd->data, h->a53_caption, h->a53_caption_size);
        av_freep(&h->a53_caption);
        h->a53_caption_size = 0;
        h->avctx->properties |= FF_CODEC_PROPERTY_CLOSED_CAPTIONS;
    }

    cur->mmco_reset = h->mmco_reset;
    h->mmco_reset = 0;

    // FIXME do something with unavailable reference frames

    /* Sort B-frames into display order */
    if (h->sps.bitstream_restriction_flag ||
        h->avctx->strict_std_compliance >= FF_COMPLIANCE_STRICT) {
        h->avctx->has_b_frames = FFMAX(h->avctx->has_b_frames, h->sps.num_reorder_frames);
    }
    h->low_delay = !h->avctx->has_b_frames;

    for (i = 0; 1; i++) {
        if(i == MAX_DELAYED_PIC_COUNT || cur->poc < h->last_pocs[i]){
            if(i)
                h->last_pocs[i-1] = cur->poc;
            break;
        } else if(i) {
            h->last_pocs[i-1]= h->last_pocs[i];
        }
    }
    out_of_order = MAX_DELAYED_PIC_COUNT - i;
    if(   cur->f->pict_type == AV_PICTURE_TYPE_B
       || (h->last_pocs[MAX_DELAYED_PIC_COUNT-2] > INT_MIN && h->last_pocs[MAX_DELAYED_PIC_COUNT-1] - h->last_pocs[MAX_DELAYED_PIC_COUNT-2] > 2))
        out_of_order = FFMAX(out_of_order, 1);
    if (out_of_order == MAX_DELAYED_PIC_COUNT) {
        av_log(h->avctx, AV_LOG_VERBOSE, "Invalid POC %d<%d\n", cur->poc, h->last_pocs[0]);
        for (i = 1; i < MAX_DELAYED_PIC_COUNT; i++)
            h->last_pocs[i] = INT_MIN;
        h->last_pocs[0] = cur->poc;
        cur->mmco_reset = 1;
    } else if(h->avctx->has_b_frames < out_of_order && !h->sps.bitstream_restriction_flag){
        av_log(h->avctx, AV_LOG_INFO, "Increasing reorder buffer to %d\n", out_of_order);
        h->avctx->has_b_frames = out_of_order;
        h->low_delay = 0;
    }

    pics = 0;
    while (h->delayed_pic[pics])
        pics++;

    av_assert0(pics <= MAX_DELAYED_PIC_COUNT);

    h->delayed_pic[pics++] = cur;
    if (cur->reference == 0)
        cur->reference = DELAYED_PIC_REF;

    out     = h->delayed_pic[0];
    out_idx = 0;
    for (i = 1; h->delayed_pic[i] &&
                !h->delayed_pic[i]->f->key_frame &&
                !h->delayed_pic[i]->mmco_reset;
         i++)
        if (h->delayed_pic[i]->poc < out->poc) {
            out     = h->delayed_pic[i];
            out_idx = i;
        }
    if (h->avctx->has_b_frames == 0 &&
        (h->delayed_pic[0]->f->key_frame || h->delayed_pic[0]->mmco_reset))
        h->next_outputed_poc = INT_MIN;
    out_of_order = out->poc < h->next_outputed_poc;

    if (out_of_order || pics > h->avctx->has_b_frames) {
        out->reference &= ~DELAYED_PIC_REF;
        // for frame threading, the owner must be the second field's thread or
        // else the first thread can release the picture and reuse it unsafely
        for (i = out_idx; h->delayed_pic[i]; i++)
            h->delayed_pic[i] = h->delayed_pic[i + 1];
    }
    if (!out_of_order && pics > h->avctx->has_b_frames) {
        h->next_output_pic = out;
        if (out_idx == 0 && h->delayed_pic[0] && (h->delayed_pic[0]->f->key_frame || h->delayed_pic[0]->mmco_reset)) {
            h->next_outputed_poc = INT_MIN;
        } else
            h->next_outputed_poc = out->poc;
    } else {
        av_log(h->avctx, AV_LOG_DEBUG, "no picture %s\n", out_of_order ? "ooo" : "");
    }

    if (h->next_output_pic) {
        if (h->next_output_pic->recovered) {
            // We have reached an recovery point and all frames after it in
            // display order are "recovered".
            h->frame_recovered |= FRAME_RECOVERED_SEI;
        }
        h->next_output_pic->recovered |= !!(h->frame_recovered & FRAME_RECOVERED_SEI);
    }

    if (setup_finished && !h->avctx->hwaccel) {
        ff_thread_finish_setup(h->avctx);

        if (h->avctx->active_thread_type & FF_THREAD_FRAME)
            h->setup_finished = 1;
    }
}

/**
 * instantaneous decoder refresh.
 */
static void idr(H264Context *h)
{
    int i;
    ff_h264_remove_all_refs(h);
    h->prev_frame_num        =
    h->prev_frame_num_offset = 0;
    h->prev_poc_msb          = 1<<16;
    h->prev_poc_lsb          = 0;
    for (i = 0; i < MAX_DELAYED_PIC_COUNT; i++)
        h->last_pocs[i] = INT_MIN;
}

/* forget old pics after a seek */
void ff_h264_flush_change(H264Context *h)
{
    int i, j;

    h->next_outputed_poc = INT_MIN;
    h->prev_interlaced_frame = 1;
    idr(h);

    h->prev_frame_num = -1;
    if (h->cur_pic_ptr) {
        h->cur_pic_ptr->reference = 0;
        for (j=i=0; h->delayed_pic[i]; i++)
            if (h->delayed_pic[i] != h->cur_pic_ptr)
                h->delayed_pic[j++] = h->delayed_pic[i];
        h->delayed_pic[j] = NULL;
    }
    ff_h264_unref_picture(h, &h->last_pic_for_ec);

    h->first_field = 0;
    ff_h264_reset_sei(h);
    h->recovery_frame = -1;
    h->frame_recovered = 0;
    h->current_slice = 0;
    h->mmco_reset = 1;
    for (i = 0; i < h->nb_slice_ctx; i++)
        h->slice_ctx[i].list_count = 0;
}

/* forget old pics after a seek */
static void flush_dpb(AVCodecContext *avctx)
{
    H264Context *h = avctx->priv_data;
    int i;

    memset(h->delayed_pic, 0, sizeof(h->delayed_pic));

    ff_h264_flush_change(h);

    for (i = 0; i < H264_MAX_PICTURE_COUNT; i++)
        ff_h264_unref_picture(h, &h->DPB[i]);
    h->cur_pic_ptr = NULL;
    ff_h264_unref_picture(h, &h->cur_pic);

    h->mb_y = 0;

    ff_h264_free_tables(h);
    h->context_initialized = 0;
}

int ff_init_poc(H264Context *h, int pic_field_poc[2], int *pic_poc)
{
    const int max_frame_num = 1 << h->sps.log2_max_frame_num;
    int field_poc[2];

    h->frame_num_offset = h->prev_frame_num_offset;
    if (h->frame_num < h->prev_frame_num)
        h->frame_num_offset += max_frame_num;

    if (h->sps.poc_type == 0) {
        const int max_poc_lsb = 1 << h->sps.log2_max_poc_lsb;

        if (h->poc_lsb < h->prev_poc_lsb &&
            h->prev_poc_lsb - h->poc_lsb >= max_poc_lsb / 2)
            h->poc_msb = h->prev_poc_msb + max_poc_lsb;
        else if (h->poc_lsb > h->prev_poc_lsb &&
                 h->prev_poc_lsb - h->poc_lsb < -max_poc_lsb / 2)
            h->poc_msb = h->prev_poc_msb - max_poc_lsb;
        else
            h->poc_msb = h->prev_poc_msb;
        field_poc[0] =
        field_poc[1] = h->poc_msb + h->poc_lsb;
        if (h->picture_structure == PICT_FRAME)
            field_poc[1] += h->delta_poc_bottom;
    } else if (h->sps.poc_type == 1) {
        int abs_frame_num, expected_delta_per_poc_cycle, expectedpoc;
        int i;

        if (h->sps.poc_cycle_length != 0)
            abs_frame_num = h->frame_num_offset + h->frame_num;
        else
            abs_frame_num = 0;

        if (h->nal_ref_idc == 0 && abs_frame_num > 0)
            abs_frame_num--;

        expected_delta_per_poc_cycle = 0;
        for (i = 0; i < h->sps.poc_cycle_length; i++)
            // FIXME integrate during sps parse
            expected_delta_per_poc_cycle += h->sps.offset_for_ref_frame[i];

        if (abs_frame_num > 0) {
            int poc_cycle_cnt          = (abs_frame_num - 1) / h->sps.poc_cycle_length;
            int frame_num_in_poc_cycle = (abs_frame_num - 1) % h->sps.poc_cycle_length;

            expectedpoc = poc_cycle_cnt * expected_delta_per_poc_cycle;
            for (i = 0; i <= frame_num_in_poc_cycle; i++)
                expectedpoc = expectedpoc + h->sps.offset_for_ref_frame[i];
        } else
            expectedpoc = 0;

        if (h->nal_ref_idc == 0)
            expectedpoc = expectedpoc + h->sps.offset_for_non_ref_pic;

        field_poc[0] = expectedpoc + h->delta_poc[0];
        field_poc[1] = field_poc[0] + h->sps.offset_for_top_to_bottom_field;

        if (h->picture_structure == PICT_FRAME)
            field_poc[1] += h->delta_poc[1];
    } else {
        int poc = 2 * (h->frame_num_offset + h->frame_num);

        if (!h->nal_ref_idc)
            poc--;

        field_poc[0] = poc;
        field_poc[1] = poc;
    }

    if (h->picture_structure != PICT_BOTTOM_FIELD)
        pic_field_poc[0] = field_poc[0];
    if (h->picture_structure != PICT_TOP_FIELD)
        pic_field_poc[1] = field_poc[1];
    *pic_poc = FFMIN(pic_field_poc[0], pic_field_poc[1]);

    return 0;
}

/**
 * Compute profile from profile_idc and constraint_set?_flags.
 *
 * @param sps SPS
 *
 * @return profile as defined by FF_PROFILE_H264_*
 */
int ff_h264_get_profile(SPS *sps)
{
    int profile = sps->profile_idc;

    switch (sps->profile_idc) {
    case FF_PROFILE_H264_BASELINE:
        // constraint_set1_flag set to 1
        profile |= (sps->constraint_set_flags & 1 << 1) ? FF_PROFILE_H264_CONSTRAINED : 0;
        break;
    case FF_PROFILE_H264_HIGH_10:
    case FF_PROFILE_H264_HIGH_422:
    case FF_PROFILE_H264_HIGH_444_PREDICTIVE:
        // constraint_set3_flag set to 1
        profile |= (sps->constraint_set_flags & 1 << 3) ? FF_PROFILE_H264_INTRA : 0;
        break;
    }

    return profile;
}

int ff_set_ref_count(H264Context *h, H264SliceContext *sl)
{
    int ref_count[2], list_count;
    int num_ref_idx_active_override_flag;

    // set defaults, might be overridden a few lines later
    ref_count[0] = h->pps.ref_count[0];
    ref_count[1] = h->pps.ref_count[1];

    if (sl->slice_type_nos != AV_PICTURE_TYPE_I) {
        unsigned max[2];
        max[0] = max[1] = h->picture_structure == PICT_FRAME ? 15 : 31;

        if (sl->slice_type_nos == AV_PICTURE_TYPE_B)
            sl->direct_spatial_mv_pred = get_bits1(&sl->gb);
        num_ref_idx_active_override_flag = get_bits1(&sl->gb);

        if (num_ref_idx_active_override_flag) {
            ref_count[0] = get_ue_golomb(&sl->gb) + 1;
            if (sl->slice_type_nos == AV_PICTURE_TYPE_B) {
                ref_count[1] = get_ue_golomb(&sl->gb) + 1;
            } else
                // full range is spec-ok in this case, even for frames
                ref_count[1] = 1;
        }

        if (ref_count[0]-1 > max[0] || ref_count[1]-1 > max[1]){
            av_log(h->avctx, AV_LOG_ERROR, "reference overflow %u > %u or %u > %u\n", ref_count[0]-1, max[0], ref_count[1]-1, max[1]);
            sl->ref_count[0] = sl->ref_count[1] = 0;
            sl->list_count   = 0;
            return AVERROR_INVALIDDATA;
        }

        if (sl->slice_type_nos == AV_PICTURE_TYPE_B)
            list_count = 2;
        else
            list_count = 1;
    } else {
        list_count   = 0;
        ref_count[0] = ref_count[1] = 0;
    }

    if (list_count   != sl->list_count   ||
        ref_count[0] != sl->ref_count[0] ||
        ref_count[1] != sl->ref_count[1]) {
        sl->ref_count[0] = ref_count[0];
        sl->ref_count[1] = ref_count[1];
        sl->list_count   = list_count;
        return 1;
    }

    return 0;
}

static const uint8_t start_code[] = { 0x00, 0x00, 0x01 };

static int get_bit_length(H264Context *h, const uint8_t *buf,
                          const uint8_t *ptr, int dst_length,
                          int i, int next_avc)
{
    if ((h->workaround_bugs & FF_BUG_AUTODETECT) && i + 3 < next_avc &&
        buf[i]     == 0x00 && buf[i + 1] == 0x00 &&
        buf[i + 2] == 0x01 && buf[i + 3] == 0xE0)
        h->workaround_bugs |= FF_BUG_TRUNCATED;

    if (!(h->workaround_bugs & FF_BUG_TRUNCATED))
        while (dst_length > 0 && ptr[dst_length - 1] == 0)
            dst_length--;

    if (!dst_length)
        return 0;

    return 8 * dst_length - decode_rbsp_trailing(h, ptr + dst_length - 1);
}

static int get_last_needed_nal(H264Context *h, const uint8_t *buf, int buf_size)
{
    int next_avc    = h->is_avc ? 0 : buf_size;
    int nal_index   = 0;
    int buf_index   = 0;
    int nals_needed = 0;
    int first_slice = 0;

    while(1) {
        GetBitContext gb;
        int nalsize = 0;
        int dst_length, bit_length, consumed;
        const uint8_t *ptr;

        if (buf_index >= next_avc) {
            nalsize = get_avc_nalsize(h, buf, buf_size, &buf_index);
            if (nalsize < 0)
                break;
            next_avc = buf_index + nalsize;
        } else {
            buf_index = find_start_code(buf, buf_size, buf_index, next_avc);
            if (buf_index >= buf_size)
                break;
            if (buf_index >= next_avc)
                continue;
        }

        ptr = ff_h264_decode_nal(h, &h->slice_ctx[0], buf + buf_index, &dst_length, &consumed,
                                 next_avc - buf_index);

        if (!ptr || dst_length < 0)
            return AVERROR_INVALIDDATA;

        buf_index += consumed;

        bit_length = get_bit_length(h, buf, ptr, dst_length,
                                    buf_index, next_avc);
        nal_index++;

        /* packets can sometimes contain multiple PPS/SPS,
         * e.g. two PAFF field pictures in one packet, or a demuxer
         * which splits NALs strangely if so, when frame threading we
         * can't start the next thread until we've read all of them */
        switch (h->nal_unit_type) {
        case NAL_SPS:
        case NAL_PPS:
            nals_needed = nal_index;
            break;
        case NAL_DPA:
        case NAL_IDR_SLICE:
        case NAL_SLICE:
            init_get_bits(&gb, ptr, bit_length);
            if (!get_ue_golomb_long(&gb) ||  // first_mb_in_slice
                !first_slice ||
                first_slice != h->nal_unit_type)
                nals_needed = nal_index;
            if (!first_slice)
                first_slice = h->nal_unit_type;
        }
    }

    return nals_needed;
}

static int decode_nal_units(H264Context *h, const uint8_t *buf, int buf_size,
                            int parse_extradata)
{
    AVCodecContext *const avctx = h->avctx;
    H264SliceContext *sl;
    int buf_index;
    unsigned context_count;
    int next_avc;
    int nals_needed = 0; ///< number of NALs that need decoding before the next frame thread starts
    int nal_index;
    int idr_cleared=0;
    int ret = 0;

    h->nal_unit_type= 0;

    if(!h->slice_context_count)
         h->slice_context_count= 1;
    h->max_contexts = h->slice_context_count;
    if (!(avctx->flags2 & AV_CODEC_FLAG2_CHUNKS)) {
        h->current_slice = 0;
        if (!h->first_field)
            h->cur_pic_ptr = NULL;
        ff_h264_reset_sei(h);
    }

    if (h->nal_length_size == 4) {
        if (buf_size > 8 && AV_RB32(buf) == 1 && AV_RB32(buf+5) > (unsigned)buf_size) {
            h->is_avc = 0;
        }else if(buf_size > 3 && AV_RB32(buf) > 1 && AV_RB32(buf) <= (unsigned)buf_size)
            h->is_avc = 1;
    }

    if (avctx->active_thread_type & FF_THREAD_FRAME)
        nals_needed = get_last_needed_nal(h, buf, buf_size);

    {
        buf_index     = 0;
        context_count = 0;
        next_avc      = h->is_avc ? 0 : buf_size;
        nal_index     = 0;
        for (;;) {
            int consumed;
            int dst_length;
            int bit_length;
            const uint8_t *ptr;
            int nalsize = 0;
            int err;

            if (buf_index >= next_avc) {
                nalsize = get_avc_nalsize(h, buf, buf_size, &buf_index);
                if (nalsize < 0)
                    break;
                next_avc = buf_index + nalsize;
            } else {
                buf_index = find_start_code(buf, buf_size, buf_index, next_avc);
                if (buf_index >= buf_size)
                    break;
                if (buf_index >= next_avc)
                    continue;
            }

            sl = &h->slice_ctx[context_count];

            ptr = ff_h264_decode_nal(h, sl, buf + buf_index, &dst_length,
                                     &consumed, next_avc - buf_index);
            if (!ptr || dst_length < 0) {
                ret = -1;
                goto end;
            }

            bit_length = get_bit_length(h, buf, ptr, dst_length,
                                        buf_index + consumed, next_avc);

            if (h->avctx->debug & FF_DEBUG_STARTCODE)
                av_log(h->avctx, AV_LOG_DEBUG,
                       "NAL %d/%d at %d/%d length %d\n",
                       h->nal_unit_type, h->nal_ref_idc, buf_index, buf_size, dst_length);

            if (h->is_avc && (nalsize != consumed) && nalsize)
                av_log(h->avctx, AV_LOG_DEBUG,
                       "AVC: Consumed only %d bytes instead of %d\n",
                       consumed, nalsize);

            buf_index += consumed;
            nal_index++;

            if (avctx->skip_frame >= AVDISCARD_NONREF &&
                h->nal_ref_idc == 0 &&
                h->nal_unit_type != NAL_SEI)
                continue;

again:
            /* Ignore per frame NAL unit type during extradata
             * parsing. Decoding slices is not possible in codec init
             * with frame-mt */
            if (parse_extradata) {
                switch (h->nal_unit_type) {
                case NAL_IDR_SLICE:
                case NAL_SLICE:
                case NAL_DPA:
                case NAL_DPB:
                case NAL_DPC:
                    av_log(h->avctx, AV_LOG_WARNING,
                           "Ignoring NAL %d in global header/extradata\n",
                           h->nal_unit_type);
                    // fall through to next case
                case NAL_AUXILIARY_SLICE:
                    h->nal_unit_type = NAL_FF_IGNORE;
                }
            }

            err = 0;

            switch (h->nal_unit_type) {
            case NAL_IDR_SLICE:
                if ((ptr[0] & 0xFC) == 0x98) {
                    av_log(h->avctx, AV_LOG_ERROR, "Invalid inter IDR frame\n");
                    h->next_outputed_poc = INT_MIN;
                    ret = -1;
                    goto end;
                }
                if (h->nal_unit_type != NAL_IDR_SLICE) {
                    av_log(h->avctx, AV_LOG_ERROR,
                           "Invalid mix of idr and non-idr slices\n");
                    ret = -1;
                    goto end;
                }
                if(!idr_cleared) {
                    if (h->current_slice && (avctx->active_thread_type & FF_THREAD_SLICE)) {
                        av_log(h, AV_LOG_ERROR, "invalid mixed IDR / non IDR frames cannot be decoded in slice multithreading mode\n");
                        ret = AVERROR_INVALIDDATA;
                        goto end;
                    }
                    idr(h); // FIXME ensure we don't lose some frames if there is reordering
                }
                idr_cleared = 1;
                h->has_recovery_point = 1;
            case NAL_SLICE:
                init_get_bits(&sl->gb, ptr, bit_length);

                if (   nals_needed >= nal_index
                    || (!(avctx->active_thread_type & FF_THREAD_FRAME) && !context_count))
                    h->au_pps_id = -1;

                if ((err = ff_h264_decode_slice_header(h, sl)))
                    break;

                if (h->sei_recovery_frame_cnt >= 0) {
                    if (h->frame_num != h->sei_recovery_frame_cnt || sl->slice_type_nos != AV_PICTURE_TYPE_I)
                        h->valid_recovery_point = 1;

                    if (   h->recovery_frame < 0
                        || av_mod_uintp2(h->recovery_frame - h->frame_num, h->sps.log2_max_frame_num) > h->sei_recovery_frame_cnt) {
                        h->recovery_frame = av_mod_uintp2(h->frame_num + h->sei_recovery_frame_cnt, h->sps.log2_max_frame_num);

                        if (!h->valid_recovery_point)
                            h->recovery_frame = h->frame_num;
                    }
                }

                h->cur_pic_ptr->f->key_frame |=
                    (h->nal_unit_type == NAL_IDR_SLICE);

                if (h->nal_unit_type == NAL_IDR_SLICE ||
                    (h->recovery_frame == h->frame_num && h->nal_ref_idc)) {
                    h->recovery_frame         = -1;
                    h->cur_pic_ptr->recovered = 1;
                }
                // If we have an IDR, all frames after it in decoded order are
                // "recovered".
                if (h->nal_unit_type == NAL_IDR_SLICE)
                    h->frame_recovered |= FRAME_RECOVERED_IDR;
#if 1
                h->cur_pic_ptr->recovered |= h->frame_recovered;
#else
                h->cur_pic_ptr->recovered |= !!(h->frame_recovered & FRAME_RECOVERED_IDR);
#endif

                if (h->current_slice == 1) {
                    if (!(avctx->flags2 & AV_CODEC_FLAG2_CHUNKS))
                        decode_postinit(h, nal_index >= nals_needed);

                    if (h->avctx->hwaccel &&
                        (ret = h->avctx->hwaccel->start_frame(h->avctx, buf, buf_size)) < 0)
                        goto end;
#if FF_API_CAP_VDPAU
                    if (CONFIG_H264_VDPAU_DECODER &&
                        h->avctx->codec->capabilities & AV_CODEC_CAP_HWACCEL_VDPAU)
                        ff_vdpau_h264_picture_start(h);
#endif
                }

                if (sl->redundant_pic_count == 0) {
                    if (avctx->hwaccel) {
                        ret = avctx->hwaccel->decode_slice(avctx,
                                                           &buf[buf_index - consumed],
                                                           consumed);
                        if (ret < 0)
                            goto end;
#if FF_API_CAP_VDPAU
                    } else if (CONFIG_H264_VDPAU_DECODER &&
                               h->avctx->codec->capabilities & AV_CODEC_CAP_HWACCEL_VDPAU) {
                        ff_vdpau_add_data_chunk(h->cur_pic_ptr->f->data[0],
                                                start_code,
                                                sizeof(start_code));
                        ff_vdpau_add_data_chunk(h->cur_pic_ptr->f->data[0],
                                                &buf[buf_index - consumed],
                                                consumed);
#endif
                    } else
                        context_count++;
                }
                break;
            case NAL_DPA:
            case NAL_DPB:
            case NAL_DPC:
                avpriv_request_sample(avctx, "data partitioning");
                break;
            case NAL_SEI:
                init_get_bits(&h->gb, ptr, bit_length);
                ret = ff_h264_decode_sei(h);
                if (ret < 0 && (h->avctx->err_recognition & AV_EF_EXPLODE))
                    goto end;
                break;
            case NAL_SPS:
                init_get_bits(&h->gb, ptr, bit_length);
<<<<<<< HEAD
                if (ff_h264_decode_seq_parameter_set(h, 0) >= 0)
                    break;
                if (h->is_avc ? nalsize : 1) {
                    av_log(h->avctx, AV_LOG_DEBUG,
                           "SPS decoding failure, trying again with the complete NAL\n");
                    if (h->is_avc)
                        av_assert0(next_avc - buf_index + consumed == nalsize);
                    if ((next_avc - buf_index + consumed - 1) >= INT_MAX/8)
                        break;
                    init_get_bits(&h->gb, &buf[buf_index + 1 - consumed],
                                  8*(next_avc - buf_index + consumed - 1));
                    if (ff_h264_decode_seq_parameter_set(h, 0) >= 0)
                        break;
                }
                init_get_bits(&h->gb, ptr, bit_length);
                ff_h264_decode_seq_parameter_set(h, 1);

=======
                ret = ff_h264_decode_seq_parameter_set(h);
                if (ret < 0 && (h->avctx->err_recognition & AV_EF_EXPLODE))
                    goto end;
>>>>>>> a7829a2a
                break;
            case NAL_PPS:
                init_get_bits(&h->gb, ptr, bit_length);
                ret = ff_h264_decode_picture_parameter_set(h, bit_length);
                if (ret < 0 && (h->avctx->err_recognition & AV_EF_EXPLODE))
                    goto end;
                break;
            case NAL_AUD:
            case NAL_END_SEQUENCE:
            case NAL_END_STREAM:
            case NAL_FILLER_DATA:
            case NAL_SPS_EXT:
            case NAL_AUXILIARY_SLICE:
                break;
            case NAL_FF_IGNORE:
                break;
            default:
                av_log(avctx, AV_LOG_DEBUG, "Unknown NAL code: %d (%d bits)\n",
                       h->nal_unit_type, bit_length);
            }

            if (context_count == h->max_contexts) {
                ret = ff_h264_execute_decode_slices(h, context_count);
                if (ret < 0 && (h->avctx->err_recognition & AV_EF_EXPLODE))
                    goto end;
                context_count = 0;
            }

            if (err < 0 || err == SLICE_SKIPED) {
                if (err < 0)
                    av_log(h->avctx, AV_LOG_ERROR, "decode_slice_header error\n");
                sl->ref_count[0] = sl->ref_count[1] = sl->list_count = 0;
            } else if (err == SLICE_SINGLETHREAD) {
                if (context_count > 1) {
                    ret = ff_h264_execute_decode_slices(h, context_count - 1);
                    if (ret < 0 && (h->avctx->err_recognition & AV_EF_EXPLODE))
                        goto end;
                    context_count = 0;
                }
                /* Slice could not be decoded in parallel mode, restart. Note
                 * that rbsp_buffer is not transferred, but since we no longer
                 * run in parallel mode this should not be an issue. */
                sl               = &h->slice_ctx[0];
                goto again;
            }
        }
    }
    if (context_count) {
        ret = ff_h264_execute_decode_slices(h, context_count);
        if (ret < 0 && (h->avctx->err_recognition & AV_EF_EXPLODE))
            goto end;
    }

    ret = 0;
end:

#if CONFIG_ERROR_RESILIENCE
    sl = h->slice_ctx;
    /*
     * FIXME: Error handling code does not seem to support interlaced
     * when slices span multiple rows
     * The ff_er_add_slice calls don't work right for bottom
     * fields; they cause massive erroneous error concealing
     * Error marking covers both fields (top and bottom).
     * This causes a mismatched s->error_count
     * and a bad error table. Further, the error count goes to
     * INT_MAX when called for bottom field, because mb_y is
     * past end by one (callers fault) and resync_mb_y != 0
     * causes problems for the first MB line, too.
     */
    if (!FIELD_PICTURE(h) && h->current_slice && !h->sps.new && h->enable_er) {
        int use_last_pic = h->last_pic_for_ec.f->buf[0] && !sl->ref_count[0];

        ff_h264_set_erpic(&sl->er.cur_pic, h->cur_pic_ptr);

        if (use_last_pic) {
            ff_h264_set_erpic(&sl->er.last_pic, &h->last_pic_for_ec);
            sl->ref_list[0][0].parent = &h->last_pic_for_ec;
            memcpy(sl->ref_list[0][0].data, h->last_pic_for_ec.f->data, sizeof(sl->ref_list[0][0].data));
            memcpy(sl->ref_list[0][0].linesize, h->last_pic_for_ec.f->linesize, sizeof(sl->ref_list[0][0].linesize));
            sl->ref_list[0][0].reference = h->last_pic_for_ec.reference;
        } else if (sl->ref_count[0]) {
            ff_h264_set_erpic(&sl->er.last_pic, sl->ref_list[0][0].parent);
        } else
            ff_h264_set_erpic(&sl->er.last_pic, NULL);

        if (sl->ref_count[1])
            ff_h264_set_erpic(&sl->er.next_pic, sl->ref_list[1][0].parent);

        sl->er.ref_count = sl->ref_count[0];

        ff_er_frame_end(&sl->er);
        if (use_last_pic)
            memset(&sl->ref_list[0][0], 0, sizeof(sl->ref_list[0][0]));
    }
#endif /* CONFIG_ERROR_RESILIENCE */
    /* clean up */
    if (h->cur_pic_ptr && !h->droppable) {
        ff_thread_report_progress(&h->cur_pic_ptr->tf, INT_MAX,
                                  h->picture_structure == PICT_BOTTOM_FIELD);
    }

    return (ret < 0) ? ret : buf_index;
}

/**
 * Return the number of bytes consumed for building the current frame.
 */
static int get_consumed_bytes(int pos, int buf_size)
{
    if (pos == 0)
        pos = 1;        // avoid infinite loops (I doubt that is needed but...)
    if (pos + 10 > buf_size)
        pos = buf_size; // oops ;)

    return pos;
}

static int output_frame(H264Context *h, AVFrame *dst, H264Picture *srcp)
{
    AVFrame *src = srcp->f;
    const AVPixFmtDescriptor *desc = av_pix_fmt_desc_get(src->format);
    int i;
    int ret = av_frame_ref(dst, src);
    if (ret < 0)
        return ret;

    av_dict_set(&dst->metadata, "stereo_mode", ff_h264_sei_stereo_mode(h), 0);

    h->backup_width   = h->avctx->width;
    h->backup_height  = h->avctx->height;
    h->backup_pix_fmt = h->avctx->pix_fmt;

    h->avctx->width   = dst->width;
    h->avctx->height  = dst->height;
    h->avctx->pix_fmt = dst->format;

    if (srcp->sei_recovery_frame_cnt == 0)
        dst->key_frame = 1;
    if (!srcp->crop)
        return 0;

    for (i = 0; i < desc->nb_components; i++) {
        int hshift = (i > 0) ? desc->log2_chroma_w : 0;
        int vshift = (i > 0) ? desc->log2_chroma_h : 0;
        int off    = ((srcp->crop_left >> hshift) << h->pixel_shift) +
                      (srcp->crop_top  >> vshift) * dst->linesize[i];
        dst->data[i] += off;
    }
    return 0;
}

static int is_extra(const uint8_t *buf, int buf_size)
{
    int cnt= buf[5]&0x1f;
    const uint8_t *p= buf+6;
    while(cnt--){
        int nalsize= AV_RB16(p) + 2;
        if(nalsize > buf_size - (p-buf) || (p[2] & 0x9F) != 7)
            return 0;
        p += nalsize;
    }
    cnt = *(p++);
    if(!cnt)
        return 0;
    while(cnt--){
        int nalsize= AV_RB16(p) + 2;
        if(nalsize > buf_size - (p-buf) || (p[2] & 0x9F) != 8)
            return 0;
        p += nalsize;
    }
    return 1;
}

static int h264_decode_frame(AVCodecContext *avctx, void *data,
                             int *got_frame, AVPacket *avpkt)
{
    const uint8_t *buf = avpkt->data;
    int buf_size       = avpkt->size;
    H264Context *h     = avctx->priv_data;
    AVFrame *pict      = data;
    int buf_index      = 0;
    H264Picture *out;
    int i, out_idx;
    int ret;

    h->flags = avctx->flags;
    h->setup_finished = 0;

    if (h->backup_width != -1) {
        avctx->width    = h->backup_width;
        h->backup_width = -1;
    }
    if (h->backup_height != -1) {
        avctx->height    = h->backup_height;
        h->backup_height = -1;
    }
    if (h->backup_pix_fmt != AV_PIX_FMT_NONE) {
        avctx->pix_fmt    = h->backup_pix_fmt;
        h->backup_pix_fmt = AV_PIX_FMT_NONE;
    }

    ff_h264_unref_picture(h, &h->last_pic_for_ec);

    /* end of stream, output what is still in the buffers */
    if (buf_size == 0) {
 out:

        h->cur_pic_ptr = NULL;
        h->first_field = 0;

        // FIXME factorize this with the output code below
        out     = h->delayed_pic[0];
        out_idx = 0;
        for (i = 1;
             h->delayed_pic[i] &&
             !h->delayed_pic[i]->f->key_frame &&
             !h->delayed_pic[i]->mmco_reset;
             i++)
            if (h->delayed_pic[i]->poc < out->poc) {
                out     = h->delayed_pic[i];
                out_idx = i;
            }

        for (i = out_idx; h->delayed_pic[i]; i++)
            h->delayed_pic[i] = h->delayed_pic[i + 1];

        if (out) {
            out->reference &= ~DELAYED_PIC_REF;
            ret = output_frame(h, pict, out);
            if (ret < 0)
                return ret;
            *got_frame = 1;
        }

        return buf_index;
    }
    if (h->is_avc && av_packet_get_side_data(avpkt, AV_PKT_DATA_NEW_EXTRADATA, NULL)) {
        int side_size;
        uint8_t *side = av_packet_get_side_data(avpkt, AV_PKT_DATA_NEW_EXTRADATA, &side_size);
        if (is_extra(side, side_size))
            ff_h264_decode_extradata(h, side, side_size);
    }
    if(h->is_avc && buf_size >= 9 && buf[0]==1 && buf[2]==0 && (buf[4]&0xFC)==0xFC && (buf[5]&0x1F) && buf[8]==0x67){
        if (is_extra(buf, buf_size))
            return ff_h264_decode_extradata(h, buf, buf_size);
    }

    buf_index = decode_nal_units(h, buf, buf_size, 0);
    if (buf_index < 0)
        return AVERROR_INVALIDDATA;

    if (!h->cur_pic_ptr && h->nal_unit_type == NAL_END_SEQUENCE) {
        av_assert0(buf_index <= buf_size);
        goto out;
    }

    if (!(avctx->flags2 & AV_CODEC_FLAG2_CHUNKS) && !h->cur_pic_ptr) {
        if (avctx->skip_frame >= AVDISCARD_NONREF ||
            buf_size >= 4 && !memcmp("Q264", buf, 4))
            return buf_size;
        av_log(avctx, AV_LOG_ERROR, "no frame!\n");
        return AVERROR_INVALIDDATA;
    }

    if (!(avctx->flags2 & AV_CODEC_FLAG2_CHUNKS) ||
        (h->mb_y >= h->mb_height && h->mb_height)) {
        if (avctx->flags2 & AV_CODEC_FLAG2_CHUNKS)
            decode_postinit(h, 1);

        if ((ret = ff_h264_field_end(h, &h->slice_ctx[0], 0)) < 0)
            return ret;

        /* Wait for second field. */
        *got_frame = 0;
        if (h->next_output_pic && ((avctx->flags & AV_CODEC_FLAG_OUTPUT_CORRUPT) ||
                                   (avctx->flags2 & AV_CODEC_FLAG2_SHOW_ALL) ||
                                   h->next_output_pic->recovered)) {
            if (!h->next_output_pic->recovered)
                h->next_output_pic->f->flags |= AV_FRAME_FLAG_CORRUPT;

            if (!h->avctx->hwaccel &&
                 (h->next_output_pic->field_poc[0] == INT_MAX ||
                  h->next_output_pic->field_poc[1] == INT_MAX)
            ) {
                int p;
                AVFrame *f = h->next_output_pic->f;
                int field = h->next_output_pic->field_poc[0] == INT_MAX;
                uint8_t *dst_data[4];
                int linesizes[4];
                const uint8_t *src_data[4];

                av_log(h->avctx, AV_LOG_DEBUG, "Duplicating field %d to fill missing\n", field);

                for (p = 0; p<4; p++) {
                    dst_data[p] = f->data[p] + (field^1)*f->linesize[p];
                    src_data[p] = f->data[p] +  field   *f->linesize[p];
                    linesizes[p] = 2*f->linesize[p];
                }

                av_image_copy(dst_data, linesizes, src_data, linesizes,
                              f->format, f->width, f->height>>1);
            }

            ret = output_frame(h, pict, h->next_output_pic);
            if (ret < 0)
                return ret;
            *got_frame = 1;
            if (CONFIG_MPEGVIDEO) {
                ff_print_debug_info2(h->avctx, pict, NULL,
                                    h->next_output_pic->mb_type,
                                    h->next_output_pic->qscale_table,
                                    h->next_output_pic->motion_val,
                                    &h->low_delay,
                                    h->mb_width, h->mb_height, h->mb_stride, 1);
            }
        }
    }

    av_assert0(pict->buf[0] || !*got_frame);

    ff_h264_unref_picture(h, &h->last_pic_for_ec);

    return get_consumed_bytes(buf_index, buf_size);
}

av_cold void ff_h264_free_context(H264Context *h)
{
    int i;

    ff_h264_free_tables(h);

    for (i = 0; i < H264_MAX_PICTURE_COUNT; i++) {
        ff_h264_unref_picture(h, &h->DPB[i]);
        av_frame_free(&h->DPB[i].f);
    }
    memset(h->delayed_pic, 0, sizeof(h->delayed_pic));

    h->cur_pic_ptr = NULL;

    for (i = 0; i < h->nb_slice_ctx; i++)
        av_freep(&h->slice_ctx[i].rbsp_buffer);
    av_freep(&h->slice_ctx);
    h->nb_slice_ctx = 0;

    h->a53_caption_size = 0;
    av_freep(&h->a53_caption);

    for (i = 0; i < MAX_SPS_COUNT; i++)
        av_freep(h->sps_buffers + i);

    for (i = 0; i < MAX_PPS_COUNT; i++)
        av_freep(h->pps_buffers + i);
}

static av_cold int h264_decode_end(AVCodecContext *avctx)
{
    H264Context *h = avctx->priv_data;

    ff_h264_remove_all_refs(h);
    ff_h264_free_context(h);

    ff_h264_unref_picture(h, &h->cur_pic);
    av_frame_free(&h->cur_pic.f);
    ff_h264_unref_picture(h, &h->last_pic_for_ec);
    av_frame_free(&h->last_pic_for_ec.f);

    return 0;
}

#define OFFSET(x) offsetof(H264Context, x)
#define VD AV_OPT_FLAG_VIDEO_PARAM | AV_OPT_FLAG_DECODING_PARAM
static const AVOption h264_options[] = {
    {"is_avc", "is avc", offsetof(H264Context, is_avc), AV_OPT_TYPE_BOOL, {.i64 = 0}, 0, 1, 0},
    {"nal_length_size", "nal_length_size", offsetof(H264Context, nal_length_size), AV_OPT_TYPE_INT, {.i64 = 0}, 0, 4, 0},
    { "enable_er", "Enable error resilience on damaged frames (unsafe)", OFFSET(enable_er), AV_OPT_TYPE_BOOL, { .i64 = -1 }, -1, 1, VD },
    { NULL },
};

static const AVClass h264_class = {
    .class_name = "H264 Decoder",
    .item_name  = av_default_item_name,
    .option     = h264_options,
    .version    = LIBAVUTIL_VERSION_INT,
};

AVCodec ff_h264_decoder = {
    .name                  = "h264",
    .long_name             = NULL_IF_CONFIG_SMALL("H.264 / AVC / MPEG-4 AVC / MPEG-4 part 10"),
    .type                  = AVMEDIA_TYPE_VIDEO,
    .id                    = AV_CODEC_ID_H264,
    .priv_data_size        = sizeof(H264Context),
    .init                  = ff_h264_decode_init,
    .close                 = h264_decode_end,
    .decode                = h264_decode_frame,
    .capabilities          = /*AV_CODEC_CAP_DRAW_HORIZ_BAND |*/ AV_CODEC_CAP_DR1 |
                             AV_CODEC_CAP_DELAY | AV_CODEC_CAP_SLICE_THREADS |
                             AV_CODEC_CAP_FRAME_THREADS,
    .caps_internal         = FF_CODEC_CAP_INIT_THREADSAFE,
    .flush                 = flush_dpb,
    .init_thread_copy      = ONLY_IF_THREADS_ENABLED(decode_init_thread_copy),
    .update_thread_context = ONLY_IF_THREADS_ENABLED(ff_h264_update_thread_context),
    .profiles              = NULL_IF_CONFIG_SMALL(ff_h264_profiles),
    .priv_class            = &h264_class,
};

#if CONFIG_H264_VDPAU_DECODER && FF_API_VDPAU
static const AVClass h264_vdpau_class = {
    .class_name = "H264 VDPAU Decoder",
    .item_name  = av_default_item_name,
    .option     = h264_options,
    .version    = LIBAVUTIL_VERSION_INT,
};

AVCodec ff_h264_vdpau_decoder = {
    .name           = "h264_vdpau",
    .long_name      = NULL_IF_CONFIG_SMALL("H.264 / AVC / MPEG-4 AVC / MPEG-4 part 10 (VDPAU acceleration)"),
    .type           = AVMEDIA_TYPE_VIDEO,
    .id             = AV_CODEC_ID_H264,
    .priv_data_size = sizeof(H264Context),
    .init           = ff_h264_decode_init,
    .close          = h264_decode_end,
    .decode         = h264_decode_frame,
    .capabilities   = AV_CODEC_CAP_DR1 | AV_CODEC_CAP_DELAY | AV_CODEC_CAP_HWACCEL_VDPAU,
    .flush          = flush_dpb,
    .pix_fmts       = (const enum AVPixelFormat[]) { AV_PIX_FMT_VDPAU_H264,
                                                     AV_PIX_FMT_NONE},
    .profiles       = NULL_IF_CONFIG_SMALL(ff_h264_profiles),
    .priv_class     = &h264_vdpau_class,
};
#endif<|MERGE_RESOLUTION|>--- conflicted
+++ resolved
@@ -434,9 +434,6 @@
 static int decode_nal_units(H264Context *h, const uint8_t *buf, int buf_size,
                             int parse_extradata);
 
-<<<<<<< HEAD
-int ff_h264_decode_extradata(H264Context *h, const uint8_t *buf, int size)
-=======
 /* There are (invalid) samples in the wild with mp4-style extradata, where the
  * parameter sets are stored unescaped (i.e. as RBSP).
  * This function catches the parameter set decoding failure and tries again
@@ -486,8 +483,7 @@
     return 0;
 }
 
-int ff_h264_decode_extradata(H264Context *h)
->>>>>>> a7829a2a
+int ff_h264_decode_extradata(H264Context *h, const uint8_t *buf, int size)
 {
     AVCodecContext *avctx = h->avctx;
     int ret;
@@ -1494,29 +1490,9 @@
                 break;
             case NAL_SPS:
                 init_get_bits(&h->gb, ptr, bit_length);
-<<<<<<< HEAD
-                if (ff_h264_decode_seq_parameter_set(h, 0) >= 0)
-                    break;
-                if (h->is_avc ? nalsize : 1) {
-                    av_log(h->avctx, AV_LOG_DEBUG,
-                           "SPS decoding failure, trying again with the complete NAL\n");
-                    if (h->is_avc)
-                        av_assert0(next_avc - buf_index + consumed == nalsize);
-                    if ((next_avc - buf_index + consumed - 1) >= INT_MAX/8)
-                        break;
-                    init_get_bits(&h->gb, &buf[buf_index + 1 - consumed],
-                                  8*(next_avc - buf_index + consumed - 1));
-                    if (ff_h264_decode_seq_parameter_set(h, 0) >= 0)
-                        break;
-                }
-                init_get_bits(&h->gb, ptr, bit_length);
-                ff_h264_decode_seq_parameter_set(h, 1);
-
-=======
-                ret = ff_h264_decode_seq_parameter_set(h);
+                ret = ff_h264_decode_seq_parameter_set(h, 0);
                 if (ret < 0 && (h->avctx->err_recognition & AV_EF_EXPLODE))
                     goto end;
->>>>>>> a7829a2a
                 break;
             case NAL_PPS:
                 init_get_bits(&h->gb, ptr, bit_length);
