--- conflicted
+++ resolved
@@ -70,15 +70,10 @@
                                           x86/simple_idct.o
 
 # decoders/encoders
-<<<<<<< HEAD
-MMX-OBJS-$(CONFIG_MPEG4_DECODER)       += x86/idct_mmx_xvid.o           \
-                                          x86/idct_sse2_xvid.o
+MMX-OBJS-$(CONFIG_MPEG4_DECODER)       += x86/xvididct_mmx.o            \
+                                          x86/xvididct_sse2.o
 MMX-OBJS-$(CONFIG_SNOW_DECODER)        += x86/snowdsp.o
 MMX-OBJS-$(CONFIG_SNOW_ENCODER)        += x86/snowdsp.o
-=======
-MMX-OBJS-$(CONFIG_MPEG4_DECODER)       += x86/xvididct_mmx.o            \
-                                          x86/xvididct_sse2.o
->>>>>>> dcb7c868
 MMX-OBJS-$(CONFIG_VC1_DECODER)         += x86/vc1dsp_mmx.o
 
 
