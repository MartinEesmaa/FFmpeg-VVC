--- conflicted
+++ resolved
@@ -103,13 +103,10 @@
 YASM-OBJS-$(CONFIG_HPELDSP)            += x86/fpel.o                    \
                                           x86/hpeldsp.o
 YASM-OBJS-$(CONFIG_HUFFYUVDSP)         += x86/huffyuvdsp.o
-<<<<<<< HEAD
 YASM-OBJS-$(CONFIG_IDCTDSP)            += x86/idctdsp.o
 YASM-OBJS-$(CONFIG_LLAUDDSP)           += x86/lossless_audiodsp.o
 YASM-OBJS-$(CONFIG_LLVIDDSP)           += x86/lossless_videodsp.o
-=======
 YASM-OBJS-$(CONFIG_ME_CMP)             += x86/me_cmp.o
->>>>>>> 2d604443
 YASM-OBJS-$(CONFIG_MPEGAUDIODSP)       += x86/imdct36.o
 YASM-OBJS-$(CONFIG_MPEGVIDEOENC)       += x86/mpegvideoencdsp.o
 YASM-OBJS-$(CONFIG_PIXBLOCKDSP)        += x86/pixblockdsp.o
