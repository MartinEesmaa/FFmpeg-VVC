--- conflicted
+++ resolved
@@ -289,15 +289,13 @@
     av_freep(&s->motion_val[1]);
     av_freep(&s->edge_emu_buffer);
 
-<<<<<<< HEAD
     s->theora_tables = 0;
-=======
+
     /* release all frames */
     vp3_decode_flush(avctx);
     av_frame_free(&s->current_frame.f);
     av_frame_free(&s->last_frame.f);
     av_frame_free(&s->golden_frame.f);
->>>>>>> 759001c5
 
     if (avctx->internal->is_copy)
         return 0;
@@ -1900,11 +1898,7 @@
         ||s->width != s1->width
         ||s->height!= s1->height) {
         if (s != s1)
-<<<<<<< HEAD
-            copy_fields(s, s1, golden_frame, keyframe);
-=======
             ref_frames(s, s1);
->>>>>>> 759001c5
         return -1;
     }
 
@@ -1923,14 +1917,10 @@
         }
 
         // copy previous frame data
-<<<<<<< HEAD
-        copy_fields(s, s1, golden_frame, idct_permutation);
-=======
         if ((err = ref_frames(s, s1)) < 0)
             return err;
 
         s->keyframe = s1->keyframe;
->>>>>>> 759001c5
 
         // copy qscale data if necessary
         for (i = 0; i < 3; i++) {
@@ -1959,12 +1949,7 @@
     int buf_size = avpkt->size;
     Vp3DecodeContext *s = avctx->priv_data;
     GetBitContext gb;
-<<<<<<< HEAD
-    int i;
-    int ret;
-=======
     int i, ret;
->>>>>>> 759001c5
 
     init_get_bits(&gb, buf, buf_size * 8);
 
@@ -2037,15 +2022,9 @@
     if (avctx->skip_frame >= AVDISCARD_NONKEY && !s->keyframe)
         return buf_size;
 
-<<<<<<< HEAD
-    s->current_frame.reference = 3;
-    s->current_frame.pict_type = s->keyframe ? AV_PICTURE_TYPE_I : AV_PICTURE_TYPE_P;
-    s->current_frame.key_frame = s->keyframe;
-    if (ff_thread_get_buffer(avctx, &s->current_frame) < 0) {
-=======
     s->current_frame.f->pict_type = s->keyframe ? AV_PICTURE_TYPE_I : AV_PICTURE_TYPE_P;
+    s->current_frame.f->key_frame = s->keyframe;
     if (ff_thread_get_buffer(avctx, &s->current_frame, AV_GET_BUFFER_FLAG_REF) < 0) {
->>>>>>> 759001c5
         av_log(s->avctx, AV_LOG_ERROR, "get_buffer() failed\n");
         goto error;
     }
