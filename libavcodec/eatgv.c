--- conflicted
+++ resolved
@@ -54,13 +54,9 @@
     TgvContext *s = avctx->priv_data;
     s->avctx = avctx;
     avctx->time_base = (AVRational){1, 15};
-<<<<<<< HEAD
-    avctx->pix_fmt = PIX_FMT_PAL8;
+    avctx->pix_fmt = AV_PIX_FMT_PAL8;
     avcodec_get_frame_defaults(&s->frame);
     avcodec_get_frame_defaults(&s->last_frame);
-=======
-    avctx->pix_fmt = AV_PIX_FMT_PAL8;
->>>>>>> 716d413c
     return 0;
 }
 
