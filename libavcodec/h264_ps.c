/*
 * H.26L/H.264/AVC/JVT/14496-10/... parameter set decoding
 * Copyright (c) 2003 Michael Niedermayer <michaelni@gmx.at>
 *
 * This file is part of FFmpeg.
 *
 * FFmpeg is free software; you can redistribute it and/or
 * modify it under the terms of the GNU Lesser General Public
 * License as published by the Free Software Foundation; either
 * version 2.1 of the License, or (at your option) any later version.
 *
 * FFmpeg is distributed in the hope that it will be useful,
 * but WITHOUT ANY WARRANTY; without even the implied warranty of
 * MERCHANTABILITY or FITNESS FOR A PARTICULAR PURPOSE.  See the GNU
 * Lesser General Public License for more details.
 *
 * You should have received a copy of the GNU Lesser General Public
 * License along with FFmpeg; if not, write to the Free Software
 * Foundation, Inc., 51 Franklin Street, Fifth Floor, Boston, MA 02110-1301 USA
 */

/**
 * @file
 * H.264 / AVC / MPEG4 part10 parameter set decoding.
 * @author Michael Niedermayer <michaelni@gmx.at>
 */

#include <inttypes.h>

#include "libavutil/imgutils.h"
#include "internal.h"
#include "mathops.h"
#include "avcodec.h"
#include "h264.h"
<<<<<<< HEAD
#include "h264data.h"
=======
>>>>>>> f4d581cd
#include "golomb.h"

#define MAX_LOG2_MAX_FRAME_NUM    (12 + 4)
#define MIN_LOG2_MAX_FRAME_NUM    4

#define QP(qP, depth) ((qP) + 6 * ((depth) - 8))

#define CHROMA_QP_TABLE_END(d)                                          \
    QP(0,  d), QP(1,  d), QP(2,  d), QP(3,  d), QP(4,  d), QP(5,  d),   \
    QP(6,  d), QP(7,  d), QP(8,  d), QP(9,  d), QP(10, d), QP(11, d),   \
    QP(12, d), QP(13, d), QP(14, d), QP(15, d), QP(16, d), QP(17, d),   \
    QP(18, d), QP(19, d), QP(20, d), QP(21, d), QP(22, d), QP(23, d),   \
    QP(24, d), QP(25, d), QP(26, d), QP(27, d), QP(28, d), QP(29, d),   \
    QP(29, d), QP(30, d), QP(31, d), QP(32, d), QP(32, d), QP(33, d),   \
    QP(34, d), QP(34, d), QP(35, d), QP(35, d), QP(36, d), QP(36, d),   \
    QP(37, d), QP(37, d), QP(37, d), QP(38, d), QP(38, d), QP(38, d),   \
    QP(39, d), QP(39, d), QP(39, d), QP(39, d)

const uint8_t ff_h264_chroma_qp[7][QP_MAX_NUM + 1] = {
    { CHROMA_QP_TABLE_END(8) },
    { 0, 1, 2, 3, 4, 5,
      CHROMA_QP_TABLE_END(9) },
    { 0, 1, 2, 3,  4,  5,
      6, 7, 8, 9, 10, 11,
      CHROMA_QP_TABLE_END(10) },
    { 0,  1, 2, 3,  4,  5,
      6,  7, 8, 9, 10, 11,
      12,13,14,15, 16, 17,
      CHROMA_QP_TABLE_END(11) },
    { 0,  1, 2, 3,  4,  5,
      6,  7, 8, 9, 10, 11,
      12,13,14,15, 16, 17,
      18,19,20,21, 22, 23,
      CHROMA_QP_TABLE_END(12) },
    { 0,  1, 2, 3,  4,  5,
      6,  7, 8, 9, 10, 11,
      12,13,14,15, 16, 17,
      18,19,20,21, 22, 23,
      24,25,26,27, 28, 29,
      CHROMA_QP_TABLE_END(13) },
    { 0,  1, 2, 3,  4,  5,
      6,  7, 8, 9, 10, 11,
      12,13,14,15, 16, 17,
      18,19,20,21, 22, 23,
      24,25,26,27, 28, 29,
      30,31,32,33, 34, 35,
      CHROMA_QP_TABLE_END(14) },
};

static const uint8_t default_scaling4[2][16] = {
    {  6, 13, 20, 28, 13, 20, 28, 32,
      20, 28, 32, 37, 28, 32, 37, 42 },
    { 10, 14, 20, 24, 14, 20, 24, 27,
      20, 24, 27, 30, 24, 27, 30, 34 }
};

static const uint8_t default_scaling8[2][64] = {
    {  6, 10, 13, 16, 18, 23, 25, 27,
      10, 11, 16, 18, 23, 25, 27, 29,
      13, 16, 18, 23, 25, 27, 29, 31,
      16, 18, 23, 25, 27, 29, 31, 33,
      18, 23, 25, 27, 29, 31, 33, 36,
      23, 25, 27, 29, 31, 33, 36, 38,
      25, 27, 29, 31, 33, 36, 38, 40,
      27, 29, 31, 33, 36, 38, 40, 42 },
    {  9, 13, 15, 17, 19, 21, 22, 24,
      13, 13, 17, 19, 21, 22, 24, 25,
      15, 17, 19, 21, 22, 24, 25, 27,
      17, 19, 21, 22, 24, 25, 27, 28,
      19, 21, 22, 24, 25, 27, 28, 30,
      21, 22, 24, 25, 27, 28, 30, 32,
      22, 24, 25, 27, 28, 30, 32, 33,
      24, 25, 27, 28, 30, 32, 33, 35 }
};

/* maximum number of MBs in the DPB for a given level */
static const int level_max_dpb_mbs[][2] = {
    { 10, 396       },
    { 11, 900       },
    { 12, 2376      },
    { 13, 2376      },
    { 20, 2376      },
    { 21, 4752      },
    { 22, 8100      },
    { 30, 8100      },
    { 31, 18000     },
    { 32, 20480     },
    { 40, 32768     },
    { 41, 32768     },
    { 42, 34816     },
    { 50, 110400    },
    { 51, 184320    },
    { 52, 184320    },
};

static inline int decode_hrd_parameters(H264Context *h, SPS *sps)
{
    int cpb_count, i;
    cpb_count = get_ue_golomb_31(&h->gb) + 1;

    if (cpb_count > 32U) {
        av_log(h->avctx, AV_LOG_ERROR, "cpb_count %d invalid\n", cpb_count);
        return AVERROR_INVALIDDATA;
    }

    get_bits(&h->gb, 4); /* bit_rate_scale */
    get_bits(&h->gb, 4); /* cpb_size_scale */
    for (i = 0; i < cpb_count; i++) {
        get_ue_golomb_long(&h->gb); /* bit_rate_value_minus1 */
        get_ue_golomb_long(&h->gb); /* cpb_size_value_minus1 */
        get_bits1(&h->gb);          /* cbr_flag */
    }
    sps->initial_cpb_removal_delay_length = get_bits(&h->gb, 5) + 1;
    sps->cpb_removal_delay_length         = get_bits(&h->gb, 5) + 1;
    sps->dpb_output_delay_length          = get_bits(&h->gb, 5) + 1;
    sps->time_offset_length               = get_bits(&h->gb, 5);
    sps->cpb_cnt                          = cpb_count;
    return 0;
}

static inline int decode_vui_parameters(H264Context *h, SPS *sps)
{
    int aspect_ratio_info_present_flag;
    unsigned int aspect_ratio_idc;

    aspect_ratio_info_present_flag = get_bits1(&h->gb);

    if (aspect_ratio_info_present_flag) {
        aspect_ratio_idc = get_bits(&h->gb, 8);
        if (aspect_ratio_idc == EXTENDED_SAR) {
            sps->sar.num = get_bits(&h->gb, 16);
            sps->sar.den = get_bits(&h->gb, 16);
        } else if (aspect_ratio_idc < FF_ARRAY_ELEMS(ff_h264_pixel_aspect)) {
            sps->sar = ff_h264_pixel_aspect[aspect_ratio_idc];
        } else {
            av_log(h->avctx, AV_LOG_ERROR, "illegal aspect ratio\n");
            return AVERROR_INVALIDDATA;
        }
    } else {
        sps->sar.num =
        sps->sar.den = 0;
    }

    if (get_bits1(&h->gb))      /* overscan_info_present_flag */
        get_bits1(&h->gb);      /* overscan_appropriate_flag */

    sps->video_signal_type_present_flag = get_bits1(&h->gb);
    if (sps->video_signal_type_present_flag) {
        get_bits(&h->gb, 3);                 /* video_format */
        sps->full_range = get_bits1(&h->gb); /* video_full_range_flag */

        sps->colour_description_present_flag = get_bits1(&h->gb);
        if (sps->colour_description_present_flag) {
            sps->color_primaries = get_bits(&h->gb, 8); /* colour_primaries */
            sps->color_trc       = get_bits(&h->gb, 8); /* transfer_characteristics */
            sps->colorspace      = get_bits(&h->gb, 8); /* matrix_coefficients */
            if (sps->color_primaries >= AVCOL_PRI_NB)
                sps->color_primaries = AVCOL_PRI_UNSPECIFIED;
            if (sps->color_trc >= AVCOL_TRC_NB)
                sps->color_trc = AVCOL_TRC_UNSPECIFIED;
            if (sps->colorspace >= AVCOL_SPC_NB)
                sps->colorspace = AVCOL_SPC_UNSPECIFIED;
        }
    }

    /* chroma_location_info_present_flag */
    if (get_bits1(&h->gb)) {
        /* chroma_sample_location_type_top_field */
        h->avctx->chroma_sample_location = get_ue_golomb(&h->gb) + 1;
        get_ue_golomb(&h->gb);  /* chroma_sample_location_type_bottom_field */
    }

    if (show_bits1(&h->gb) && get_bits_left(&h->gb) < 10) {
        av_log(h->avctx, AV_LOG_WARNING, "Truncated VUI\n");
        return 0;
    }

    sps->timing_info_present_flag = get_bits1(&h->gb);
    if (sps->timing_info_present_flag) {
        unsigned num_units_in_tick = get_bits_long(&h->gb, 32);
        unsigned time_scale        = get_bits_long(&h->gb, 32);
        if (!num_units_in_tick || !time_scale) {
            av_log(h->avctx, AV_LOG_ERROR,
                   "time_scale/num_units_in_tick invalid or unsupported (%u/%u)\n",
                   time_scale, num_units_in_tick);
            sps->timing_info_present_flag = 0;
        } else {
            sps->num_units_in_tick = num_units_in_tick;
            sps->time_scale = time_scale;
        }
        sps->fixed_frame_rate_flag = get_bits1(&h->gb);
    }

    sps->nal_hrd_parameters_present_flag = get_bits1(&h->gb);
    if (sps->nal_hrd_parameters_present_flag)
        if (decode_hrd_parameters(h, sps) < 0)
            return AVERROR_INVALIDDATA;
    sps->vcl_hrd_parameters_present_flag = get_bits1(&h->gb);
    if (sps->vcl_hrd_parameters_present_flag)
        if (decode_hrd_parameters(h, sps) < 0)
            return AVERROR_INVALIDDATA;
    if (sps->nal_hrd_parameters_present_flag ||
        sps->vcl_hrd_parameters_present_flag)
        get_bits1(&h->gb);     /* low_delay_hrd_flag */
    sps->pic_struct_present_flag = get_bits1(&h->gb);
    if (!get_bits_left(&h->gb))
        return 0;
    sps->bitstream_restriction_flag = get_bits1(&h->gb);
    if (sps->bitstream_restriction_flag) {
        get_bits1(&h->gb);     /* motion_vectors_over_pic_boundaries_flag */
        get_ue_golomb(&h->gb); /* max_bytes_per_pic_denom */
        get_ue_golomb(&h->gb); /* max_bits_per_mb_denom */
        get_ue_golomb(&h->gb); /* log2_max_mv_length_horizontal */
        get_ue_golomb(&h->gb); /* log2_max_mv_length_vertical */
        sps->num_reorder_frames = get_ue_golomb(&h->gb);
        get_ue_golomb(&h->gb); /*max_dec_frame_buffering*/

        if (get_bits_left(&h->gb) < 0) {
            sps->num_reorder_frames         = 0;
            sps->bitstream_restriction_flag = 0;
        }

        if (sps->num_reorder_frames > 16U
            /* max_dec_frame_buffering || max_dec_frame_buffering > 16 */) {
            av_log(h->avctx, AV_LOG_ERROR,
                   "Clipping illegal num_reorder_frames %d\n",
                   sps->num_reorder_frames);
            sps->num_reorder_frames = 16;
            return AVERROR_INVALIDDATA;
        }
    }

    return 0;
}

static void decode_scaling_list(H264Context *h, uint8_t *factors, int size,
                                const uint8_t *jvt_list,
                                const uint8_t *fallback_list)
{
    int i, last = 8, next = 8;
    const uint8_t *scan = size == 16 ? ff_zigzag_scan : ff_zigzag_direct;
    if (!get_bits1(&h->gb)) /* matrix not written, we use the predicted one */
        memcpy(factors, fallback_list, size * sizeof(uint8_t));
    else
        for (i = 0; i < size; i++) {
            if (next)
                next = (last + get_se_golomb(&h->gb)) & 0xff;
            if (!i && !next) { /* matrix not written, we use the preset one */
                memcpy(factors, jvt_list, size * sizeof(uint8_t));
                break;
            }
            last = factors[scan[i]] = next ? next : last;
        }
}

static void decode_scaling_matrices(H264Context *h, SPS *sps,
                                    PPS *pps, int is_sps,
                                    uint8_t(*scaling_matrix4)[16],
                                    uint8_t(*scaling_matrix8)[64])
{
    int fallback_sps = !is_sps && sps->scaling_matrix_present;
    const uint8_t *fallback[4] = {
        fallback_sps ? sps->scaling_matrix4[0] : default_scaling4[0],
        fallback_sps ? sps->scaling_matrix4[3] : default_scaling4[1],
        fallback_sps ? sps->scaling_matrix8[0] : default_scaling8[0],
        fallback_sps ? sps->scaling_matrix8[3] : default_scaling8[1]
    };
    if (get_bits1(&h->gb)) {
        sps->scaling_matrix_present |= is_sps;
        decode_scaling_list(h, scaling_matrix4[0], 16, default_scaling4[0], fallback[0]);        // Intra, Y
        decode_scaling_list(h, scaling_matrix4[1], 16, default_scaling4[0], scaling_matrix4[0]); // Intra, Cr
        decode_scaling_list(h, scaling_matrix4[2], 16, default_scaling4[0], scaling_matrix4[1]); // Intra, Cb
        decode_scaling_list(h, scaling_matrix4[3], 16, default_scaling4[1], fallback[1]);        // Inter, Y
        decode_scaling_list(h, scaling_matrix4[4], 16, default_scaling4[1], scaling_matrix4[3]); // Inter, Cr
        decode_scaling_list(h, scaling_matrix4[5], 16, default_scaling4[1], scaling_matrix4[4]); // Inter, Cb
        if (is_sps || pps->transform_8x8_mode) {
            decode_scaling_list(h, scaling_matrix8[0], 64, default_scaling8[0], fallback[2]); // Intra, Y
            decode_scaling_list(h, scaling_matrix8[3], 64, default_scaling8[1], fallback[3]); // Inter, Y
            if (sps->chroma_format_idc == 3) {
                decode_scaling_list(h, scaling_matrix8[1], 64, default_scaling8[0], scaling_matrix8[0]); // Intra, Cr
                decode_scaling_list(h, scaling_matrix8[4], 64, default_scaling8[1], scaling_matrix8[3]); // Inter, Cr
                decode_scaling_list(h, scaling_matrix8[2], 64, default_scaling8[0], scaling_matrix8[1]); // Intra, Cb
                decode_scaling_list(h, scaling_matrix8[5], 64, default_scaling8[1], scaling_matrix8[4]); // Inter, Cb
            }
        }
    }
}

int ff_h264_decode_seq_parameter_set(H264Context *h, int ignore_truncation)
{
    int profile_idc, level_idc, constraint_set_flags = 0;
    unsigned int sps_id;
    int i, log2_max_frame_num_minus4;
    SPS *sps;

    sps = av_mallocz(sizeof(SPS));
    if (!sps)
        return AVERROR(ENOMEM);

    sps->data_size = h->gb.buffer_end - h->gb.buffer;
    if (sps->data_size > sizeof(sps->data)) {
        av_log(h->avctx, AV_LOG_WARNING, "Truncating likely oversized SPS\n");
        sps->data_size = sizeof(sps->data);
    }
    memcpy(sps->data, h->gb.buffer, sps->data_size);

    profile_idc           = get_bits(&h->gb, 8);
    constraint_set_flags |= get_bits1(&h->gb) << 0;   // constraint_set0_flag
    constraint_set_flags |= get_bits1(&h->gb) << 1;   // constraint_set1_flag
    constraint_set_flags |= get_bits1(&h->gb) << 2;   // constraint_set2_flag
    constraint_set_flags |= get_bits1(&h->gb) << 3;   // constraint_set3_flag
    constraint_set_flags |= get_bits1(&h->gb) << 4;   // constraint_set4_flag
    constraint_set_flags |= get_bits1(&h->gb) << 5;   // constraint_set5_flag
    skip_bits(&h->gb, 2);                             // reserved_zero_2bits
    level_idc = get_bits(&h->gb, 8);
    sps_id    = get_ue_golomb_31(&h->gb);

    if (sps_id >= MAX_SPS_COUNT) {
        av_log(h->avctx, AV_LOG_ERROR, "sps_id %u out of range\n", sps_id);
        goto fail;
    }

    sps->sps_id               = sps_id;
    sps->time_offset_length   = 24;
    sps->profile_idc          = profile_idc;
    sps->constraint_set_flags = constraint_set_flags;
    sps->level_idc            = level_idc;
    sps->full_range           = -1;

    memset(sps->scaling_matrix4, 16, sizeof(sps->scaling_matrix4));
    memset(sps->scaling_matrix8, 16, sizeof(sps->scaling_matrix8));
    sps->scaling_matrix_present = 0;
    sps->colorspace = 2; //AVCOL_SPC_UNSPECIFIED

    if (sps->profile_idc == 100 ||  // High profile
        sps->profile_idc == 110 ||  // High10 profile
        sps->profile_idc == 122 ||  // High422 profile
        sps->profile_idc == 244 ||  // High444 Predictive profile
        sps->profile_idc ==  44 ||  // Cavlc444 profile
        sps->profile_idc ==  83 ||  // Scalable Constrained High profile (SVC)
        sps->profile_idc ==  86 ||  // Scalable High Intra profile (SVC)
        sps->profile_idc == 118 ||  // Stereo High profile (MVC)
        sps->profile_idc == 128 ||  // Multiview High profile (MVC)
        sps->profile_idc == 138 ||  // Multiview Depth High profile (MVCD)
        sps->profile_idc == 144) {  // old High444 profile
        sps->chroma_format_idc = get_ue_golomb_31(&h->gb);
        if (sps->chroma_format_idc > 3U) {
            avpriv_request_sample(h->avctx, "chroma_format_idc %u",
                                  sps->chroma_format_idc);
            goto fail;
        } else if (sps->chroma_format_idc == 3) {
            sps->residual_color_transform_flag = get_bits1(&h->gb);
            if (sps->residual_color_transform_flag) {
                av_log(h->avctx, AV_LOG_ERROR, "separate color planes are not supported\n");
                goto fail;
            }
        }
        sps->bit_depth_luma   = get_ue_golomb(&h->gb) + 8;
        sps->bit_depth_chroma = get_ue_golomb(&h->gb) + 8;
        if (sps->bit_depth_chroma != sps->bit_depth_luma) {
            avpriv_request_sample(h->avctx,
                                  "Different chroma and luma bit depth");
            goto fail;
        }
        if (sps->bit_depth_luma   < 8 || sps->bit_depth_luma   > 14 ||
            sps->bit_depth_chroma < 8 || sps->bit_depth_chroma > 14) {
            av_log(h->avctx, AV_LOG_ERROR, "illegal bit depth value (%d, %d)\n",
                   sps->bit_depth_luma, sps->bit_depth_chroma);
            goto fail;
        }
        sps->transform_bypass = get_bits1(&h->gb);
        decode_scaling_matrices(h, sps, NULL, 1,
                                sps->scaling_matrix4, sps->scaling_matrix8);
    } else {
        sps->chroma_format_idc = 1;
        sps->bit_depth_luma    = 8;
        sps->bit_depth_chroma  = 8;
    }

    log2_max_frame_num_minus4 = get_ue_golomb(&h->gb);
    if (log2_max_frame_num_minus4 < MIN_LOG2_MAX_FRAME_NUM - 4 ||
        log2_max_frame_num_minus4 > MAX_LOG2_MAX_FRAME_NUM - 4) {
        av_log(h->avctx, AV_LOG_ERROR,
               "log2_max_frame_num_minus4 out of range (0-12): %d\n",
               log2_max_frame_num_minus4);
        goto fail;
    }
    sps->log2_max_frame_num = log2_max_frame_num_minus4 + 4;

    sps->poc_type = get_ue_golomb_31(&h->gb);

    if (sps->poc_type == 0) { // FIXME #define
        unsigned t = get_ue_golomb(&h->gb);
        if (t>12) {
            av_log(h->avctx, AV_LOG_ERROR, "log2_max_poc_lsb (%d) is out of range\n", t);
            goto fail;
        }
        sps->log2_max_poc_lsb = t + 4;
    } else if (sps->poc_type == 1) { // FIXME #define
        sps->delta_pic_order_always_zero_flag = get_bits1(&h->gb);
        sps->offset_for_non_ref_pic           = get_se_golomb(&h->gb);
        sps->offset_for_top_to_bottom_field   = get_se_golomb(&h->gb);
        sps->poc_cycle_length                 = get_ue_golomb(&h->gb);

        if ((unsigned)sps->poc_cycle_length >=
            FF_ARRAY_ELEMS(sps->offset_for_ref_frame)) {
            av_log(h->avctx, AV_LOG_ERROR,
                   "poc_cycle_length overflow %d\n", sps->poc_cycle_length);
            goto fail;
        }

        for (i = 0; i < sps->poc_cycle_length; i++)
            sps->offset_for_ref_frame[i] = get_se_golomb(&h->gb);
    } else if (sps->poc_type != 2) {
        av_log(h->avctx, AV_LOG_ERROR, "illegal POC type %d\n", sps->poc_type);
        goto fail;
    }

    sps->ref_frame_count = get_ue_golomb_31(&h->gb);
    if (h->avctx->codec_tag == MKTAG('S', 'M', 'V', '2'))
        sps->ref_frame_count = FFMAX(2, sps->ref_frame_count);
    if (sps->ref_frame_count > H264_MAX_PICTURE_COUNT - 2 ||
        sps->ref_frame_count > 16U) {
        av_log(h->avctx, AV_LOG_ERROR,
               "too many reference frames %d\n", sps->ref_frame_count);
        goto fail;
    }
    sps->gaps_in_frame_num_allowed_flag = get_bits1(&h->gb);
    sps->mb_width                       = get_ue_golomb(&h->gb) + 1;
    sps->mb_height                      = get_ue_golomb(&h->gb) + 1;
    if ((unsigned)sps->mb_width  >= INT_MAX / 16 ||
        (unsigned)sps->mb_height >= INT_MAX / 16 ||
        av_image_check_size(16 * sps->mb_width,
                            16 * sps->mb_height, 0, h->avctx)) {
        av_log(h->avctx, AV_LOG_ERROR, "mb_width/height overflow\n");
        goto fail;
    }

    sps->frame_mbs_only_flag = get_bits1(&h->gb);
    if (!sps->frame_mbs_only_flag)
        sps->mb_aff = get_bits1(&h->gb);
    else
        sps->mb_aff = 0;

    sps->direct_8x8_inference_flag = get_bits1(&h->gb);

#ifndef ALLOW_INTERLACE
    if (sps->mb_aff)
        av_log(h->avctx, AV_LOG_ERROR,
               "MBAFF support not included; enable it at compile-time.\n");
#endif
    sps->crop = get_bits1(&h->gb);
    if (sps->crop) {
        unsigned int crop_left   = get_ue_golomb(&h->gb);
        unsigned int crop_right  = get_ue_golomb(&h->gb);
        unsigned int crop_top    = get_ue_golomb(&h->gb);
        unsigned int crop_bottom = get_ue_golomb(&h->gb);
        int width  = 16 * sps->mb_width;
        int height = 16 * sps->mb_height * (2 - sps->frame_mbs_only_flag);

        if (h->avctx->flags2 & AV_CODEC_FLAG2_IGNORE_CROP) {
            av_log(h->avctx, AV_LOG_DEBUG, "discarding sps cropping, original "
                                           "values are l:%d r:%d t:%d b:%d\n",
                   crop_left, crop_right, crop_top, crop_bottom);

            sps->crop_left   =
            sps->crop_right  =
            sps->crop_top    =
            sps->crop_bottom = 0;
        } else {
            int vsub   = (sps->chroma_format_idc == 1) ? 1 : 0;
            int hsub   = (sps->chroma_format_idc == 1 ||
                          sps->chroma_format_idc == 2) ? 1 : 0;
            int step_x = 1 << hsub;
            int step_y = (2 - sps->frame_mbs_only_flag) << vsub;

            if (crop_left & (0x1F >> (sps->bit_depth_luma > 8)) &&
                !(h->avctx->flags & AV_CODEC_FLAG_UNALIGNED)) {
                crop_left &= ~(0x1F >> (sps->bit_depth_luma > 8));
                av_log(h->avctx, AV_LOG_WARNING,
                       "Reducing left cropping to %d "
                       "chroma samples to preserve alignment.\n",
                       crop_left);
            }

            if (crop_left  > (unsigned)INT_MAX / 4 / step_x ||
                crop_right > (unsigned)INT_MAX / 4 / step_x ||
                crop_top   > (unsigned)INT_MAX / 4 / step_y ||
                crop_bottom> (unsigned)INT_MAX / 4 / step_y ||
                (crop_left + crop_right ) * step_x >= width ||
                (crop_top  + crop_bottom) * step_y >= height
            ) {
                av_log(h->avctx, AV_LOG_ERROR, "crop values invalid %d %d %d %d / %d %d\n", crop_left, crop_right, crop_top, crop_bottom, width, height);
                goto fail;
            }

            sps->crop_left   = crop_left   * step_x;
            sps->crop_right  = crop_right  * step_x;
            sps->crop_top    = crop_top    * step_y;
            sps->crop_bottom = crop_bottom * step_y;
        }
    } else {
        sps->crop_left   =
        sps->crop_right  =
        sps->crop_top    =
        sps->crop_bottom =
        sps->crop        = 0;
    }

    sps->vui_parameters_present_flag = get_bits1(&h->gb);
    if (sps->vui_parameters_present_flag) {
        int ret = decode_vui_parameters(h, sps);
        if (ret < 0)
            goto fail;
    }

    if (get_bits_left(&h->gb) < 0) {
        av_log(h->avctx, ignore_truncation ? AV_LOG_WARNING : AV_LOG_ERROR,
               "Overread %s by %d bits\n", sps->vui_parameters_present_flag ? "VUI" : "SPS", -get_bits_left(&h->gb));
        if (!ignore_truncation)
            goto fail;
    }

    /* if the maximum delay is not stored in the SPS, derive it based on the
     * level */
    if (!sps->bitstream_restriction_flag) {
        sps->num_reorder_frames = MAX_DELAYED_PIC_COUNT - 1;
        for (i = 0; i < FF_ARRAY_ELEMS(level_max_dpb_mbs); i++) {
            if (level_max_dpb_mbs[i][0] == sps->level_idc) {
                sps->num_reorder_frames = FFMIN(level_max_dpb_mbs[i][1] / (sps->mb_width * sps->mb_height),
                                                sps->num_reorder_frames);
                break;
            }
        }
    }

    if (!sps->sar.den)
        sps->sar.den = 1;

    if (h->avctx->debug & FF_DEBUG_PICT_INFO) {
        static const char csp[4][5] = { "Gray", "420", "422", "444" };
        av_log(h->avctx, AV_LOG_DEBUG,
               "sps:%u profile:%d/%d poc:%d ref:%d %dx%d %s %s crop:%u/%u/%u/%u %s %s %"PRId32"/%"PRId32" b%d reo:%d\n",
               sps_id, sps->profile_idc, sps->level_idc,
               sps->poc_type,
               sps->ref_frame_count,
               sps->mb_width, sps->mb_height,
               sps->frame_mbs_only_flag ? "FRM" : (sps->mb_aff ? "MB-AFF" : "PIC-AFF"),
               sps->direct_8x8_inference_flag ? "8B8" : "",
               sps->crop_left, sps->crop_right,
               sps->crop_top, sps->crop_bottom,
               sps->vui_parameters_present_flag ? "VUI" : "",
               csp[sps->chroma_format_idc],
               sps->timing_info_present_flag ? sps->num_units_in_tick : 0,
               sps->timing_info_present_flag ? sps->time_scale : 0,
               sps->bit_depth_luma,
               sps->bitstream_restriction_flag ? sps->num_reorder_frames : -1
               );
    }
    sps->new = 1;

    av_free(h->sps_buffers[sps_id]);
    h->sps_buffers[sps_id] = sps;

    return 0;

fail:
    av_free(sps);
    return AVERROR_INVALIDDATA;
}

static void build_qp_table(PPS *pps, int t, int index, const int depth)
{
    int i;
    const int max_qp = 51 + 6 * (depth - 8);
    for (i = 0; i < max_qp + 1; i++)
        pps->chroma_qp_table[t][i] =
            ff_h264_chroma_qp[depth - 8][av_clip(i + index, 0, max_qp)];
}

static int more_rbsp_data_in_pps(H264Context *h, PPS *pps)
{
    const SPS *sps = h->sps_buffers[pps->sps_id];
    int profile_idc = sps->profile_idc;

    if ((profile_idc == 66 || profile_idc == 77 ||
         profile_idc == 88) && (sps->constraint_set_flags & 7)) {
        av_log(h->avctx, AV_LOG_VERBOSE,
               "Current profile doesn't provide more RBSP data in PPS, skipping\n");
        return 0;
    }

    return 1;
}

int ff_h264_decode_picture_parameter_set(H264Context *h, int bit_length)
{
    const SPS *sps;
    unsigned int pps_id = get_ue_golomb(&h->gb);
    PPS *pps;
    int qp_bd_offset;
    int bits_left;
    int ret;

    if (pps_id >= MAX_PPS_COUNT) {
        av_log(h->avctx, AV_LOG_ERROR, "pps_id %u out of range\n", pps_id);
        return AVERROR_INVALIDDATA;
    }

    pps = av_mallocz(sizeof(PPS));
    if (!pps)
        return AVERROR(ENOMEM);
    pps->data_size = h->gb.buffer_end - h->gb.buffer;
    if (pps->data_size > sizeof(pps->data)) {
        av_log(h->avctx, AV_LOG_WARNING, "Truncating likely oversized PPS\n");
        pps->data_size = sizeof(pps->data);
    }
    memcpy(pps->data, h->gb.buffer, pps->data_size);
    pps->sps_id = get_ue_golomb_31(&h->gb);
    if ((unsigned)pps->sps_id >= MAX_SPS_COUNT ||
        !h->sps_buffers[pps->sps_id]) {
        av_log(h->avctx, AV_LOG_ERROR, "sps_id %u out of range\n", pps->sps_id);
        ret = AVERROR_INVALIDDATA;
        goto fail;
    }
    sps = h->sps_buffers[pps->sps_id];
    if (sps->bit_depth_luma > 14) {
        av_log(h->avctx, AV_LOG_ERROR,
               "Invalid luma bit depth=%d\n",
               sps->bit_depth_luma);
        ret = AVERROR_INVALIDDATA;
        goto fail;
    } else if (sps->bit_depth_luma == 11 || sps->bit_depth_luma == 13) {
        av_log(h->avctx, AV_LOG_ERROR,
               "Unimplemented luma bit depth=%d\n",
               sps->bit_depth_luma);
        ret = AVERROR_PATCHWELCOME;
        goto fail;
    }

    pps->cabac             = get_bits1(&h->gb);
    pps->pic_order_present = get_bits1(&h->gb);
    pps->slice_group_count = get_ue_golomb(&h->gb) + 1;
    if (pps->slice_group_count > 1) {
        pps->mb_slice_group_map_type = get_ue_golomb(&h->gb);
        av_log(h->avctx, AV_LOG_ERROR, "FMO not supported\n");
        switch (pps->mb_slice_group_map_type) {
        case 0:
#if 0
    |       for (i = 0; i <= num_slice_groups_minus1; i++)  |   |      |
    |           run_length[i]                               |1  |ue(v) |
#endif
            break;
        case 2:
#if 0
    |       for (i = 0; i < num_slice_groups_minus1; i++) { |   |      |
    |           top_left_mb[i]                              |1  |ue(v) |
    |           bottom_right_mb[i]                          |1  |ue(v) |
    |       }                                               |   |      |
#endif
            break;
        case 3:
        case 4:
        case 5:
#if 0
    |       slice_group_change_direction_flag               |1  |u(1)  |
    |       slice_group_change_rate_minus1                  |1  |ue(v) |
#endif
            break;
        case 6:
#if 0
    |       slice_group_id_cnt_minus1                       |1  |ue(v) |
    |       for (i = 0; i <= slice_group_id_cnt_minus1; i++)|   |      |
    |           slice_group_id[i]                           |1  |u(v)  |
#endif
            break;
        }
    }
    pps->ref_count[0] = get_ue_golomb(&h->gb) + 1;
    pps->ref_count[1] = get_ue_golomb(&h->gb) + 1;
    if (pps->ref_count[0] - 1 > 32 - 1 || pps->ref_count[1] - 1 > 32 - 1) {
        av_log(h->avctx, AV_LOG_ERROR, "reference overflow (pps)\n");
        ret = AVERROR_INVALIDDATA;
        goto fail;
    }

    qp_bd_offset = 6 * (sps->bit_depth_luma - 8);

    pps->weighted_pred                        = get_bits1(&h->gb);
    pps->weighted_bipred_idc                  = get_bits(&h->gb, 2);
    pps->init_qp                              = get_se_golomb(&h->gb) + 26 + qp_bd_offset;
    pps->init_qs                              = get_se_golomb(&h->gb) + 26 + qp_bd_offset;
    pps->chroma_qp_index_offset[0]            = get_se_golomb(&h->gb);
    pps->deblocking_filter_parameters_present = get_bits1(&h->gb);
    pps->constrained_intra_pred               = get_bits1(&h->gb);
    pps->redundant_pic_cnt_present            = get_bits1(&h->gb);

    pps->transform_8x8_mode = 0;
    // contents of sps/pps can change even if id doesn't, so reinit
    h->dequant_coeff_pps = -1;
    memcpy(pps->scaling_matrix4, h->sps_buffers[pps->sps_id]->scaling_matrix4,
           sizeof(pps->scaling_matrix4));
    memcpy(pps->scaling_matrix8, h->sps_buffers[pps->sps_id]->scaling_matrix8,
           sizeof(pps->scaling_matrix8));

    bits_left = bit_length - get_bits_count(&h->gb);
    if (bits_left > 0 && more_rbsp_data_in_pps(h, pps)) {
        pps->transform_8x8_mode = get_bits1(&h->gb);
        decode_scaling_matrices(h, h->sps_buffers[pps->sps_id], pps, 0,
                                pps->scaling_matrix4, pps->scaling_matrix8);
        // second_chroma_qp_index_offset
        pps->chroma_qp_index_offset[1] = get_se_golomb(&h->gb);
    } else {
        pps->chroma_qp_index_offset[1] = pps->chroma_qp_index_offset[0];
    }

    build_qp_table(pps, 0, pps->chroma_qp_index_offset[0],
                   sps->bit_depth_luma);
    build_qp_table(pps, 1, pps->chroma_qp_index_offset[1],
                   sps->bit_depth_luma);
    if (pps->chroma_qp_index_offset[0] != pps->chroma_qp_index_offset[1])
        pps->chroma_qp_diff = 1;

    if (h->avctx->debug & FF_DEBUG_PICT_INFO) {
        av_log(h->avctx, AV_LOG_DEBUG,
               "pps:%u sps:%u %s slice_groups:%d ref:%u/%u %s qp:%d/%d/%d/%d %s %s %s %s\n",
               pps_id, pps->sps_id,
               pps->cabac ? "CABAC" : "CAVLC",
               pps->slice_group_count,
               pps->ref_count[0], pps->ref_count[1],
               pps->weighted_pred ? "weighted" : "",
               pps->init_qp, pps->init_qs, pps->chroma_qp_index_offset[0], pps->chroma_qp_index_offset[1],
               pps->deblocking_filter_parameters_present ? "LPAR" : "",
               pps->constrained_intra_pred ? "CONSTR" : "",
               pps->redundant_pic_cnt_present ? "REDU" : "",
               pps->transform_8x8_mode ? "8x8DCT" : "");
    }

    av_free(h->pps_buffers[pps_id]);
    h->pps_buffers[pps_id] = pps;
    return 0;

fail:
    av_free(pps);
    return ret;
}<|MERGE_RESOLUTION|>--- conflicted
+++ resolved
@@ -32,10 +32,7 @@
 #include "mathops.h"
 #include "avcodec.h"
 #include "h264.h"
-<<<<<<< HEAD
 #include "h264data.h"
-=======
->>>>>>> f4d581cd
 #include "golomb.h"
 
 #define MAX_LOG2_MAX_FRAME_NUM    (12 + 4)
