/*
 * H.26L/H.264/AVC/JVT/14496-10/... encoder/decoder
 * Copyright (c) 2003-2011 Michael Niedermayer <michaelni@gmx.at>
 *
 * This file is part of FFmpeg.
 *
 * FFmpeg is free software; you can redistribute it and/or
 * modify it under the terms of the GNU Lesser General Public
 * License as published by the Free Software Foundation; either
 * version 2.1 of the License, or (at your option) any later version.
 *
 * FFmpeg is distributed in the hope that it will be useful,
 * but WITHOUT ANY WARRANTY; without even the implied warranty of
 * MERCHANTABILITY or FITNESS FOR A PARTICULAR PURPOSE.  See the GNU
 * Lesser General Public License for more details.
 *
 * You should have received a copy of the GNU Lesser General Public
 * License along with FFmpeg; if not, write to the Free Software
 * Foundation, Inc., 51 Franklin Street, Fifth Floor, Boston, MA 02110-1301 USA
 */

/**
 * @file
 * H.264 / AVC / MPEG4 part10 DSP functions.
 * @author Michael Niedermayer <michaelni@gmx.at>
 */

#include "bit_depth_template.c"

#define op_scale1(x)  block[x] = av_clip_pixel( (block[x]*weight + offset) >> log2_denom )
#define op_scale2(x)  dst[x] = av_clip_pixel( (src[x]*weights + dst[x]*weightd + offset) >> (log2_denom+1))
<<<<<<< HEAD
#define H264_WEIGHT(W,H) \
static void FUNCC(weight_h264_pixels ## W ## x ## H)(uint8_t *p_block, int stride, int log2_denom, int weight, int offset){ \
=======
#define H264_WEIGHT(W) \
static void FUNCC(weight_h264_pixels ## W)(uint8_t *_block, int stride, int height, \
                                           int log2_denom, int weight, int offset) \
{ \
>>>>>>> f4b51d06
    int y; \
    pixel *block = (pixel*)p_block; \
    stride >>= sizeof(pixel)-1; \
    offset <<= (log2_denom + (BIT_DEPTH-8)); \
    if(log2_denom) offset += 1<<(log2_denom-1); \
    for (y = 0; y < height; y++, block += stride) { \
        op_scale1(0); \
        op_scale1(1); \
        if(W==2) continue; \
        op_scale1(2); \
        op_scale1(3); \
        if(W==4) continue; \
        op_scale1(4); \
        op_scale1(5); \
        op_scale1(6); \
        op_scale1(7); \
        if(W==8) continue; \
        op_scale1(8); \
        op_scale1(9); \
        op_scale1(10); \
        op_scale1(11); \
        op_scale1(12); \
        op_scale1(13); \
        op_scale1(14); \
        op_scale1(15); \
    } \
} \
static void FUNCC(biweight_h264_pixels ## W)(uint8_t *_dst, uint8_t *_src, int stride, int height, \
                                             int log2_denom, int weightd, int weights, int offset) \
{ \
    int y; \
    pixel *dst = (pixel*)_dst; \
    pixel *src = (pixel*)_src; \
    stride >>= sizeof(pixel)-1; \
    offset <<= (BIT_DEPTH-8); \
    offset = ((offset + 1) | 1) << log2_denom; \
    for (y = 0; y < height; y++, dst += stride, src += stride) { \
        op_scale2(0); \
        op_scale2(1); \
        if(W==2) continue; \
        op_scale2(2); \
        op_scale2(3); \
        if(W==4) continue; \
        op_scale2(4); \
        op_scale2(5); \
        op_scale2(6); \
        op_scale2(7); \
        if(W==8) continue; \
        op_scale2(8); \
        op_scale2(9); \
        op_scale2(10); \
        op_scale2(11); \
        op_scale2(12); \
        op_scale2(13); \
        op_scale2(14); \
        op_scale2(15); \
    } \
}

H264_WEIGHT(16)
H264_WEIGHT(8)
H264_WEIGHT(4)
H264_WEIGHT(2)

#undef op_scale1
#undef op_scale2
#undef H264_WEIGHT

static av_always_inline av_flatten void FUNCC(h264_loop_filter_luma)(uint8_t *p_pix, int xstride, int ystride, int inner_iters, int alpha, int beta, int8_t *tc0)
{
    pixel *pix = (pixel*)p_pix;
    int i, d;
    xstride >>= sizeof(pixel)-1;
    ystride >>= sizeof(pixel)-1;
    alpha <<= BIT_DEPTH - 8;
    beta  <<= BIT_DEPTH - 8;
    for( i = 0; i < 4; i++ ) {
        const int tc_orig = tc0[i] << (BIT_DEPTH - 8);
        if( tc_orig < 0 ) {
            pix += inner_iters*ystride;
            continue;
        }
        for( d = 0; d < inner_iters; d++ ) {
            const int p0 = pix[-1*xstride];
            const int p1 = pix[-2*xstride];
            const int p2 = pix[-3*xstride];
            const int q0 = pix[0];
            const int q1 = pix[1*xstride];
            const int q2 = pix[2*xstride];

            if( FFABS( p0 - q0 ) < alpha &&
                FFABS( p1 - p0 ) < beta &&
                FFABS( q1 - q0 ) < beta ) {

                int tc = tc_orig;
                int i_delta;

                if( FFABS( p2 - p0 ) < beta ) {
                    if(tc_orig)
                    pix[-2*xstride] = p1 + av_clip( (( p2 + ( ( p0 + q0 + 1 ) >> 1 ) ) >> 1) - p1, -tc_orig, tc_orig );
                    tc++;
                }
                if( FFABS( q2 - q0 ) < beta ) {
                    if(tc_orig)
                    pix[   xstride] = q1 + av_clip( (( q2 + ( ( p0 + q0 + 1 ) >> 1 ) ) >> 1) - q1, -tc_orig, tc_orig );
                    tc++;
                }

                i_delta = av_clip( (((q0 - p0 ) << 2) + (p1 - q1) + 4) >> 3, -tc, tc );
                pix[-xstride] = av_clip_pixel( p0 + i_delta );    /* p0' */
                pix[0]        = av_clip_pixel( q0 - i_delta );    /* q0' */
            }
            pix += ystride;
        }
    }
}
static void FUNCC(h264_v_loop_filter_luma)(uint8_t *pix, int stride, int alpha, int beta, int8_t *tc0)
{
    FUNCC(h264_loop_filter_luma)(pix, stride, sizeof(pixel), 4, alpha, beta, tc0);
}
static void FUNCC(h264_h_loop_filter_luma)(uint8_t *pix, int stride, int alpha, int beta, int8_t *tc0)
{
    FUNCC(h264_loop_filter_luma)(pix, sizeof(pixel), stride, 4, alpha, beta, tc0);
}
static void FUNCC(h264_h_loop_filter_luma_mbaff)(uint8_t *pix, int stride, int alpha, int beta, int8_t *tc0)
{
    FUNCC(h264_loop_filter_luma)(pix, sizeof(pixel), stride, 2, alpha, beta, tc0);
}

static av_always_inline av_flatten void FUNCC(h264_loop_filter_luma_intra)(uint8_t *p_pix, int xstride, int ystride, int inner_iters, int alpha, int beta)
{
    pixel *pix = (pixel*)p_pix;
    int d;
    xstride >>= sizeof(pixel)-1;
    ystride >>= sizeof(pixel)-1;
    alpha <<= BIT_DEPTH - 8;
    beta  <<= BIT_DEPTH - 8;
    for( d = 0; d < 4 * inner_iters; d++ ) {
        const int p2 = pix[-3*xstride];
        const int p1 = pix[-2*xstride];
        const int p0 = pix[-1*xstride];

        const int q0 = pix[ 0*xstride];
        const int q1 = pix[ 1*xstride];
        const int q2 = pix[ 2*xstride];

        if( FFABS( p0 - q0 ) < alpha &&
            FFABS( p1 - p0 ) < beta &&
            FFABS( q1 - q0 ) < beta ) {

            if(FFABS( p0 - q0 ) < (( alpha >> 2 ) + 2 )){
                if( FFABS( p2 - p0 ) < beta)
                {
                    const int p3 = pix[-4*xstride];
                    /* p0', p1', p2' */
                    pix[-1*xstride] = ( p2 + 2*p1 + 2*p0 + 2*q0 + q1 + 4 ) >> 3;
                    pix[-2*xstride] = ( p2 + p1 + p0 + q0 + 2 ) >> 2;
                    pix[-3*xstride] = ( 2*p3 + 3*p2 + p1 + p0 + q0 + 4 ) >> 3;
                } else {
                    /* p0' */
                    pix[-1*xstride] = ( 2*p1 + p0 + q1 + 2 ) >> 2;
                }
                if( FFABS( q2 - q0 ) < beta)
                {
                    const int q3 = pix[3*xstride];
                    /* q0', q1', q2' */
                    pix[0*xstride] = ( p1 + 2*p0 + 2*q0 + 2*q1 + q2 + 4 ) >> 3;
                    pix[1*xstride] = ( p0 + q0 + q1 + q2 + 2 ) >> 2;
                    pix[2*xstride] = ( 2*q3 + 3*q2 + q1 + q0 + p0 + 4 ) >> 3;
                } else {
                    /* q0' */
                    pix[0*xstride] = ( 2*q1 + q0 + p1 + 2 ) >> 2;
                }
            }else{
                /* p0', q0' */
                pix[-1*xstride] = ( 2*p1 + p0 + q1 + 2 ) >> 2;
                pix[ 0*xstride] = ( 2*q1 + q0 + p1 + 2 ) >> 2;
            }
        }
        pix += ystride;
    }
}
static void FUNCC(h264_v_loop_filter_luma_intra)(uint8_t *pix, int stride, int alpha, int beta)
{
    FUNCC(h264_loop_filter_luma_intra)(pix, stride, sizeof(pixel), 4, alpha, beta);
}
static void FUNCC(h264_h_loop_filter_luma_intra)(uint8_t *pix, int stride, int alpha, int beta)
{
    FUNCC(h264_loop_filter_luma_intra)(pix, sizeof(pixel), stride, 4, alpha, beta);
}
static void FUNCC(h264_h_loop_filter_luma_mbaff_intra)(uint8_t *pix, int stride, int alpha, int beta)
{
    FUNCC(h264_loop_filter_luma_intra)(pix, sizeof(pixel), stride, 2, alpha, beta);
}

static av_always_inline av_flatten void FUNCC(h264_loop_filter_chroma)(uint8_t *p_pix, int xstride, int ystride, int inner_iters, int alpha, int beta, int8_t *tc0)
{
    pixel *pix = (pixel*)p_pix;
    int i, d;
    alpha <<= BIT_DEPTH - 8;
    beta  <<= BIT_DEPTH - 8;
    xstride >>= sizeof(pixel)-1;
    ystride >>= sizeof(pixel)-1;
    for( i = 0; i < 4; i++ ) {
        const int tc = ((tc0[i] - 1) << (BIT_DEPTH - 8)) + 1;
        if( tc <= 0 ) {
            pix += inner_iters*ystride;
            continue;
        }
        for( d = 0; d < inner_iters; d++ ) {
            const int p0 = pix[-1*xstride];
            const int p1 = pix[-2*xstride];
            const int q0 = pix[0];
            const int q1 = pix[1*xstride];

            if( FFABS( p0 - q0 ) < alpha &&
                FFABS( p1 - p0 ) < beta &&
                FFABS( q1 - q0 ) < beta ) {

                int delta = av_clip( (((q0 - p0 ) << 2) + (p1 - q1) + 4) >> 3, -tc, tc );

                pix[-xstride] = av_clip_pixel( p0 + delta );    /* p0' */
                pix[0]        = av_clip_pixel( q0 - delta );    /* q0' */
            }
            pix += ystride;
        }
    }
}
static void FUNCC(h264_v_loop_filter_chroma)(uint8_t *pix, int stride, int alpha, int beta, int8_t *tc0)
{
    FUNCC(h264_loop_filter_chroma)(pix, stride, sizeof(pixel), 2, alpha, beta, tc0);
}
static void FUNCC(h264_h_loop_filter_chroma)(uint8_t *pix, int stride, int alpha, int beta, int8_t *tc0)
{
    FUNCC(h264_loop_filter_chroma)(pix, sizeof(pixel), stride, 2, alpha, beta, tc0);
}
static void FUNCC(h264_h_loop_filter_chroma_mbaff)(uint8_t *pix, int stride, int alpha, int beta, int8_t *tc0)
{
    FUNCC(h264_loop_filter_chroma)(pix, sizeof(pixel), stride, 1, alpha, beta, tc0);
}
static void FUNCC(h264_h_loop_filter_chroma422)(uint8_t *pix, int stride, int alpha, int beta, int8_t *tc0)
{
    FUNCC(h264_loop_filter_chroma)(pix, sizeof(pixel), stride, 4, alpha, beta, tc0);
}
static void FUNCC(h264_h_loop_filter_chroma422_mbaff)(uint8_t *pix, int stride, int alpha, int beta, int8_t *tc0)
{
    FUNCC(h264_loop_filter_chroma)(pix, sizeof(pixel), stride, 2, alpha, beta, tc0);
}

static av_always_inline av_flatten void FUNCC(h264_loop_filter_chroma_intra)(uint8_t *p_pix, int xstride, int ystride, int inner_iters, int alpha, int beta)
{
    pixel *pix = (pixel*)p_pix;
    int d;
    xstride >>= sizeof(pixel)-1;
    ystride >>= sizeof(pixel)-1;
    alpha <<= BIT_DEPTH - 8;
    beta  <<= BIT_DEPTH - 8;
    for( d = 0; d < 4 * inner_iters; d++ ) {
        const int p0 = pix[-1*xstride];
        const int p1 = pix[-2*xstride];
        const int q0 = pix[0];
        const int q1 = pix[1*xstride];

        if( FFABS( p0 - q0 ) < alpha &&
            FFABS( p1 - p0 ) < beta &&
            FFABS( q1 - q0 ) < beta ) {

            pix[-xstride] = ( 2*p1 + p0 + q1 + 2 ) >> 2;   /* p0' */
            pix[0]        = ( 2*q1 + q0 + p1 + 2 ) >> 2;   /* q0' */
        }
        pix += ystride;
    }
}
static void FUNCC(h264_v_loop_filter_chroma_intra)(uint8_t *pix, int stride, int alpha, int beta)
{
    FUNCC(h264_loop_filter_chroma_intra)(pix, stride, sizeof(pixel), 2, alpha, beta);
}
static void FUNCC(h264_h_loop_filter_chroma_intra)(uint8_t *pix, int stride, int alpha, int beta)
{
    FUNCC(h264_loop_filter_chroma_intra)(pix, sizeof(pixel), stride, 2, alpha, beta);
}
static void FUNCC(h264_h_loop_filter_chroma_mbaff_intra)(uint8_t *pix, int stride, int alpha, int beta)
{
    FUNCC(h264_loop_filter_chroma_intra)(pix, sizeof(pixel), stride, 1, alpha, beta);
}
static void FUNCC(h264_h_loop_filter_chroma422_intra)(uint8_t *pix, int stride, int alpha, int beta)
{
    FUNCC(h264_loop_filter_chroma_intra)(pix, sizeof(pixel), stride, 4, alpha, beta);
}
static void FUNCC(h264_h_loop_filter_chroma422_mbaff_intra)(uint8_t *pix, int stride, int alpha, int beta)
{
    FUNCC(h264_loop_filter_chroma_intra)(pix, sizeof(pixel), stride, 2, alpha, beta);
}<|MERGE_RESOLUTION|>--- conflicted
+++ resolved
@@ -29,17 +29,12 @@
 
 #define op_scale1(x)  block[x] = av_clip_pixel( (block[x]*weight + offset) >> log2_denom )
 #define op_scale2(x)  dst[x] = av_clip_pixel( (src[x]*weights + dst[x]*weightd + offset) >> (log2_denom+1))
-<<<<<<< HEAD
-#define H264_WEIGHT(W,H) \
-static void FUNCC(weight_h264_pixels ## W ## x ## H)(uint8_t *p_block, int stride, int log2_denom, int weight, int offset){ \
-=======
 #define H264_WEIGHT(W) \
 static void FUNCC(weight_h264_pixels ## W)(uint8_t *_block, int stride, int height, \
                                            int log2_denom, int weight, int offset) \
 { \
->>>>>>> f4b51d06
     int y; \
-    pixel *block = (pixel*)p_block; \
+    pixel *block = (pixel*)_block; \
     stride >>= sizeof(pixel)-1; \
     offset <<= (log2_denom + (BIT_DEPTH-8)); \
     if(log2_denom) offset += 1<<(log2_denom-1); \
