--- conflicted
+++ resolved
@@ -214,12 +214,8 @@
                                           ac3.o kbdwin.o
 OBJS-$(CONFIG_AC3_FIXED_ENCODER)       += ac3enc_fixed.o ac3enc.o ac3tab.o ac3.o kbdwin.o
 OBJS-$(CONFIG_AC3_MF_ENCODER)          += mfenc.o mf_utils.o
-<<<<<<< HEAD
 OBJS-$(CONFIG_AC4_DECODER)             += ac4dec.o kbdwin.o
-OBJS-$(CONFIG_ACELP_KELVIN_DECODER)    += g729dec.o lsp.o celp_math.o celp_filters.o acelp_filters.o acelp_pitch_delay.o acelp_vectors.o g729postfilter.o
-=======
 OBJS-$(CONFIG_ACELP_KELVIN_DECODER)    += g729dec.o lsp.o celp_filters.o acelp_filters.o acelp_pitch_delay.o acelp_vectors.o g729postfilter.o
->>>>>>> 53da090a
 OBJS-$(CONFIG_AGM_DECODER)             += agm.o jpegquanttables.o
 OBJS-$(CONFIG_AIC_DECODER)             += aic.o
 OBJS-$(CONFIG_ALAC_DECODER)            += alac.o alac_data.o alacdsp.o
