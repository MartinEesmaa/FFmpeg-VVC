/*
 * H.26L/H.264/AVC/JVT/14496-10/... decoder
 * Copyright (c) 2003 Michael Niedermayer <michaelni@gmx.at>
 *
 * This file is part of FFmpeg.
 *
 * FFmpeg is free software; you can redistribute it and/or
 * modify it under the terms of the GNU Lesser General Public
 * License as published by the Free Software Foundation; either
 * version 2.1 of the License, or (at your option) any later version.
 *
 * FFmpeg is distributed in the hope that it will be useful,
 * but WITHOUT ANY WARRANTY; without even the implied warranty of
 * MERCHANTABILITY or FITNESS FOR A PARTICULAR PURPOSE.  See the GNU
 * Lesser General Public License for more details.
 *
 * You should have received a copy of the GNU Lesser General Public
 * License along with FFmpeg; if not, write to the Free Software
 * Foundation, Inc., 51 Franklin Street, Fifth Floor, Boston, MA 02110-1301 USA
 */

/**
 * @file
 * H.264 / AVC / MPEG-4 part10 codec.
 * @author Michael Niedermayer <michaelni@gmx.at>
 */

#define UNCHECKED_BITSTREAM_READER 1

#include "libavutil/avassert.h"
#include "libavutil/display.h"
#include "libavutil/imgutils.h"
#include "libavutil/opt.h"
#include "libavutil/stereo3d.h"
#include "libavutil/timer.h"
#include "internal.h"
#include "bytestream.h"
#include "cabac.h"
#include "cabac_functions.h"
#include "error_resilience.h"
#include "avcodec.h"
#include "h264.h"
#include "h264dec.h"
#include "h2645_parse.h"
#include "h264data.h"
#include "h264chroma.h"
#include "h264_mvpred.h"
#include "h264_ps.h"
#include "golomb.h"
#include "mathops.h"
#include "me_cmp.h"
#include "mpegutils.h"
#include "profiles.h"
#include "rectangle.h"
#include "thread.h"
#include "vdpau_compat.h"

static int h264_decode_end(AVCodecContext *avctx);

const uint16_t ff_h264_mb_sizes[4] = { 256, 384, 512, 768 };

int avpriv_h264_has_num_reorder_frames(AVCodecContext *avctx)
{
    H264Context *h = avctx->priv_data;
    return h && h->ps.sps ? h->ps.sps->num_reorder_frames : 0;
}

static void h264_er_decode_mb(void *opaque, int ref, int mv_dir, int mv_type,
                              int (*mv)[2][4][2],
                              int mb_x, int mb_y, int mb_intra, int mb_skipped)
{
    H264Context *h = opaque;
    H264SliceContext *sl = &h->slice_ctx[0];

    sl->mb_x = mb_x;
    sl->mb_y = mb_y;
    sl->mb_xy = mb_x + mb_y * h->mb_stride;
    memset(sl->non_zero_count_cache, 0, sizeof(sl->non_zero_count_cache));
    av_assert1(ref >= 0);
    /* FIXME: It is possible albeit uncommon that slice references
     * differ between slices. We take the easy approach and ignore
     * it for now. If this turns out to have any relevance in
     * practice then correct remapping should be added. */
    if (ref >= sl->ref_count[0])
        ref = 0;
    if (!sl->ref_list[0][ref].data[0]) {
        av_log(h->avctx, AV_LOG_DEBUG, "Reference not available for error concealing\n");
        ref = 0;
    }
    if ((sl->ref_list[0][ref].reference&3) != 3) {
        av_log(h->avctx, AV_LOG_DEBUG, "Reference invalid\n");
        return;
    }
    fill_rectangle(&h->cur_pic.ref_index[0][4 * sl->mb_xy],
                   2, 2, 2, ref, 1);
    fill_rectangle(&sl->ref_cache[0][scan8[0]], 4, 4, 8, ref, 1);
    fill_rectangle(sl->mv_cache[0][scan8[0]], 4, 4, 8,
                   pack16to32((*mv)[0][0][0], (*mv)[0][0][1]), 4);
    sl->mb_mbaff =
    sl->mb_field_decoding_flag = 0;
    ff_h264_hl_decode_mb(h, &h->slice_ctx[0]);
}

void ff_h264_draw_horiz_band(const H264Context *h, H264SliceContext *sl,
                             int y, int height)
{
    AVCodecContext *avctx = h->avctx;
    const AVFrame   *src  = h->cur_pic.f;
    const AVPixFmtDescriptor *desc = av_pix_fmt_desc_get(avctx->pix_fmt);
    int vshift = desc->log2_chroma_h;
    const int field_pic = h->picture_structure != PICT_FRAME;
    if (field_pic) {
        height <<= 1;
        y      <<= 1;
    }

    height = FFMIN(height, avctx->height - y);

    if (field_pic && h->first_field && !(avctx->slice_flags & SLICE_FLAG_ALLOW_FIELD))
        return;

    if (avctx->draw_horiz_band) {
        int offset[AV_NUM_DATA_POINTERS];
        int i;

        offset[0] = y * src->linesize[0];
        offset[1] =
        offset[2] = (y >> vshift) * src->linesize[1];
        for (i = 3; i < AV_NUM_DATA_POINTERS; i++)
            offset[i] = 0;

        emms_c();

        avctx->draw_horiz_band(avctx, src, offset,
                               y, h->picture_structure, height);
    }
}

void ff_h264_free_tables(H264Context *h)
{
    int i;

    av_freep(&h->intra4x4_pred_mode);
    av_freep(&h->chroma_pred_mode_table);
    av_freep(&h->cbp_table);
    av_freep(&h->mvd_table[0]);
    av_freep(&h->mvd_table[1]);
    av_freep(&h->direct_table);
    av_freep(&h->non_zero_count);
    av_freep(&h->slice_table_base);
    h->slice_table = NULL;
    av_freep(&h->list_counts);

    av_freep(&h->mb2b_xy);
    av_freep(&h->mb2br_xy);

    av_buffer_pool_uninit(&h->qscale_table_pool);
    av_buffer_pool_uninit(&h->mb_type_pool);
    av_buffer_pool_uninit(&h->motion_val_pool);
    av_buffer_pool_uninit(&h->ref_index_pool);

    for (i = 0; i < h->nb_slice_ctx; i++) {
        H264SliceContext *sl = &h->slice_ctx[i];

        av_freep(&sl->dc_val_base);
        av_freep(&sl->er.mb_index2xy);
        av_freep(&sl->er.error_status_table);
        av_freep(&sl->er.er_temp_buffer);

        av_freep(&sl->bipred_scratchpad);
        av_freep(&sl->edge_emu_buffer);
        av_freep(&sl->top_borders[0]);
        av_freep(&sl->top_borders[1]);

        sl->bipred_scratchpad_allocated = 0;
        sl->edge_emu_buffer_allocated   = 0;
        sl->top_borders_allocated[0]    = 0;
        sl->top_borders_allocated[1]    = 0;
    }
}

int ff_h264_alloc_tables(H264Context *h)
{
    const int big_mb_num = h->mb_stride * (h->mb_height + 1);
    const int row_mb_num = 2*h->mb_stride*FFMAX(h->nb_slice_ctx, 1);
    int x, y;

    FF_ALLOCZ_ARRAY_OR_GOTO(h->avctx, h->intra4x4_pred_mode,
                      row_mb_num, 8 * sizeof(uint8_t), fail)
    h->slice_ctx[0].intra4x4_pred_mode = h->intra4x4_pred_mode;

    FF_ALLOCZ_OR_GOTO(h->avctx, h->non_zero_count,
                      big_mb_num * 48 * sizeof(uint8_t), fail)
    FF_ALLOCZ_OR_GOTO(h->avctx, h->slice_table_base,
                      (big_mb_num + h->mb_stride) * sizeof(*h->slice_table_base), fail)
    FF_ALLOCZ_OR_GOTO(h->avctx, h->cbp_table,
                      big_mb_num * sizeof(uint16_t), fail)
    FF_ALLOCZ_OR_GOTO(h->avctx, h->chroma_pred_mode_table,
                      big_mb_num * sizeof(uint8_t), fail)
    FF_ALLOCZ_ARRAY_OR_GOTO(h->avctx, h->mvd_table[0],
                      row_mb_num, 16 * sizeof(uint8_t), fail);
    FF_ALLOCZ_ARRAY_OR_GOTO(h->avctx, h->mvd_table[1],
                      row_mb_num, 16 * sizeof(uint8_t), fail);
    h->slice_ctx[0].mvd_table[0] = h->mvd_table[0];
    h->slice_ctx[0].mvd_table[1] = h->mvd_table[1];

    FF_ALLOCZ_OR_GOTO(h->avctx, h->direct_table,
                      4 * big_mb_num * sizeof(uint8_t), fail);
    FF_ALLOCZ_OR_GOTO(h->avctx, h->list_counts,
                      big_mb_num * sizeof(uint8_t), fail)

    memset(h->slice_table_base, -1,
           (big_mb_num + h->mb_stride) * sizeof(*h->slice_table_base));
    h->slice_table = h->slice_table_base + h->mb_stride * 2 + 1;

    FF_ALLOCZ_OR_GOTO(h->avctx, h->mb2b_xy,
                      big_mb_num * sizeof(uint32_t), fail);
    FF_ALLOCZ_OR_GOTO(h->avctx, h->mb2br_xy,
                      big_mb_num * sizeof(uint32_t), fail);
    for (y = 0; y < h->mb_height; y++)
        for (x = 0; x < h->mb_width; x++) {
            const int mb_xy = x + y * h->mb_stride;
            const int b_xy  = 4 * x + 4 * y * h->b_stride;

            h->mb2b_xy[mb_xy]  = b_xy;
            h->mb2br_xy[mb_xy] = 8 * (FMO ? mb_xy : (mb_xy % (2 * h->mb_stride)));
        }

    return 0;

fail:
    ff_h264_free_tables(h);
    return AVERROR(ENOMEM);
}

/**
 * Init context
 * Allocate buffers which are not shared amongst multiple threads.
 */
int ff_h264_slice_context_init(H264Context *h, H264SliceContext *sl)
{
    ERContext *er = &sl->er;
    int mb_array_size = h->mb_height * h->mb_stride;
    int y_size  = (2 * h->mb_width + 1) * (2 * h->mb_height + 1);
    int c_size  = h->mb_stride * (h->mb_height + 1);
    int yc_size = y_size + 2   * c_size;
    int x, y, i;

    sl->ref_cache[0][scan8[5]  + 1] =
    sl->ref_cache[0][scan8[7]  + 1] =
    sl->ref_cache[0][scan8[13] + 1] =
    sl->ref_cache[1][scan8[5]  + 1] =
    sl->ref_cache[1][scan8[7]  + 1] =
    sl->ref_cache[1][scan8[13] + 1] = PART_NOT_AVAILABLE;

    if (sl != h->slice_ctx) {
        memset(er, 0, sizeof(*er));
    } else
    if (CONFIG_ERROR_RESILIENCE) {

        /* init ER */
        er->avctx          = h->avctx;
        er->decode_mb      = h264_er_decode_mb;
        er->opaque         = h;
        er->quarter_sample = 1;

        er->mb_num      = h->mb_num;
        er->mb_width    = h->mb_width;
        er->mb_height   = h->mb_height;
        er->mb_stride   = h->mb_stride;
        er->b8_stride   = h->mb_width * 2 + 1;

        // error resilience code looks cleaner with this
        FF_ALLOCZ_OR_GOTO(h->avctx, er->mb_index2xy,
                          (h->mb_num + 1) * sizeof(int), fail);

        for (y = 0; y < h->mb_height; y++)
            for (x = 0; x < h->mb_width; x++)
                er->mb_index2xy[x + y * h->mb_width] = x + y * h->mb_stride;

        er->mb_index2xy[h->mb_height * h->mb_width] = (h->mb_height - 1) *
                                                      h->mb_stride + h->mb_width;

        FF_ALLOCZ_OR_GOTO(h->avctx, er->error_status_table,
                          mb_array_size * sizeof(uint8_t), fail);

        FF_ALLOC_OR_GOTO(h->avctx, er->er_temp_buffer,
                         h->mb_height * h->mb_stride * (4*sizeof(int) + 1), fail);

        FF_ALLOCZ_OR_GOTO(h->avctx, sl->dc_val_base,
                          yc_size * sizeof(int16_t), fail);
        er->dc_val[0] = sl->dc_val_base + h->mb_width * 2 + 2;
        er->dc_val[1] = sl->dc_val_base + y_size + h->mb_stride + 1;
        er->dc_val[2] = er->dc_val[1] + c_size;
        for (i = 0; i < yc_size; i++)
            sl->dc_val_base[i] = 1024;
    }

    return 0;

fail:
    return AVERROR(ENOMEM); // ff_h264_free_tables will clean up for us
}

static int h264_init_context(AVCodecContext *avctx, H264Context *h)
{
    int i;

    h->avctx                 = avctx;
    h->backup_width          = -1;
    h->backup_height         = -1;
    h->backup_pix_fmt        = AV_PIX_FMT_NONE;
    h->cur_chroma_format_idc = -1;

    h->picture_structure     = PICT_FRAME;
    h->workaround_bugs       = avctx->workaround_bugs;
    h->flags                 = avctx->flags;
    h->poc.prev_poc_msb      = 1 << 16;
    h->recovery_frame        = -1;
    h->frame_recovered       = 0;
    h->poc.prev_frame_num    = -1;
    h->sei.frame_packing.frame_packing_arrangement_cancel_flag = -1;
    h->sei.unregistered.x264_build = -1;

    h->next_outputed_poc = INT_MIN;
    for (i = 0; i < MAX_DELAYED_PIC_COUNT; i++)
        h->last_pocs[i] = INT_MIN;

    ff_h264_sei_uninit(&h->sei);

    avctx->chroma_sample_location = AVCHROMA_LOC_LEFT;

    h->nb_slice_ctx = (avctx->active_thread_type & FF_THREAD_SLICE) ? avctx->thread_count : 1;
    h->slice_ctx = av_mallocz_array(h->nb_slice_ctx, sizeof(*h->slice_ctx));
    if (!h->slice_ctx) {
        h->nb_slice_ctx = 0;
        return AVERROR(ENOMEM);
    }

    for (i = 0; i < H264_MAX_PICTURE_COUNT; i++) {
        h->DPB[i].f = av_frame_alloc();
        if (!h->DPB[i].f)
            return AVERROR(ENOMEM);
    }

    h->cur_pic.f = av_frame_alloc();
    if (!h->cur_pic.f)
        return AVERROR(ENOMEM);

    h->last_pic_for_ec.f = av_frame_alloc();
    if (!h->last_pic_for_ec.f)
        return AVERROR(ENOMEM);

    for (i = 0; i < h->nb_slice_ctx; i++)
        h->slice_ctx[i].h264 = h;

    return 0;
}

static av_cold int h264_decode_end(AVCodecContext *avctx)
{
    H264Context *h = avctx->priv_data;
    int i;

    ff_h264_remove_all_refs(h);
    ff_h264_free_tables(h);

    for (i = 0; i < H264_MAX_PICTURE_COUNT; i++) {
        ff_h264_unref_picture(h, &h->DPB[i]);
        av_frame_free(&h->DPB[i].f);
    }
    memset(h->delayed_pic, 0, sizeof(h->delayed_pic));

    h->cur_pic_ptr = NULL;

    av_freep(&h->slice_ctx);
    h->nb_slice_ctx = 0;

    ff_h264_sei_uninit(&h->sei);
    ff_h264_ps_uninit(&h->ps);

    ff_h2645_packet_uninit(&h->pkt);

    ff_h264_unref_picture(h, &h->cur_pic);
    av_frame_free(&h->cur_pic.f);
    ff_h264_unref_picture(h, &h->last_pic_for_ec);
    av_frame_free(&h->last_pic_for_ec.f);

    return 0;
}

static AVOnce h264_vlc_init = AV_ONCE_INIT;

av_cold int ff_h264_decode_init(AVCodecContext *avctx)
{
    H264Context *h = avctx->priv_data;
    int ret;

    ret = h264_init_context(avctx, h);
    if (ret < 0)
        return ret;

    ret = ff_thread_once(&h264_vlc_init, ff_h264_decode_init_vlc);
    if (ret != 0) {
        av_log(avctx, AV_LOG_ERROR, "pthread_once has failed.");
        return AVERROR_UNKNOWN;
    }

    if (avctx->ticks_per_frame == 1) {
        if(h->avctx->time_base.den < INT_MAX/2) {
            h->avctx->time_base.den *= 2;
        } else
            h->avctx->time_base.num /= 2;
    }
    avctx->ticks_per_frame = 2;

    if (avctx->extradata_size > 0 && avctx->extradata) {
        ret = ff_h264_decode_extradata(avctx->extradata, avctx->extradata_size,
                                       &h->ps, &h->is_avc, &h->nal_length_size,
                                       avctx->err_recognition, avctx);
        if (ret < 0) {
            h264_decode_end(avctx);
            return ret;
        }
    }

    if (h->ps.sps && h->ps.sps->bitstream_restriction_flag &&
        h->avctx->has_b_frames < h->ps.sps->num_reorder_frames) {
        h->avctx->has_b_frames = h->ps.sps->num_reorder_frames;
    }

    avctx->internal->allocate_progress = 1;

    ff_h264_flush_change(h);

    if (h->enable_er < 0 && (avctx->active_thread_type & FF_THREAD_SLICE))
        h->enable_er = 0;

    if (h->enable_er && (avctx->active_thread_type & FF_THREAD_SLICE)) {
        av_log(avctx, AV_LOG_WARNING,
               "Error resilience with slice threads is enabled. It is unsafe and unsupported and may crash. "
               "Use it at your own risk\n");
    }

    return 0;
}

#if HAVE_THREADS
static int decode_init_thread_copy(AVCodecContext *avctx)
{
    H264Context *h = avctx->priv_data;
    int ret;

    if (!avctx->internal->is_copy)
        return 0;

    memset(h, 0, sizeof(*h));

    ret = h264_init_context(avctx, h);
    if (ret < 0)
        return ret;

    h->context_initialized = 0;

    return 0;
}
#endif

/**
 * instantaneous decoder refresh.
 */
static void idr(H264Context *h)
{
    int i;
    ff_h264_remove_all_refs(h);
    h->poc.prev_frame_num        =
    h->poc.prev_frame_num_offset = 0;
    h->poc.prev_poc_msb          = 1<<16;
    h->poc.prev_poc_lsb          = 0;
    for (i = 0; i < MAX_DELAYED_PIC_COUNT; i++)
        h->last_pocs[i] = INT_MIN;
}

/* forget old pics after a seek */
void ff_h264_flush_change(H264Context *h)
{
    int i, j;

    h->next_outputed_poc = INT_MIN;
    h->prev_interlaced_frame = 1;
    idr(h);

    h->poc.prev_frame_num = -1;
    if (h->cur_pic_ptr) {
        h->cur_pic_ptr->reference = 0;
        for (j=i=0; h->delayed_pic[i]; i++)
            if (h->delayed_pic[i] != h->cur_pic_ptr)
                h->delayed_pic[j++] = h->delayed_pic[i];
        h->delayed_pic[j] = NULL;
    }
    ff_h264_unref_picture(h, &h->last_pic_for_ec);

    h->first_field = 0;
    ff_h264_sei_uninit(&h->sei);
    h->recovery_frame = -1;
    h->frame_recovered = 0;
    h->current_slice = 0;
    h->mmco_reset = 1;
}

/* forget old pics after a seek */
static void flush_dpb(AVCodecContext *avctx)
{
    H264Context *h = avctx->priv_data;
    int i;

    memset(h->delayed_pic, 0, sizeof(h->delayed_pic));

    ff_h264_flush_change(h);

    for (i = 0; i < H264_MAX_PICTURE_COUNT; i++)
        ff_h264_unref_picture(h, &h->DPB[i]);
    h->cur_pic_ptr = NULL;
    ff_h264_unref_picture(h, &h->cur_pic);

    h->mb_y = 0;

    ff_h264_free_tables(h);
    h->context_initialized = 0;
}

#if FF_API_CAP_VDPAU
static const uint8_t start_code[] = { 0x00, 0x00, 0x01 };
#endif

static int get_last_needed_nal(H264Context *h)
{
    int nals_needed = 0;
<<<<<<< HEAD
    int first_slice = 0;
    int i;
    int ret;
=======
    int i, ret;
>>>>>>> 76f7e70a

    for (i = 0; i < h->pkt.nb_nals; i++) {
        H2645NAL *nal = &h->pkt.nals[i];
        GetBitContext gb;

        /* packets can sometimes contain multiple PPS/SPS,
         * e.g. two PAFF field pictures in one packet, or a demuxer
         * which splits NALs strangely if so, when frame threading we
         * can't start the next thread until we've read all of them */
        switch (nal->type) {
        case H264_NAL_SPS:
        case H264_NAL_PPS:
            nals_needed = i;
            break;
        case H264_NAL_DPA:
        case H264_NAL_IDR_SLICE:
        case H264_NAL_SLICE:
<<<<<<< HEAD
            ret = init_get_bits8(&gb, nal->data + 1, (nal->size - 1));
            if (ret < 0)
                return ret;
            if (!get_ue_golomb_long(&gb) ||  // first_mb_in_slice
                !first_slice ||
                first_slice != nal->type)
=======
            ret = init_get_bits8(&gb, nal->data + 1, nal->size - 1);
            if (ret < 0) {
                av_log(h->avctx, AV_LOG_ERROR, "Invalid zero-sized VCL NAL unit\n");
                if (h->avctx->err_recognition & AV_EF_EXPLODE)
                    return ret;

                break;
            }
            if (!get_ue_golomb(&gb))
>>>>>>> 76f7e70a
                nals_needed = i;
            if (!first_slice)
                first_slice = nal->type;
        }
    }

    return nals_needed;
}

static void debug_green_metadata(const H264SEIGreenMetaData *gm, void *logctx)
{
    av_log(logctx, AV_LOG_DEBUG, "Green Metadata Info SEI message\n");
    av_log(logctx, AV_LOG_DEBUG, "  green_metadata_type: %d\n", gm->green_metadata_type);

    if (gm->green_metadata_type == 0) {
        av_log(logctx, AV_LOG_DEBUG, "  green_metadata_period_type: %d\n", gm->period_type);

        if (gm->period_type == 2)
            av_log(logctx, AV_LOG_DEBUG, "  green_metadata_num_seconds: %d\n", gm->num_seconds);
        else if (gm->period_type == 3)
            av_log(logctx, AV_LOG_DEBUG, "  green_metadata_num_pictures: %d\n", gm->num_pictures);

        av_log(logctx, AV_LOG_DEBUG, "  SEI GREEN Complexity Metrics: %f %f %f %f\n",
               (float)gm->percent_non_zero_macroblocks/255,
               (float)gm->percent_intra_coded_macroblocks/255,
               (float)gm->percent_six_tap_filtering/255,
               (float)gm->percent_alpha_point_deblocking_instance/255);

    } else if (gm->green_metadata_type == 1) {
        av_log(logctx, AV_LOG_DEBUG, "  xsd_metric_type: %d\n", gm->xsd_metric_type);

        if (gm->xsd_metric_type == 0)
            av_log(logctx, AV_LOG_DEBUG, "  xsd_metric_value: %f\n",
                   (float)gm->xsd_metric_value/100);
    }
}

static int decode_nal_units(H264Context *h, const uint8_t *buf, int buf_size)
{
    AVCodecContext *const avctx = h->avctx;
    int nals_needed = 0; ///< number of NALs that need decoding before the next frame thread starts
    int idr_cleared=0;
    int i, ret = 0;

    h->has_slice = 0;
    h->nal_unit_type= 0;

    if (!(avctx->flags2 & AV_CODEC_FLAG2_CHUNKS)) {
        h->current_slice = 0;
        if (!h->first_field)
            h->cur_pic_ptr = NULL;
        ff_h264_sei_uninit(&h->sei);
    }

    if (h->nal_length_size == 4) {
        if (buf_size > 8 && AV_RB32(buf) == 1 && AV_RB32(buf+5) > (unsigned)buf_size) {
            h->is_avc = 0;
        }else if(buf_size > 3 && AV_RB32(buf) > 1 && AV_RB32(buf) <= (unsigned)buf_size)
            h->is_avc = 1;
    }

    ret = ff_h2645_packet_split(&h->pkt, buf, buf_size, avctx, h->is_avc,
                                h->nal_length_size, avctx->codec_id, avctx->flags2 & AV_CODEC_FLAG2_FAST);
    if (ret < 0) {
        av_log(avctx, AV_LOG_ERROR,
               "Error splitting the input into NAL units.\n");
        return ret;
    }

    if (avctx->active_thread_type & FF_THREAD_FRAME)
        nals_needed = get_last_needed_nal(h);
    if (nals_needed < 0)
        return nals_needed;

    for (i = 0; i < h->pkt.nb_nals; i++) {
        H2645NAL *nal = &h->pkt.nals[i];
        int max_slice_ctx, err;

        if (avctx->skip_frame >= AVDISCARD_NONREF &&
            nal->ref_idc == 0 && nal->type != H264_NAL_SEI)
            continue;

        // FIXME these should stop being context-global variables
        h->nal_ref_idc   = nal->ref_idc;
        h->nal_unit_type = nal->type;

        err = 0;
        switch (nal->type) {
        case H264_NAL_IDR_SLICE:
            if ((nal->data[1] & 0xFC) == 0x98) {
                av_log(h->avctx, AV_LOG_ERROR, "Invalid inter IDR frame\n");
                h->next_outputed_poc = INT_MIN;
                ret = -1;
                goto end;
            }
            if(!idr_cleared) {
                if (h->current_slice && (avctx->active_thread_type & FF_THREAD_SLICE)) {
                    av_log(h, AV_LOG_ERROR, "invalid mixed IDR / non IDR frames cannot be decoded in slice multithreading mode\n");
                    ret = AVERROR_INVALIDDATA;
                    goto end;
                }
                idr(h); // FIXME ensure we don't lose some frames if there is reordering
            }
            idr_cleared = 1;
            h->has_recovery_point = 1;
        case H264_NAL_SLICE:
            h->has_slice = 1;

            if ((err = ff_h264_queue_decode_slice(h, nal))) {
                H264SliceContext *sl = h->slice_ctx + h->nb_slice_ctx_queued;
                sl->ref_count[0] = sl->ref_count[1] = 0;
                break;
            }

            if (h->current_slice == 1) {
                if (avctx->active_thread_type & FF_THREAD_FRAME && !h->avctx->hwaccel &&
                    i >= nals_needed && !h->setup_finished && h->cur_pic_ptr) {
                    ff_thread_finish_setup(avctx);
                    h->setup_finished = 1;
                }

                if (h->avctx->hwaccel &&
                    (ret = h->avctx->hwaccel->start_frame(h->avctx, buf, buf_size)) < 0)
                    goto end;
#if FF_API_CAP_VDPAU
                if (CONFIG_H264_VDPAU_DECODER &&
                    h->avctx->codec->capabilities & AV_CODEC_CAP_HWACCEL_VDPAU)
                    ff_vdpau_h264_picture_start(h);
#endif
            }

            max_slice_ctx = avctx->hwaccel ? 1 : h->nb_slice_ctx;
            if (h->nb_slice_ctx_queued == max_slice_ctx) {
                if (h->avctx->hwaccel) {
                    ret = avctx->hwaccel->decode_slice(avctx, nal->raw_data, nal->raw_size);
                    h->nb_slice_ctx_queued = 0;
                } else
#if FF_API_CAP_VDPAU
            if (CONFIG_H264_VDPAU_DECODER &&
                       h->avctx->codec->capabilities & AV_CODEC_CAP_HWACCEL_VDPAU) {
                ff_vdpau_add_data_chunk(h->cur_pic_ptr->f->data[0],
                                        start_code,
                                        sizeof(start_code));
                ff_vdpau_add_data_chunk(h->cur_pic_ptr->f->data[0],
                                        nal->raw_data,
                                        nal->raw_size);
                ret = 0;
            } else
#endif
                    ret = ff_h264_execute_decode_slices(h);
                if (ret < 0 && (h->avctx->err_recognition & AV_EF_EXPLODE))
                    goto end;
            }
            break;
        case H264_NAL_DPA:
        case H264_NAL_DPB:
        case H264_NAL_DPC:
            avpriv_request_sample(avctx, "data partitioning");
            break;
        case H264_NAL_SEI:
            ret = ff_h264_sei_decode(&h->sei, &nal->gb, &h->ps, avctx);
            h->has_recovery_point = h->has_recovery_point || h->sei.recovery_point.recovery_frame_cnt != -1;
            if (avctx->debug & FF_DEBUG_GREEN_MD)
                debug_green_metadata(&h->sei.green_metadata, h->avctx);
#if FF_API_AFD
FF_DISABLE_DEPRECATION_WARNINGS
            h->avctx->dtg_active_format = h->sei.afd.active_format_description;
FF_ENABLE_DEPRECATION_WARNINGS
#endif /* FF_API_AFD */
            if (ret < 0 && (h->avctx->err_recognition & AV_EF_EXPLODE))
                goto end;
            break;
        case H264_NAL_SPS: {
            GetBitContext tmp_gb = nal->gb;
            if (ff_h264_decode_seq_parameter_set(&tmp_gb, avctx, &h->ps, 0) >= 0)
                break;
            av_log(h->avctx, AV_LOG_DEBUG,
                   "SPS decoding failure, trying again with the complete NAL\n");
            init_get_bits8(&tmp_gb, nal->raw_data + 1, nal->raw_size - 1);
            if (ff_h264_decode_seq_parameter_set(&tmp_gb, avctx, &h->ps, 0) >= 0)
                break;
            ff_h264_decode_seq_parameter_set(&nal->gb, avctx, &h->ps, 1);
            break;
        }
        case H264_NAL_PPS:
            ret = ff_h264_decode_picture_parameter_set(&nal->gb, avctx, &h->ps,
                                                       nal->size_bits);
            if (ret < 0 && (h->avctx->err_recognition & AV_EF_EXPLODE))
                goto end;
            break;
        case H264_NAL_AUD:
        case H264_NAL_END_SEQUENCE:
        case H264_NAL_END_STREAM:
        case H264_NAL_FILLER_DATA:
        case H264_NAL_SPS_EXT:
        case H264_NAL_AUXILIARY_SLICE:
            break;
        default:
            av_log(avctx, AV_LOG_DEBUG, "Unknown NAL code: %d (%d bits)\n",
                   nal->type, nal->size_bits);
        }

        if (err < 0) {
            av_log(h->avctx, AV_LOG_ERROR, "decode_slice_header error\n");
        }
    }

    ret = ff_h264_execute_decode_slices(h);
    if (ret < 0 && (h->avctx->err_recognition & AV_EF_EXPLODE))
        goto end;

    ret = 0;
end:

#if CONFIG_ERROR_RESILIENCE
    /*
     * FIXME: Error handling code does not seem to support interlaced
     * when slices span multiple rows
     * The ff_er_add_slice calls don't work right for bottom
     * fields; they cause massive erroneous error concealing
     * Error marking covers both fields (top and bottom).
     * This causes a mismatched s->error_count
     * and a bad error table. Further, the error count goes to
     * INT_MAX when called for bottom field, because mb_y is
     * past end by one (callers fault) and resync_mb_y != 0
     * causes problems for the first MB line, too.
     */
    if (!FIELD_PICTURE(h) && h->current_slice &&
        h->ps.sps == (const SPS*)h->ps.sps_list[h->ps.pps->sps_id]->data &&
        h->enable_er) {

        H264SliceContext *sl = h->slice_ctx;
        int use_last_pic = h->last_pic_for_ec.f->buf[0] && !sl->ref_count[0];

        ff_h264_set_erpic(&sl->er.cur_pic, h->cur_pic_ptr);

        if (use_last_pic) {
            ff_h264_set_erpic(&sl->er.last_pic, &h->last_pic_for_ec);
            sl->ref_list[0][0].parent = &h->last_pic_for_ec;
            memcpy(sl->ref_list[0][0].data, h->last_pic_for_ec.f->data, sizeof(sl->ref_list[0][0].data));
            memcpy(sl->ref_list[0][0].linesize, h->last_pic_for_ec.f->linesize, sizeof(sl->ref_list[0][0].linesize));
            sl->ref_list[0][0].reference = h->last_pic_for_ec.reference;
        } else if (sl->ref_count[0]) {
            ff_h264_set_erpic(&sl->er.last_pic, sl->ref_list[0][0].parent);
        } else
            ff_h264_set_erpic(&sl->er.last_pic, NULL);

        if (sl->ref_count[1])
            ff_h264_set_erpic(&sl->er.next_pic, sl->ref_list[1][0].parent);

        sl->er.ref_count = sl->ref_count[0];

        ff_er_frame_end(&sl->er);
        if (use_last_pic)
            memset(&sl->ref_list[0][0], 0, sizeof(sl->ref_list[0][0]));
    }
#endif /* CONFIG_ERROR_RESILIENCE */
    /* clean up */
    if (h->cur_pic_ptr && !h->droppable && h->has_slice) {
        ff_thread_report_progress(&h->cur_pic_ptr->tf, INT_MAX,
                                  h->picture_structure == PICT_BOTTOM_FIELD);
    }

    return (ret < 0) ? ret : buf_size;
}

/**
 * Return the number of bytes consumed for building the current frame.
 */
static int get_consumed_bytes(int pos, int buf_size)
{
    if (pos == 0)
        pos = 1;        // avoid infinite loops (I doubt that is needed but...)
    if (pos + 10 > buf_size)
        pos = buf_size; // oops ;)

    return pos;
}

static int output_frame(H264Context *h, AVFrame *dst, H264Picture *srcp)
{
    AVFrame *src = srcp->f;
    const AVPixFmtDescriptor *desc = av_pix_fmt_desc_get(src->format);
    int i;
    int ret = av_frame_ref(dst, src);
    if (ret < 0)
        return ret;

    av_dict_set(&dst->metadata, "stereo_mode", ff_h264_sei_stereo_mode(&h->sei.frame_packing), 0);

    h->backup_width   = h->avctx->width;
    h->backup_height  = h->avctx->height;
    h->backup_pix_fmt = h->avctx->pix_fmt;

    h->avctx->width   = dst->width;
    h->avctx->height  = dst->height;
    h->avctx->pix_fmt = dst->format;

    if (srcp->sei_recovery_frame_cnt == 0)
        dst->key_frame = 1;
    if (!srcp->crop)
        return 0;

    for (i = 0; i < desc->nb_components; i++) {
        int hshift = (i > 0) ? desc->log2_chroma_w : 0;
        int vshift = (i > 0) ? desc->log2_chroma_h : 0;
        int off    = ((srcp->crop_left >> hshift) << h->pixel_shift) +
                      (srcp->crop_top  >> vshift) * dst->linesize[i];
        dst->data[i] += off;
    }
    return 0;
}

static int is_extra(const uint8_t *buf, int buf_size)
{
    int cnt= buf[5]&0x1f;
    const uint8_t *p= buf+6;
    while(cnt--){
        int nalsize= AV_RB16(p) + 2;
        if(nalsize > buf_size - (p-buf) || (p[2] & 0x9F) != 7)
            return 0;
        p += nalsize;
    }
    cnt = *(p++);
    if(!cnt)
        return 0;
    while(cnt--){
        int nalsize= AV_RB16(p) + 2;
        if(nalsize > buf_size - (p-buf) || (p[2] & 0x9F) != 8)
            return 0;
        p += nalsize;
    }
    return 1;
}

static int finalize_frame(H264Context *h, AVFrame *dst, H264Picture *out, int *got_frame)
{
    int ret;

    if (((h->avctx->flags & AV_CODEC_FLAG_OUTPUT_CORRUPT) ||
         (h->avctx->flags2 & AV_CODEC_FLAG2_SHOW_ALL) ||
         out->recovered)) {

        if (!h->avctx->hwaccel &&
            (out->field_poc[0] == INT_MAX ||
             out->field_poc[1] == INT_MAX)
           ) {
            int p;
            AVFrame *f = out->f;
            int field = out->field_poc[0] == INT_MAX;
            uint8_t *dst_data[4];
            int linesizes[4];
            const uint8_t *src_data[4];

            av_log(h->avctx, AV_LOG_DEBUG, "Duplicating field %d to fill missing\n", field);

            for (p = 0; p<4; p++) {
                dst_data[p] = f->data[p] + (field^1)*f->linesize[p];
                src_data[p] = f->data[p] +  field   *f->linesize[p];
                linesizes[p] = 2*f->linesize[p];
            }

            av_image_copy(dst_data, linesizes, src_data, linesizes,
                          f->format, f->width, f->height>>1);
        }

        ret = output_frame(h, dst, out);
        if (ret < 0)
            return ret;

        *got_frame = 1;

        if (CONFIG_MPEGVIDEO) {
            ff_print_debug_info2(h->avctx, dst, NULL,
                                 out->mb_type,
                                 out->qscale_table,
                                 out->motion_val,
                                 NULL,
                                 h->mb_width, h->mb_height, h->mb_stride, 1);
        }
    }

    return 0;
}

static int send_next_delayed_frame(H264Context *h, AVFrame *dst_frame,
                                   int *got_frame, int buf_index)
{
    int ret, i, out_idx;
    H264Picture *out = h->delayed_pic[0];

    h->cur_pic_ptr = NULL;
    h->first_field = 0;

    out_idx = 0;
    for (i = 1;
         h->delayed_pic[i] &&
         !h->delayed_pic[i]->f->key_frame &&
         !h->delayed_pic[i]->mmco_reset;
         i++)
        if (h->delayed_pic[i]->poc < out->poc) {
            out     = h->delayed_pic[i];
            out_idx = i;
        }

    for (i = out_idx; h->delayed_pic[i]; i++)
        h->delayed_pic[i] = h->delayed_pic[i + 1];

    if (out) {
        out->reference &= ~DELAYED_PIC_REF;
        ret = finalize_frame(h, dst_frame, out, got_frame);
        if (ret < 0)
            return ret;
    }

    return buf_index;
}

static int h264_decode_frame(AVCodecContext *avctx, void *data,
                             int *got_frame, AVPacket *avpkt)
{
    const uint8_t *buf = avpkt->data;
    int buf_size       = avpkt->size;
    H264Context *h     = avctx->priv_data;
    AVFrame *pict      = data;
    int buf_index;
    int ret;

    h->flags = avctx->flags;
    h->setup_finished = 0;
    h->nb_slice_ctx_queued = 0;

    if (h->backup_width != -1) {
        avctx->width    = h->backup_width;
        h->backup_width = -1;
    }
    if (h->backup_height != -1) {
        avctx->height    = h->backup_height;
        h->backup_height = -1;
    }
    if (h->backup_pix_fmt != AV_PIX_FMT_NONE) {
        avctx->pix_fmt    = h->backup_pix_fmt;
        h->backup_pix_fmt = AV_PIX_FMT_NONE;
    }

    ff_h264_unref_picture(h, &h->last_pic_for_ec);

    /* end of stream, output what is still in the buffers */
    if (buf_size == 0)
        return send_next_delayed_frame(h, pict, got_frame, 0);

    if (h->is_avc && av_packet_get_side_data(avpkt, AV_PKT_DATA_NEW_EXTRADATA, NULL)) {
        int side_size;
        uint8_t *side = av_packet_get_side_data(avpkt, AV_PKT_DATA_NEW_EXTRADATA, &side_size);
        if (is_extra(side, side_size))
            ff_h264_decode_extradata(side, side_size,
                                     &h->ps, &h->is_avc, &h->nal_length_size,
                                     avctx->err_recognition, avctx);
    }
    if(h->is_avc && buf_size >= 9 && buf[0]==1 && buf[2]==0 && (buf[4]&0xFC)==0xFC && (buf[5]&0x1F) && buf[8]==0x67){
        if (is_extra(buf, buf_size))
            return ff_h264_decode_extradata(buf, buf_size,
                                            &h->ps, &h->is_avc, &h->nal_length_size,
                                            avctx->err_recognition, avctx);
    }

    buf_index = decode_nal_units(h, buf, buf_size);
    if (buf_index < 0)
        return AVERROR_INVALIDDATA;

    if (!h->cur_pic_ptr && h->nal_unit_type == H264_NAL_END_SEQUENCE) {
        av_assert0(buf_index <= buf_size);
        return send_next_delayed_frame(h, pict, got_frame, buf_index);
    }

    if (!(avctx->flags2 & AV_CODEC_FLAG2_CHUNKS) && (!h->cur_pic_ptr || !h->has_slice)) {
        if (avctx->skip_frame >= AVDISCARD_NONREF ||
            buf_size >= 4 && !memcmp("Q264", buf, 4))
            return buf_size;
        av_log(avctx, AV_LOG_ERROR, "no frame!\n");
        return AVERROR_INVALIDDATA;
    }

    if (!(avctx->flags2 & AV_CODEC_FLAG2_CHUNKS) ||
        (h->mb_y >= h->mb_height && h->mb_height)) {
        if ((ret = ff_h264_field_end(h, &h->slice_ctx[0], 0)) < 0)
            return ret;

        /* Wait for second field. */
        if (h->next_output_pic) {
            ret = finalize_frame(h, pict, h->next_output_pic, got_frame);
            if (ret < 0)
                return ret;
        }
    }

    av_assert0(pict->buf[0] || !*got_frame);

    ff_h264_unref_picture(h, &h->last_pic_for_ec);

    return get_consumed_bytes(buf_index, buf_size);
}

#define OFFSET(x) offsetof(H264Context, x)
#define VD AV_OPT_FLAG_VIDEO_PARAM | AV_OPT_FLAG_DECODING_PARAM
static const AVOption h264_options[] = {
    {"is_avc", "is avc", offsetof(H264Context, is_avc), AV_OPT_TYPE_BOOL, {.i64 = 0}, 0, 1, 0},
    {"nal_length_size", "nal_length_size", offsetof(H264Context, nal_length_size), AV_OPT_TYPE_INT, {.i64 = 0}, 0, 4, 0},
    { "enable_er", "Enable error resilience on damaged frames (unsafe)", OFFSET(enable_er), AV_OPT_TYPE_BOOL, { .i64 = -1 }, -1, 1, VD },
    { NULL },
};

static const AVClass h264_class = {
    .class_name = "H264 Decoder",
    .item_name  = av_default_item_name,
    .option     = h264_options,
    .version    = LIBAVUTIL_VERSION_INT,
};

AVCodec ff_h264_decoder = {
    .name                  = "h264",
    .long_name             = NULL_IF_CONFIG_SMALL("H.264 / AVC / MPEG-4 AVC / MPEG-4 part 10"),
    .type                  = AVMEDIA_TYPE_VIDEO,
    .id                    = AV_CODEC_ID_H264,
    .priv_data_size        = sizeof(H264Context),
    .init                  = ff_h264_decode_init,
    .close                 = h264_decode_end,
    .decode                = h264_decode_frame,
    .capabilities          = /*AV_CODEC_CAP_DRAW_HORIZ_BAND |*/ AV_CODEC_CAP_DR1 |
                             AV_CODEC_CAP_DELAY | AV_CODEC_CAP_SLICE_THREADS |
                             AV_CODEC_CAP_FRAME_THREADS,
    .caps_internal         = FF_CODEC_CAP_INIT_THREADSAFE,
    .flush                 = flush_dpb,
    .init_thread_copy      = ONLY_IF_THREADS_ENABLED(decode_init_thread_copy),
    .update_thread_context = ONLY_IF_THREADS_ENABLED(ff_h264_update_thread_context),
    .profiles              = NULL_IF_CONFIG_SMALL(ff_h264_profiles),
    .priv_class            = &h264_class,
};

#if CONFIG_H264_VDPAU_DECODER && FF_API_VDPAU
static const AVClass h264_vdpau_class = {
    .class_name = "H264 VDPAU Decoder",
    .item_name  = av_default_item_name,
    .option     = h264_options,
    .version    = LIBAVUTIL_VERSION_INT,
};

AVCodec ff_h264_vdpau_decoder = {
    .name           = "h264_vdpau",
    .long_name      = NULL_IF_CONFIG_SMALL("H.264 / AVC / MPEG-4 AVC / MPEG-4 part 10 (VDPAU acceleration)"),
    .type           = AVMEDIA_TYPE_VIDEO,
    .id             = AV_CODEC_ID_H264,
    .priv_data_size = sizeof(H264Context),
    .init           = ff_h264_decode_init,
    .close          = h264_decode_end,
    .decode         = h264_decode_frame,
    .capabilities   = AV_CODEC_CAP_DR1 | AV_CODEC_CAP_DELAY | AV_CODEC_CAP_HWACCEL_VDPAU,
    .flush          = flush_dpb,
    .pix_fmts       = (const enum AVPixelFormat[]) { AV_PIX_FMT_VDPAU_H264,
                                                     AV_PIX_FMT_NONE},
    .profiles       = NULL_IF_CONFIG_SMALL(ff_h264_profiles),
    .priv_class     = &h264_vdpau_class,
};
#endif<|MERGE_RESOLUTION|>--- conflicted
+++ resolved
@@ -536,13 +536,8 @@
 static int get_last_needed_nal(H264Context *h)
 {
     int nals_needed = 0;
-<<<<<<< HEAD
     int first_slice = 0;
-    int i;
-    int ret;
-=======
     int i, ret;
->>>>>>> 76f7e70a
 
     for (i = 0; i < h->pkt.nb_nals; i++) {
         H2645NAL *nal = &h->pkt.nals[i];
@@ -560,14 +555,6 @@
         case H264_NAL_DPA:
         case H264_NAL_IDR_SLICE:
         case H264_NAL_SLICE:
-<<<<<<< HEAD
-            ret = init_get_bits8(&gb, nal->data + 1, (nal->size - 1));
-            if (ret < 0)
-                return ret;
-            if (!get_ue_golomb_long(&gb) ||  // first_mb_in_slice
-                !first_slice ||
-                first_slice != nal->type)
-=======
             ret = init_get_bits8(&gb, nal->data + 1, nal->size - 1);
             if (ret < 0) {
                 av_log(h->avctx, AV_LOG_ERROR, "Invalid zero-sized VCL NAL unit\n");
@@ -576,8 +563,9 @@
 
                 break;
             }
-            if (!get_ue_golomb(&gb))
->>>>>>> 76f7e70a
+            if (!get_ue_golomb_long(&gb) ||  // first_mb_in_slice
+                !first_slice ||
+                first_slice != nal->type)
                 nals_needed = i;
             if (!first_slice)
                 first_slice = nal->type;
