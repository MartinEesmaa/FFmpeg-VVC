--- conflicted
+++ resolved
@@ -34,12 +34,9 @@
 #include <string.h>
 
 #include "libavutil/attributes.h"
-<<<<<<< HEAD
 #include "libavutil/avassert.h"
-=======
 #include "libavutil/intreadwrite.h"
 
->>>>>>> abe9adfb
 #include "avcodec.h"
 #include "rangecoder.h"
 
@@ -60,12 +57,8 @@
     /* cast to avoid compiler warning */
     ff_init_range_encoder(c, (uint8_t *)buf, buf_size);
 
-<<<<<<< HEAD
-    c->low = bytestream_get_be16((const uint8_t **)&c->bytestream);
-=======
     c->low = AV_RB16(c->bytestream);
     c->bytestream += 2;
->>>>>>> abe9adfb
 }
 
 void ff_build_rac_states(RangeCoder *c, int factor, int max_p)
