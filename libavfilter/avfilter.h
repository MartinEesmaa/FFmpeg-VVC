--- conflicted
+++ resolved
@@ -59,11 +59,6 @@
  * Return the libavfilter license.
  */
 const char *avfilter_license(void);
-
-/**
- * Get the class for the AVFilterContext struct.
- */
-const AVClass *avfilter_get_class(void);
 
 typedef struct AVFilterContext AVFilterContext;
 typedef struct AVFilterLink    AVFilterLink;
@@ -911,15 +906,13 @@
 #endif
 
 /**
-<<<<<<< HEAD
+ * @return AVClass for AVFilterContext.
+ *
+ * @see av_opt_find().
+ */
+const AVClass *avfilter_get_class(void);
+
+/**
  * @}
  */
-=======
- * @return AVClass for AVFilterContext.
- *
- * @see av_opt_find().
- */
-const AVClass *avfilter_get_class(void);
->>>>>>> 8114c101
-
 #endif /* AVFILTER_AVFILTER_H */