Entries are sorted chronologically from oldest to youngest within each release,
releases are sorted from youngest to oldest.

version <next>:
- FFT video filter


version 2.6:
- nvenc encoder
- 10bit spp filter
- colorlevels filter
- RIFX format for *.wav files
- RTP/mpegts muxer
- non continuous cache protocol support
- tblend filter
- cropdetect support for non 8bpp, absolute (if limit >= 1) and relative (if limit < 1.0) threshold
- Camellia symmetric block cipher
- OpenH264 encoder wrapper
- VOC seeking support
- Closed caption Decoder
- fspp, uspp, pp7 MPlayer postprocessing filters ported to native filters
- showpalette filter
- Twofish symmetric block cipher
- Support DNx100 (960x720@8)
- eq2 filter ported from libmpcodecs as eq filter
- removed libmpcodecs
- Changed default DNxHD colour range in QuickTime .mov derivatives to mpeg range
- ported softpulldown filter from libmpcodecs as repeatfields filter
- dcshift filter
- RTP depacketizer for loss tolerant payload format for MP3 audio (RFC 5219)
- RTP depacketizer for AC3 payload format (RFC 4184)
- palettegen and paletteuse filters
- VP9 RTP payload format (draft 0) experimental depacketizer
- RTP depacketizer for DV (RFC 6469)
- DXVA2-accelerated HEVC decoding
- AAC ELD 480 decoding
- Intel QSV-accelerated H.264 decoding
- DSS SP decoder and DSS demuxer
- Fix stsd atom corruption in DNxHD QuickTimes
- Canopus HQX decoder
- RTP depacketization of T.140 text (RFC 4103)
<<<<<<< HEAD
- Port MIPS optimizations to 64-bit
=======
- VP9 RTP payload format (draft 0) experimental depacketizer
- TDSC decoder
>>>>>>> 247e370e


version 2.5:
- HEVC/H.265 RTP payload format (draft v6) packetizer
- SUP/PGS subtitle demuxer
- ffprobe -show_pixel_formats option
- CAST128 symmetric block cipher, ECB mode
- STL subtitle demuxer and decoder
- libutvideo YUV 4:2:2 10bit support
- XCB-based screen-grabber
- UDP-Lite support (RFC 3828)
- xBR scaling filter
- AVFoundation screen capturing support
- ffserver supports codec private options
- creating DASH compatible fragmented MP4, MPEG-DASH segmenting muxer
- WebP muxer with animated WebP support
- zygoaudio decoding support
- APNG demuxer
- postproc visualization support


version 2.4:
- Icecast protocol
- ported lenscorrection filter from frei0r filter
- large optimizations in dctdnoiz to make it usable
- ICY metadata are now requested by default with the HTTP protocol
- support for using metadata in stream specifiers in fftools
- LZMA compression support in TIFF decoder
- H.261 RTP payload format (RFC 4587) depacketizer and experimental packetizer
- HEVC/H.265 RTP payload format (draft v6) depacketizer
- added codecview filter to visualize information exported by some codecs
- Matroska 3D support thorugh side data
- HTML generation using texi2html is deprecated in favor of makeinfo/texi2any
- silenceremove filter


version 2.3:
- AC3 fixed-point decoding
- shuffleplanes filter
- subfile protocol
- Phantom Cine demuxer
- replaygain data export
- VP7 video decoder
- Alias PIX image encoder and decoder
- Improvements to the BRender PIX image decoder
- Improvements to the XBM decoder
- QTKit input device
- improvements to OpenEXR image decoder
- support decoding 16-bit RLE SGI images
- GDI screen grabbing for Windows
- alternative rendition support for HTTP Live Streaming
- AVFoundation input device
- Direct Stream Digital (DSD) decoder
- Magic Lantern Video (MLV) demuxer
- On2 AVC (Audio for Video) decoder
- support for decoding through DXVA2 in ffmpeg
- libbs2b-based stereo-to-binaural audio filter
- libx264 reference frames count limiting depending on level
- native Opus decoder
- display matrix export and rotation API
- WebVTT encoder
- showcqt multimedia filter
- zoompan filter
- signalstats filter
- hqx filter (hq2x, hq3x, hq4x)
- flanger filter
- Image format auto-detection
- LRC demuxer and muxer
- Samba protocol (via libsmbclient)
- WebM DASH Manifest muxer
- libfribidi support in drawtext


version 2.2:

- HNM version 4 demuxer and video decoder
- Live HDS muxer
- setsar/setdar filters now support variables in ratio expressions
- elbg filter
- string validation in ffprobe
- support for decoding through VDPAU in ffmpeg (the -hwaccel option)
- complete Voxware MetaSound decoder
- remove mp3_header_compress bitstream filter
- Windows resource files for shared libraries
- aeval filter
- stereoscopic 3d metadata handling
- WebP encoding via libwebp
- ATRAC3+ decoder
- VP8 in Ogg demuxing
- side & metadata support in NUT
- framepack filter
- XYZ12 rawvideo support in NUT
- Exif metadata support in WebP decoder
- OpenGL device
- Use metadata_header_padding to control padding in ID3 tags (currently used in
  MP3, AIFF, and OMA files), FLAC header, and the AVI "junk" block.
- Mirillis FIC video decoder
- Support DNx444
- libx265 encoder
- dejudder filter
- Autodetect VDA like all other hardware accelerations
- aliases and defaults for Ogg subtypes (opus, spx)


version 2.1:

- aecho filter
- perspective filter ported from libmpcodecs
- ffprobe -show_programs option
- compand filter
- RTMP seek support
- when transcoding with ffmpeg (i.e. not streamcopying), -ss is now accurate
  even when used as an input option. Previous behavior can be restored with
  the -noaccurate_seek option.
- ffmpeg -t option can now be used for inputs, to limit the duration of
  data read from an input file
- incomplete Voxware MetaSound decoder
- read EXIF metadata from JPEG
- DVB teletext decoder
- phase filter ported from libmpcodecs
- w3fdif filter
- Opus support in Matroska
- FFV1 version 1.3 is stable and no longer experimental
- FFV1: YUVA(444,422,420) 9, 10 and 16 bit support
- changed DTS stream id in lavf mpeg ps muxer from 0x8a to 0x88, to be
  more consistent with other muxers.
- adelay filter
- pullup filter ported from libmpcodecs
- ffprobe -read_intervals option
- Lossless and alpha support for WebP decoder
- Error Resilient AAC syntax (ER AAC LC) decoding
- Low Delay AAC (ER AAC LD) decoding
- mux chapters in ASF files
- SFTP protocol (via libssh)
- libx264: add ability to encode in YUVJ422P and YUVJ444P
- Fraps: use BT.709 colorspace by default for yuv, as reference fraps decoder does
- make decoding alpha optional for prores, ffv1 and vp6 by setting
  the skip_alpha flag.
- ladspa wrapper filter
- native VP9 decoder
- dpx parser
- max_error_rate parameter in ffmpeg
- PulseAudio output device
- ReplayGain scanner
- Enhanced Low Delay AAC (ER AAC ELD) decoding (no LD SBR support)
- Linux framebuffer output device
- HEVC decoder
- raw HEVC, HEVC in MOV/MP4, HEVC in Matroska, HEVC in MPEG-TS demuxing
- mergeplanes filter


version 2.0:

- curves filter
- reference-counting for AVFrame and AVPacket data
- ffmpeg now fails when input options are used for output file
  or vice versa
- support for Monkey's Audio versions from 3.93
- perms and aperms filters
- audio filtering support in ffplay
- 10% faster aac encoding on x86 and MIPS
- sine audio filter source
- WebP demuxing and decoding support
- ffmpeg options -filter_script and -filter_complex_script, which allow a
  filtergraph description to be read from a file
- OpenCL support
- audio phaser filter
- separatefields filter
- libquvi demuxer
- uniform options syntax across all filters
- telecine filter
- interlace filter
- smptehdbars source
- inverse telecine filters (fieldmatch and decimate)
- colorbalance filter
- colorchannelmixer filter
- The matroska demuxer can now output proper verbatim ASS packets. It will
  become the default at the next libavformat major bump.
- decent native animated GIF encoding
- asetrate filter
- interleave filter
- timeline editing with filters
- vidstabdetect and vidstabtransform filters for video stabilization using
  the vid.stab library
- astats filter
- trim and atrim filters
- ffmpeg -t and -ss (output-only) options are now sample-accurate when
  transcoding audio
- Matroska muxer can now put the index at the beginning of the file.
- extractplanes filter
- avectorscope filter
- ADPCM DTK decoder
- ADP demuxer
- RSD demuxer
- RedSpark demuxer
- ADPCM IMA Radical decoder
- zmq filters
- DCT denoiser filter (dctdnoiz)
- Wavelet denoiser filter ported from libmpcodecs as owdenoise (formerly "ow")
- Apple Intermediate Codec decoder
- Escape 130 video decoder
- FTP protocol support
- V4L2 output device
- 3D LUT filter (lut3d)
- SMPTE 302M audio encoder
- support for slice multithreading in libavfilter
- Hald CLUT support (generation and filtering)
- VC-1 interlaced B-frame support
- support for WavPack muxing (raw and in Matroska)
- XVideo output device
- vignette filter
- True Audio (TTA) encoder
- Go2Webinar decoder
- mcdeint filter ported from libmpcodecs
- sab filter ported from libmpcodecs
- ffprobe -show_chapters option
- WavPack encoding through libwavpack
- rotate filter
- spp filter ported from libmpcodecs
- libgme support
- psnr filter


version 1.2:

- VDPAU hardware acceleration through normal hwaccel
- SRTP support
- Error diffusion dither in Swscale
- Chained Ogg support
- Theora Midstream reconfiguration support
- EVRC decoder
- audio fade filter
- filtering audio with unknown channel layout
- allpass, bass, bandpass, bandreject, biquad, equalizer, highpass, lowpass
  and treble audio filter
- improved showspectrum filter, with multichannel support and sox-like colors
- histogram filter
- tee muxer
- il filter ported from libmpcodecs
- support ID3v2 tags in ASF files
- encrypted TTA stream decoding support
- RF64 support in WAV muxer
- noise filter ported from libmpcodecs
- Subtitles character encoding conversion
- blend filter
- stereo3d filter ported from libmpcodecs


version 1.1:

- stream disposition information printing in ffprobe
- filter for loudness analysis following EBU R128
- Opus encoder using libopus
- ffprobe -select_streams option
- Pinnacle TARGA CineWave YUV16 decoder
- TAK demuxer, decoder and parser
- DTS-HD demuxer
- remove -same_quant, it hasn't worked for years
- FFM2 support
- X-Face image encoder and decoder
- 24-bit FLAC encoding
- multi-channel ALAC encoding up to 7.1
- metadata (INFO tag) support in WAV muxer
- subtitles raw text decoder
- support for building DLLs using MSVC
- LVF demuxer
- ffescape tool
- metadata (info chunk) support in CAF muxer
- field filter ported from libmpcodecs
- AVR demuxer
- geq filter ported from libmpcodecs
- remove ffserver daemon mode
- AST muxer/demuxer
- new expansion syntax for drawtext
- BRender PIX image decoder
- ffprobe -show_entries option
- ffprobe -sections option
- ADPCM IMA Dialogic decoder
- BRSTM demuxer
- animated GIF decoder and demuxer
- PVF demuxer
- subtitles filter
- IRCAM muxer/demuxer
- Paris Audio File demuxer
- Virtual concatenation demuxer
- VobSub demuxer
- JSON captions for TED talks decoding support
- SOX Resampler support in libswresample
- aselect filter
- SGI RLE 8-bit / Silicon Graphics RLE 8-bit video decoder
- Silicon Graphics Motion Video Compressor 1 & 2 decoder
- Silicon Graphics Movie demuxer
- apad filter
- Resolution & pixel format change support with multithreading for H.264
- documentation split into per-component manuals
- pp (postproc) filter ported from MPlayer
- NIST Sphere demuxer
- MPL2, VPlayer, MPlayer, AQTitle, PJS and SubViewer v1 subtitles demuxers and decoders
- Sony Wave64 muxer
- adobe and limelight publisher authentication in RTMP
- data: URI scheme
- support building on the Plan 9 operating system
- kerndeint filter ported from MPlayer
- histeq filter ported from VirtualDub
- Megalux Frame demuxer
- 012v decoder
- Improved AVC Intra decoding support


version 1.0:

- INI and flat output in ffprobe
- Scene detection in libavfilter
- Indeo Audio decoder
- channelsplit audio filter
- setnsamples audio filter
- atempo filter
- ffprobe -show_data option
- RTMPT protocol support
- iLBC encoding/decoding via libilbc
- Microsoft Screen 1 decoder
- join audio filter
- audio channel mapping filter
- Microsoft ATC Screen decoder
- RTSP listen mode
- TechSmith Screen Codec 2 decoder
- AAC encoding via libfdk-aac
- Microsoft Expression Encoder Screen decoder
- RTMPS protocol support
- RTMPTS protocol support
- RTMPE protocol support
- RTMPTE protocol support
- showwaves and showspectrum filter
- LucasArts SMUSH SANM playback support
- LucasArts SMUSH VIMA audio decoder (ADPCM)
- LucasArts SMUSH demuxer
- SAMI, RealText and SubViewer demuxers and decoders
- Heart Of Darkness PAF playback support
- iec61883 device
- asettb filter
- new option: -progress
- 3GPP Timed Text encoder/decoder
- GeoTIFF decoder support
- ffmpeg -(no)stdin option
- Opus decoder using libopus
- caca output device using libcaca
- alphaextract and alphamerge filters
- concat filter
- flite filter
- Canopus Lossless Codec decoder
- bitmap subtitles in filters (experimental and temporary)
- MP2 encoding via TwoLAME
- bmp parser
- smptebars source
- asetpts filter
- hue filter
- ICO muxer
- SubRip encoder and decoder without embedded timing
- edge detection filter
- framestep filter
- ffmpeg -shortest option is now per-output file
  -pass and -passlogfile are now per-output stream
- volume measurement filter
- Ut Video encoder
- Microsoft Screen 2 decoder
- smartblur filter ported from MPlayer
- CPiA decoder
- decimate filter ported from MPlayer
- RTP depacketization of JPEG
- Smooth Streaming live segmenter muxer
- F4V muxer
- sendcmd and asendcmd filters
- WebVTT demuxer and decoder (simple tags supported)
- RTP packetization of JPEG
- faststart option in the MOV/MP4 muxer
- support for building with MSVC


version 0.11:

- Fixes: CVE-2012-2772, CVE-2012-2774, CVE-2012-2775, CVE-2012-2776, CVE-2012-2777,
         CVE-2012-2779, CVE-2012-2782, CVE-2012-2783, CVE-2012-2784, CVE-2012-2785,
         CVE-2012-2786, CVE-2012-2787, CVE-2012-2788, CVE-2012-2789, CVE-2012-2790,
         CVE-2012-2791, CVE-2012-2792, CVE-2012-2793, CVE-2012-2794, CVE-2012-2795,
         CVE-2012-2796, CVE-2012-2797, CVE-2012-2798, CVE-2012-2799, CVE-2012-2800,
         CVE-2012-2801, CVE-2012-2802, CVE-2012-2803, CVE-2012-2804,
- v408 Quicktime and Microsoft AYUV Uncompressed 4:4:4:4 encoder and decoder
- setfield filter
- CDXL demuxer and decoder
- Apple ProRes encoder
- ffprobe -count_packets and -count_frames options
- Sun Rasterfile Encoder
- ID3v2 attached pictures reading and writing
- WMA Lossless decoder
- bluray protocol
- blackdetect filter
- libutvideo encoder wrapper (--enable-libutvideo)
- swapuv filter
- bbox filter
- XBM encoder and decoder
- RealAudio Lossless decoder
- ZeroCodec decoder
- tile video filter
- Metal Gear Solid: The Twin Snakes demuxer
- OpenEXR image decoder
- removelogo filter
- drop support for ffmpeg without libavfilter
- drawtext video filter: fontconfig support
- ffmpeg -benchmark_all option
- super2xsai filter ported from libmpcodecs
- add libavresample audio conversion library for compatibility
- MicroDVD decoder
- Avid Meridien (AVUI) encoder and decoder
- accept + prefix to -pix_fmt option to disable automatic conversions.
- complete audio filtering in libavfilter and ffmpeg
- add fps filter
- vorbis parser
- png parser
- audio mix filter
- ffv1: support (draft) version 1.3


version 0.10:

- Fixes: CVE-2011-3929, CVE-2011-3934, CVE-2011-3935, CVE-2011-3936,
         CVE-2011-3937, CVE-2011-3940, CVE-2011-3941, CVE-2011-3944,
         CVE-2011-3945, CVE-2011-3946, CVE-2011-3947, CVE-2011-3949,
         CVE-2011-3950, CVE-2011-3951, CVE-2011-3952
- v410 Quicktime Uncompressed 4:4:4 10-bit encoder and decoder
- SBaGen (SBG) binaural beats script demuxer
- OpenMG Audio muxer
- Timecode extraction in DV and MOV
- thumbnail video filter
- XML output in ffprobe
- asplit audio filter
- tinterlace video filter
- astreamsync audio filter
- amerge audio filter
- ISMV (Smooth Streaming) muxer
- GSM audio parser
- SMJPEG muxer
- XWD encoder and decoder
- Automatic thread count based on detection number of (available) CPU cores
- y41p Brooktree Uncompressed 4:1:1 12-bit encoder and decoder
- ffprobe -show_error option
- Avid 1:1 10-bit RGB Packer codec
- v308 Quicktime Uncompressed 4:4:4 encoder and decoder
- yuv4 libquicktime packed 4:2:0 encoder and decoder
- ffprobe -show_frames option
- silencedetect audio filter
- ffprobe -show_program_version, -show_library_versions, -show_versions options
- rv34: frame-level multi-threading
- optimized iMDCT transform on x86 using SSE for for mpegaudiodec
- Improved PGS subtitle decoder
- dumpgraph option to lavfi device
- r210 and r10k encoders
- ffwavesynth decoder
- aviocat tool
- ffeval tool
- support encoding and decoding 4-channel SGI images


version 0.9:

- openal input device added
- boxblur filter added
- BWF muxer
- Flash Screen Video 2 decoder
- lavfi input device added
- added avconv, which is almost the same for now, except
for a few incompatible changes in the options, which will hopefully make them
easier to use. The changes are:
    * The options placement is now strictly enforced! While in theory the
      options for ffmpeg should be given in [input options] -i INPUT [output
      options] OUTPUT order, in practice it was possible to give output options
      before the -i and it mostly worked. Except when it didn't - the behavior was
      a bit inconsistent. In avconv, it is not possible to mix input and output
      options. All non-global options are reset after an input or output filename.
    * All per-file options are now truly per-file - they apply only to the next
      input or output file and specifying different values for different files
      will now work properly (notably -ss and -t options).
    * All per-stream options are now truly per-stream - it is possible to
      specify which stream(s) should a given option apply to. See the Stream
      specifiers section in the avconv manual for details.
    * In ffmpeg some options (like -newvideo/-newaudio/...) are irregular in the
      sense that they're specified after the output filename instead of before,
      like all other options. In avconv this irregularity is removed, all options
      apply to the next input or output file.
    * -newvideo/-newaudio/-newsubtitle options were removed. Not only were they
      irregular and highly confusing, they were also redundant. In avconv the -map
      option will create new streams in the output file and map input streams to
      them. E.g. avconv -i INPUT -map 0 OUTPUT will create an output stream for
      each stream in the first input file.
    * The -map option now has slightly different and more powerful syntax:
        + Colons (':') are used to separate file index/stream type/stream index
          instead of dots. Comma (',') is used to separate the sync stream instead
          of colon.. This is done for consistency with other options.
        + It's possible to specify stream type. E.g. -map 0:a:2 creates an
          output stream from the third input audio stream.
        + Omitting the stream index now maps all the streams of the given type,
          not just the first. E.g. -map 0:s creates output streams for all the
          subtitle streams in the first input file.
        + Since -map can now match multiple streams, negative mappings were
          introduced. Negative mappings disable some streams from an already
          defined map. E.g. '-map 0 -map -0:a:1' means 'create output streams for
          all the stream in the first input file, except for the second audio
          stream'.
    * There is a new option -c (or -codec) for choosing the decoder/encoder to
      use, which allows to precisely specify target stream(s) consistently with
      other options. E.g. -c:v lib264 sets the codec for all video streams, -c:a:0
      libvorbis sets the codec for the first audio stream and -c copy copies all
      the streams without reencoding. Old -vcodec/-acodec/-scodec options are now
      aliases to -c:v/a/s
    * It is now possible to precisely specify which stream should an AVOption
      apply to. E.g. -b:v:0 2M sets the bitrate for the first video stream, while
      -b:a 128k sets the bitrate for all audio streams. Note that the old -ab 128k
      syntax is deprecated and will stop working soon.
    * -map_chapters now takes only an input file index and applies to the next
      output file. This is consistent with how all the other options work.
    * -map_metadata now takes only an input metadata specifier and applies to
      the next output file. Output metadata specifier is now part of the option
      name, similarly to the AVOptions/map/codec feature above.
    * -metadata can now be used to set metadata on streams and chapters, e.g.
      -metadata:s:1 language=eng sets the language of the first stream to 'eng'.
      This made -vlang/-alang/-slang options redundant, so they were removed.
    * -qscale option now uses stream specifiers and applies to all streams, not
      just video. I.e. plain -qscale number would now apply to all streams. To get
      the old behavior, use -qscale:v. Also there is now a shortcut -q for -qscale
      and -aq is now an alias for -q:a.
    * -vbsf/-absf/-sbsf options were removed and replaced by a -bsf option which
      uses stream specifiers. Use -bsf:v/a/s instead of the old options.
    * -itsscale option now uses stream specifiers, so its argument is only the
      scale parameter.
    * -intra option was removed, use -g 0 for the same effect.
    * -psnr option was removed, use -flags +psnr for the same effect.
    * -vf option is now an alias to the new -filter option, which uses stream specifiers.
    * -vframes/-aframes/-dframes options are now aliases to the new -frames option.
    * -vtag/-atag/-stag options are now aliases to the new -tag option.
- XMV demuxer
- LOAS demuxer
- ashowinfo filter added
- Windows Media Image decoder
- amovie source added
- LATM muxer/demuxer
- Speex encoder via libspeex
- JSON output in ffprobe
- WTV muxer
- Optional C++ Support (needed for libstagefright)
- H.264 Decoding on Android via Stagefright
- Prores decoder
- BIN/XBIN/ADF/IDF text file decoder
- aconvert audio filter added
- audio support to lavfi input device added
- libcdio-paranoia input device for audio CD grabbing
- Apple ProRes decoder
- CELT in Ogg demuxing
- G.723.1 demuxer and decoder
- libmodplug support (--enable-libmodplug)
- VC-1 interlaced decoding
- libutvideo wrapper (--enable-libutvideo)
- aevalsrc audio source added
- Ut Video decoder
- Speex encoding via libspeex
- 4:2:2 H.264 decoding support
- 4:2:2 and 4:4:4 H.264 encoding with libx264
- Pulseaudio input device
- Prores encoder
- Video Decoder Acceleration (VDA) HWAccel module.
- replacement Indeo 3 decoder
- new ffmpeg option: -map_channel
- volume audio filter added
- earwax audio filter added
- libv4l2 support (--enable-libv4l2)
- TLS/SSL and HTTPS protocol support
- AVOptions API rewritten and documented
- most of CODEC_FLAG2_*, some CODEC_FLAG_* and many codec-specific fields in
  AVCodecContext deprecated. Codec private options should be used instead.
- Properly working defaults in libx264 wrapper, support for native presets.
- Encrypted OMA files support
- Discworld II BMV decoding support
- VBLE Decoder
- OS X Video Decoder Acceleration (VDA) support
- compact and csv output in ffprobe
- pan audio filter
- IFF Amiga Continuous Bitmap (ACBM) decoder
- ass filter
- CRI ADX audio format muxer and demuxer
- Playstation Portable PMP format demuxer
- Microsoft Windows ICO demuxer
- life source
- PCM format support in OMA demuxer
- CLJR encoder
- new option: -report
- Dxtory capture format decoder
- cellauto source
- Simple segmenting muxer
- Indeo 4 decoder
- SMJPEG demuxer


version 0.8:

- many many things we forgot because we rather write code than changelogs
- WebM support in Matroska de/muxer
- low overhead Ogg muxing
- MMS-TCP support
- VP8 de/encoding via libvpx
- Demuxer for On2's IVF format
- Pictor/PC Paint decoder
- HE-AAC v2 decoder
- HE-AAC v2 encoding with libaacplus
- libfaad2 wrapper removed
- DTS-ES extension (XCh) decoding support
- native VP8 decoder
- RTSP tunneling over HTTP
- RTP depacketization of SVQ3
- -strict inofficial replaced by -strict unofficial
- ffplay -exitonkeydown and -exitonmousedown options added
- native GSM / GSM MS decoder
- RTP depacketization of QDM2
- ANSI/ASCII art playback system
- Lego Mindstorms RSO de/muxer
- libavcore added (and subsequently removed)
- SubRip subtitle file muxer and demuxer
- Chinese AVS encoding via libxavs
- ffprobe -show_packets option added
- RTP packetization of Theora and Vorbis
- RTP depacketization of MP4A-LATM
- RTP packetization and depacketization of VP8
- hflip filter
- Apple HTTP Live Streaming demuxer
- a64 codec
- MMS-HTTP support
- G.722 ADPCM audio encoder/decoder
- R10k video decoder
- ocv_smooth filter
- frei0r wrapper filter
- change crop filter syntax to width:height:x:y
- make the crop filter accept parametric expressions
- make ffprobe accept AVFormatContext options
- yadif filter
- blackframe filter
- Demuxer for Leitch/Harris' VR native stream format (LXF)
- RTP depacketization of the X-QT QuickTime format
- SAP (Session Announcement Protocol, RFC 2974) muxer and demuxer
- cropdetect filter
- ffmpeg -crop* options removed
- transpose filter added
- ffmpeg -force_key_frames option added
- demuxer for receiving raw rtp:// URLs without an SDP description
- single stream LATM/LOAS decoder
- setpts filter added
- Win64 support for optimized x86 assembly functions
- MJPEG/AVI1 to JPEG/JFIF bitstream filter
- ASS subtitle encoder and decoder
- IEC 61937 encapsulation for E-AC-3, TrueHD, DTS-HD (for HDMI passthrough)
- overlay filter added
- rename aspect filter to setdar, and pixelaspect to setsar
- IEC 61937 demuxer
- Mobotix .mxg demuxer
- frei0r source added
- hqdn3d filter added
- RTP depacketization of QCELP
- FLAC parser added
- gradfun filter added
- AMR-WB decoder
- replace the ocv_smooth filter with a more generic ocv filter
- Windows Televison (WTV) demuxer
- FFmpeg metadata format muxer and demuxer
- SubRip (srt) subtitle encoder and decoder
- floating-point AC-3 encoder added
- Lagarith decoder
- ffmpeg -copytb option added
- IVF muxer added
- Wing Commander IV movies decoder added
- movie source added
- Bink version 'b' audio and video decoder
- Bitmap Brothers JV playback system
- Apple HTTP Live Streaming protocol handler
- sndio support for playback and record
- Linux framebuffer input device added
- Chronomaster DFA decoder
- DPX image encoder
- MicroDVD subtitle file muxer and demuxer
- Playstation Portable PMP format demuxer
- fieldorder video filter added
- AAC encoding via libvo-aacenc
- AMR-WB encoding via libvo-amrwbenc
- xWMA demuxer
- Mobotix MxPEG decoder
- VP8 frame-multithreading
- NEON optimizations for VP8
- Lots of deprecated API cruft removed
- fft and imdct optimizations for AVX (Sandy Bridge) processors
- showinfo filter added
- SMPTE 302M AES3 audio decoder
- Apple Core Audio Format muxer
- 9bit and 10bit per sample support in the H.264 decoder
- 9bit and 10bit FFV1 encoding / decoding
- split filter added
- select filter added
- sdl output device added
- libmpcodecs video filter support (3 times as many filters than before)
- mpeg2 aspect ratio dection fixed
- libxvid aspect pickiness fixed
- Frame multithreaded decoding
- E-AC-3 audio encoder
- ac3enc: add channel coupling support
- floating-point sample format support to the ac3, eac3, dca, aac, and vorbis decoders.
- H264/MPEG frame-level multi-threading
- All av_metadata_* functions renamed to av_dict_* and moved to libavutil
- 4:4:4 H.264 decoding support
- 10-bit H.264 optimizations for x86
- lut, lutrgb, and lutyuv filters added
- buffersink libavfilter sink added
- Bump libswscale for recently reported ABI break
- New J2K encoder (via OpenJPEG)


version 0.7:

- all the changes for 0.8, but keeping API/ABI compatibility with the 0.6 release


version 0.6:

- PB-frame decoding for H.263
- deprecated vhook subsystem removed
- deprecated old scaler removed
- VQF demuxer
- Alpha channel scaler
- PCX encoder
- RTP packetization of H.263
- RTP packetization of AMR
- RTP depacketization of Vorbis
- CorePNG decoding support
- Cook multichannel decoding support
- introduced avlanguage helpers in libavformat
- 8088flex TMV demuxer and decoder
- per-stream language-tags extraction in asfdec
- V210 decoder and encoder
- remaining GPL parts in AC-3 decoder converted to LGPL
- QCP demuxer
- SoX native format muxer and demuxer
- AMR-NB decoding/encoding, AMR-WB decoding via OpenCORE libraries
- DPX image decoder
- Electronic Arts Madcow decoder
- DivX (XSUB) subtitle encoder
- nonfree libamr support for AMR-NB/WB decoding/encoding removed
- experimental AAC encoder
- RTP depacketization of ASF and RTSP from WMS servers
- RTMP support in libavformat
- noX handling for OPT_BOOL X options
- Wave64 demuxer
- IEC-61937 compatible Muxer
- TwinVQ decoder
- Bluray (PGS) subtitle decoder
- LPCM support in MPEG-TS (HDMV RID as found on Blu-ray disks)
- WMA Pro decoder
- Core Audio Format demuxer
- ATRAC1 decoder
- MD STUDIO audio demuxer
- RF64 support in WAV demuxer
- MPEG-4 Audio Lossless Coding (ALS) decoder
- -formats option split into -formats, -codecs, -bsfs, and -protocols
- IV8 demuxer
- CDG demuxer and decoder
- R210 decoder
- Auravision Aura 1 and 2 decoders
- Deluxe Paint Animation playback system
- SIPR decoder
- Adobe Filmstrip muxer and demuxer
- RTP depacketization of H.263
- Bink demuxer and audio/video decoders
- enable symbol versioning by default for linkers that support it
- IFF PBM/ILBM bitmap decoder
- concat protocol
- Indeo 5 decoder
- RTP depacketization of AMR
- WMA Voice decoder
- ffprobe tool
- AMR-NB decoder
- RTSP muxer
- HE-AAC v1 decoder
- Kega Game Video (KGV1) decoder
- VorbisComment writing for FLAC, Ogg FLAC and Ogg Speex files
- RTP depacketization of Theora
- HTTP Digest authentication
- RTMP/RTMPT/RTMPS/RTMPE/RTMPTE protocol support via librtmp
- Psygnosis YOP demuxer and video decoder
- spectral extension support in the E-AC-3 decoder
- unsharp video filter
- RTP hinting in the mov/3gp/mp4 muxer
- Dirac in Ogg demuxing
- seek to keyframes in Ogg
- 4:2:2 and 4:4:4 Theora decoding
- 35% faster VP3/Theora decoding
- faster AAC decoding
- faster H.264 decoding
- RealAudio 1.0 (14.4K) encoder


version 0.5:

- DV50 AKA DVCPRO50 encoder, decoder, muxer and demuxer
- TechSmith Camtasia (TSCC) video decoder
- IBM Ultimotion (ULTI) video decoder
- Sierra Online audio file demuxer and decoder
- Apple QuickDraw (qdrw) video decoder
- Creative ADPCM audio decoder (16 bits as well as 8 bits schemes)
- Electronic Arts Multimedia (WVE/UV2/etc.) file demuxer
- Miro VideoXL (VIXL) video decoder
- H.261 video encoder
- QPEG video decoder
- Nullsoft Video (NSV) file demuxer
- Shorten audio decoder
- LOCO video decoder
- Apple Lossless Audio Codec (ALAC) decoder
- Winnov WNV1 video decoder
- Autodesk Animator Studio Codec (AASC) decoder
- Indeo 2 video decoder
- Fraps FPS1 video decoder
- Snow video encoder/decoder
- Sonic audio encoder/decoder
- Vorbis audio decoder
- Macromedia ADPCM decoder
- Duck TrueMotion 2 video decoder
- support for decoding FLX and DTA extensions in FLIC files
- H.264 custom quantization matrices support
- ffserver fixed, it should now be usable again
- QDM2 audio decoder
- Real Cooker audio decoder
- TrueSpeech audio decoder
- WMA2 audio decoder fixed, now all files should play correctly
- RealAudio 14.4 and 28.8 decoders fixed
- JPEG-LS decoder
- build system improvements
- tabs and trailing whitespace removed from the codebase
- CamStudio video decoder
- AIFF/AIFF-C audio format, encoding and decoding
- ADTS AAC file reading and writing
- Creative VOC file reading and writing
- American Laser Games multimedia (*.mm) playback system
- Zip Motion Blocks Video decoder
- improved Theora/VP3 decoder
- True Audio (TTA) decoder
- AVS demuxer and video decoder
- JPEG-LS encoder
- Smacker demuxer and decoder
- NuppelVideo/MythTV demuxer and RTjpeg decoder
- KMVC decoder
- MPEG-2 intra VLC support
- MPEG-2 4:2:2 encoder
- Flash Screen Video decoder
- GXF demuxer
- Chinese AVS decoder
- GXF muxer
- MXF demuxer
- VC-1/WMV3/WMV9 video decoder
- MacIntel support
- AviSynth support
- VMware video decoder
- VP5 video decoder
- VP6 video decoder
- WavPack lossless audio decoder
- Targa (.TGA) picture decoder
- Vorbis audio encoder
- Delphine Software .cin demuxer/audio and video decoder
- Tiertex .seq demuxer/video decoder
- MTV demuxer
- TIFF picture encoder and decoder
- GIF picture decoder
- Intel Music Coder decoder
- Zip Motion Blocks Video encoder
- Musepack decoder
- Flash Screen Video encoder
- Theora encoding via libtheora
- BMP encoder
- WMA encoder
- GSM-MS encoder and decoder
- DCA decoder
- DXA demuxer and decoder
- DNxHD decoder
- Gamecube movie (.THP) playback system
- Blackfin optimizations
- Interplay C93 demuxer and video decoder
- Bethsoft VID demuxer and video decoder
- CRYO APC demuxer
- ATRAC3 decoder
- V.Flash PTX decoder
- RoQ muxer, RoQ audio encoder
- Renderware TXD demuxer and decoder
- extern C declarations for C++ removed from headers
- sws_flags command line option
- codebook generator
- RoQ video encoder
- QTRLE encoder
- OS/2 support removed and restored again
- AC-3 decoder
- NUT muxer
- additional SPARC (VIS) optimizations
- Matroska muxer
- slice-based parallel H.264 decoding
- Monkey's Audio demuxer and decoder
- AMV audio and video decoder
- DNxHD encoder
- H.264 PAFF decoding
- Nellymoser ASAO decoder
- Beam Software SIFF demuxer and decoder
- libvorbis Vorbis decoding removed in favor of native decoder
- IntraX8 (J-Frame) subdecoder for WMV2 and VC-1
- Ogg (Theora, Vorbis and FLAC) muxer
- The "device" muxers and demuxers are now in a new libavdevice library
- PC Paintbrush PCX decoder
- Sun Rasterfile decoder
- TechnoTrend PVA demuxer
- Linux Media Labs MPEG-4 (LMLM4) demuxer
- AVM2 (Flash 9) SWF muxer
- QT variant of IMA ADPCM encoder
- VFW grabber
- iPod/iPhone compatible mp4 muxer
- Mimic decoder
- MSN TCP Webcam stream demuxer
- RL2 demuxer / decoder
- IFF demuxer
- 8SVX audio decoder
- non-recursive Makefiles
- BFI demuxer
- MAXIS EA XA (.xa) demuxer / decoder
- BFI video decoder
- OMA demuxer
- MLP/TrueHD decoder
- Electronic Arts CMV decoder
- Motion Pixels Video decoder
- Motion Pixels MVI demuxer
- removed animated GIF decoder/demuxer
- D-Cinema audio muxer
- Electronic Arts TGV decoder
- Apple Lossless Audio Codec (ALAC) encoder
- AAC decoder
- floating point PCM encoder/decoder
- MXF muxer
- DV100 AKA DVCPRO HD decoder and demuxer
- E-AC-3 support added to AC-3 decoder
- Nellymoser ASAO encoder
- ASS and SSA demuxer and muxer
- liba52 wrapper removed
- SVQ3 watermark decoding support
- Speex decoding via libspeex
- Electronic Arts TGQ decoder
- RV40 decoder
- QCELP / PureVoice decoder
- RV30 decoder
- hybrid WavPack support
- R3D REDCODE demuxer
- ALSA support for playback and record
- Electronic Arts TQI decoder
- OpenJPEG based JPEG 2000 decoder
- NC (NC4600) camera file demuxer
- Gopher client support
- MXF D-10 muxer
- generic metadata API
- flash ScreenVideo2 encoder


version 0.4.9-pre1:

- DV encoder, DV muxer
- Microsoft RLE video decoder
- Microsoft Video-1 decoder
- Apple Animation (RLE) decoder
- Apple Graphics (SMC) decoder
- Apple Video (RPZA) decoder
- Cinepak decoder
- Sega FILM (CPK) file demuxer
- Westwood multimedia support (VQA & AUD files)
- Id Quake II CIN playback support
- 8BPS video decoder
- FLIC playback support
- RealVideo 2.0 (RV20) decoder
- Duck TrueMotion v1 (DUCK) video decoder
- Sierra VMD demuxer and video decoder
- MSZH and ZLIB decoder support
- SVQ1 video encoder
- AMR-WB support
- PPC optimizations
- rate distortion optimal cbp support
- rate distorted optimal ac prediction for MPEG-4
- rate distorted optimal lambda->qp support
- AAC encoding with libfaac
- Sunplus JPEG codec (SP5X) support
- use Lagrange multipler instead of QP for ratecontrol
- Theora/VP3 decoding support
- XA and ADX ADPCM codecs
- export MPEG-2 active display area / pan scan
- Add support for configuring with IBM XLC
- floating point AAN DCT
- initial support for zygo video (not complete)
- RGB ffv1 support
- new audio/video parser API
- av_log() system
- av_read_frame() and av_seek_frame() support
- missing last frame fixes
- seek by mouse in ffplay
- noise reduction of DCT coefficients
- H.263 OBMC & 4MV support
- H.263 alternative inter vlc support
- H.263 loop filter
- H.263 slice structured mode
- interlaced DCT support for MPEG-2 encoding
- stuffing to stay above min_bitrate
- MB type & QP visualization
- frame stepping for ffplay
- interlaced motion estimation
- alternate scantable support
- SVCD scan offset support
- closed GOP support
- SSE2 FDCT
- quantizer noise shaping
- G.726 ADPCM audio codec
- MS ADPCM encoding
- multithreaded/SMP motion estimation
- multithreaded/SMP encoding for MPEG-1/MPEG-2/MPEG-4/H.263
- multithreaded/SMP decoding for MPEG-2
- FLAC decoder
- Metrowerks CodeWarrior suppport
- H.263+ custom pcf support
- nicer output for 'ffmpeg -formats'
- Matroska demuxer
- SGI image format, encoding and decoding
- H.264 loop filter support
- H.264 CABAC support
- nicer looking arrows for the motion vector visualization
- improved VCD support
- audio timestamp drift compensation
- MPEG-2 YUV 422/444 support
- polyphase kaiser windowed sinc and blackman nuttall windowed sinc audio resample
- better image scaling
- H.261 support
- correctly interleave packets during encoding
- VIS optimized motion compensation
- intra_dc_precision>0 encoding support
- support reuse of motion vectors/MB types/field select values of the source video
- more accurate deblock filter
- padding support
- many optimizations and bugfixes
- FunCom ISS audio file demuxer and according ADPCM decoding


version 0.4.8:

- MPEG-2 video encoding (Michael)
- Id RoQ playback subsystem (Mike Melanson and Tim Ferguson)
- Wing Commander III Movie (.mve) file playback subsystem (Mike Melanson
  and Mario Brito)
- Xan DPCM audio decoder (Mario Brito)
- Interplay MVE playback subsystem (Mike Melanson)
- Duck DK3 and DK4 ADPCM audio decoders (Mike Melanson)


version 0.4.7:

- RealAudio 1.0 (14_4) and 2.0 (28_8) native decoders. Author unknown, code from mplayerhq
  (originally from public domain player for Amiga at http://www.honeypot.net/audio)
- current version now also compiles with older GCC (Fabrice)
- 4X multimedia playback system including 4xm file demuxer (Mike
  Melanson), and 4X video and audio codecs (Michael)
- Creative YUV (CYUV) decoder (Mike Melanson)
- FFV1 codec (our very simple lossless intra only codec, compresses much better
  than HuffYUV) (Michael)
- ASV1 (Asus), H.264, Intel indeo3 codecs have been added (various)
- tiny PNG encoder and decoder, tiny GIF decoder, PAM decoder (PPM with
  alpha support), JPEG YUV colorspace support. (Fabrice Bellard)
- ffplay has been replaced with a newer version which uses SDL (optionally)
  for multiplatform support (Fabrice)
- Sorenson Version 3 codec (SVQ3) support has been added (decoding only) - donated
  by anonymous
- AMR format has been added (Johannes Carlsson)
- 3GP support has been added (Johannes Carlsson)
- VP3 codec has been added (Mike Melanson)
- more MPEG-1/2 fixes
- better multiplatform support, MS Visual Studio fixes (various)
- AltiVec optimizations (Magnus Damn and others)
- SH4 processor support has been added (BERO)
- new public interfaces (avcodec_get_pix_fmt) (Roman Shaposhnick)
- VOB streaming support (Brian Foley)
- better MP3 autodetection (Andriy Rysin)
- qpel encoding (Michael)
- 4mv+b frames encoding finally fixed (Michael)
- chroma ME (Michael)
- 5 comparison functions for ME (Michael)
- B-frame encoding speedup (Michael)
- WMV2 codec (unfinished - Michael)
- user specified diamond size for EPZS (Michael)
- Playstation STR playback subsystem, still experimental (Mike and Michael)
- ASV2 codec (Michael)
- CLJR decoder (Alex)

.. And lots more new enhancements and fixes.


version 0.4.6:

- completely new integer only MPEG audio layer 1/2/3 decoder rewritten
  from scratch
- Recoded DCT and motion vector search with gcc (no longer depends on nasm)
- fix quantization bug in AC3 encoder
- added PCM codecs and format. Corrected WAV/AVI/ASF PCM issues
- added prototype ffplay program
- added GOB header parsing on H.263/H.263+ decoder (Juanjo)
- bug fix on MCBPC tables of H.263 (Juanjo)
- bug fix on DC coefficients of H.263 (Juanjo)
- added Advanced Prediction Mode on H.263/H.263+ decoder (Juanjo)
- now we can decode H.263 streams found in QuickTime files (Juanjo)
- now we can decode H.263 streams found in VIVO v1 files(Juanjo)
- preliminary RTP "friendly" mode for H.263/H.263+ coding. (Juanjo)
- added GOB header for H.263/H.263+ coding on RTP mode (Juanjo)
- now H.263 picture size is returned on the first decoded frame (Juanjo)
- added first regression tests
- added MPEG-2 TS demuxer
- new demux API for libav
- more accurate and faster IDCT (Michael)
- faster and entropy-controlled motion search (Michael)
- two pass video encoding (Michael)
- new video rate control (Michael)
- added MSMPEG4V1, MSMPEGV2 and WMV1 support (Michael)
- great performance improvement of video encoders and decoders (Michael)
- new and faster bit readers and vlc parsers (Michael)
- high quality encoding mode: tries all macroblock/VLC types (Michael)
- added DV video decoder
- preliminary RTP/RTSP support in ffserver and libavformat
- H.263+ AIC decoding/encoding support (Juanjo)
- VCD MPEG-PS mode (Juanjo)
- PSNR stuff (Juanjo)
- simple stats output (Juanjo)
- 16-bit and 15-bit RGB/BGR/GBR support (Bisqwit)


version 0.4.5:

- some header fixes (Zdenek Kabelac <kabi at informatics.muni.cz>)
- many MMX optimizations (Nick Kurshev <nickols_k at mail.ru>)
- added configure system (actually a small shell script)
- added MPEG audio layer 1/2/3 decoding using LGPL'ed mpglib by
  Michael Hipp (temporary solution - waiting for integer only
  decoder)
- fixed VIDIOCSYNC interrupt
- added Intel H.263 decoding support ('I263' AVI fourCC)
- added Real Video 1.0 decoding (needs further testing)
- simplified image formats again. Added PGM format (=grey
  pgm). Renamed old PGM to PGMYUV.
- fixed msmpeg4 slice issues (tell me if you still find problems)
- fixed OpenDivX bugs with newer versions (added VOL header decoding)
- added support for MPlayer interface
- added macroblock skip optimization
- added MJPEG decoder
- added mmx/mmxext IDCT from libmpeg2
- added pgmyuvpipe, ppm, and ppm_pipe formats (original patch by Celer
  <celer at shell.scrypt.net>)
- added pixel format conversion layer (e.g. for MJPEG or PPM)
- added deinterlacing option
- MPEG-1/2 fixes
- MPEG-4 vol header fixes (Jonathan Marsden <snmjbm at pacbell.net>)
- ARM optimizations (Lionel Ulmer <lionel.ulmer at free.fr>).
- Windows porting of file converter
- added MJPEG raw format (input/output)
- added JPEG image format support (input/output)


version 0.4.4:

- fixed some std header definitions (Bjorn Lindgren
  <bjorn.e.lindgren at telia.com>).
- added MPEG demuxer (MPEG-1 and 2 compatible).
- added ASF demuxer
- added prototype RM demuxer
- added AC3 decoding (done with libac3 by Aaron Holtzman)
- added decoding codec parameter guessing (.e.g. for MPEG, because the
  header does not include them)
- fixed header generation in MPEG-1, AVI and ASF muxer: wmplayer can now
  play them (only tested video)
- fixed H.263 white bug
- fixed phase rounding in img resample filter
- add MMX code for polyphase img resample filter
- added CPU autodetection
- added generic title/author/copyright/comment string handling (ASF and RM
  use them)
- added SWF demux to extract MP3 track (not usable yet because no MP3
  decoder)
- added fractional frame rate support
- codecs are no longer searched by read_header() (should fix ffserver
  segfault)


version 0.4.3:

- BGR24 patch (initial patch by Jeroen Vreeken <pe1rxq at amsat.org>)
- fixed raw yuv output
- added motion rounding support in MPEG-4
- fixed motion bug rounding in MSMPEG4
- added B-frame handling in video core
- added full MPEG-1 decoding support
- added partial (frame only) MPEG-2 support
- changed the FOURCC code for H.263 to "U263" to be able to see the
  +AVI/H.263 file with the UB Video H.263+ decoder. MPlayer works with
  this +codec ;) (JuanJo).
- Halfpel motion estimation after MB type selection (JuanJo)
- added pgm and .Y.U.V output format
- suppressed 'img:' protocol. Simply use: /tmp/test%d.[pgm|Y] as input or
  output.
- added pgmpipe I/O format (original patch from Martin Aumueller
  <lists at reserv.at>, but changed completely since we use a format
  instead of a protocol)


version 0.4.2:

- added H.263/MPEG-4/MSMPEG4 decoding support. MPEG-4 decoding support
  (for OpenDivX) is almost complete: 8x8 MVs and rounding are
  missing. MSMPEG4 support is complete.
- added prototype MPEG-1 decoder. Only I- and P-frames handled yet (it
  can decode ffmpeg MPEGs :-)).
- added libavcodec API documentation (see apiexample.c).
- fixed image polyphase bug (the bottom of some images could be
  greenish)
- added support for non clipped motion vectors (decoding only)
  and image sizes non-multiple of 16
- added support for AC prediction (decoding only)
- added file overwrite confirmation (can be disabled with -y)
- added custom size picture to H.263 using H.263+ (Juanjo)


version 0.4.1:

- added MSMPEG4 (aka DivX) compatible encoder. Changed default codec
  of AVI and ASF to DIV3.
- added -me option to set motion estimation method
  (default=log). suppressed redundant -hq option.
- added options -acodec and -vcodec to force a given codec (useful for
  AVI for example)
- fixed -an option
- improved dct_quantize speed
- factorized some motion estimation code


version 0.4.0:

- removing grab code from ffserver and moved it to ffmpeg. Added
  multistream support to ffmpeg.
- added timeshifting support for live feeds (option ?date=xxx in the
  URL)
- added high quality image resize code with polyphase filter (need
  mmx/see optimization). Enable multiple image size support in ffserver.
- added multi live feed support in ffserver
- suppressed master feature from ffserver (it should be done with an
  external program which opens the .ffm url and writes it to another
  ffserver)
- added preliminary support for video stream parsing (WAV and AVI half
  done). Added proper support for audio/video file conversion in
  ffmpeg.
- added preliminary support for video file sending from ffserver
- redesigning I/O subsystem: now using URL based input and output
  (see avio.h)
- added WAV format support
- added "tty user interface" to ffmpeg to stop grabbing gracefully
- added MMX/SSE optimizations to SAD (Sums of Absolutes Differences)
  (Juan J. Sierralta P. a.k.a. "Juanjo" <juanjo at atmlab.utfsm.cl>)
- added MMX DCT from mpeg2_movie 1.5 (Juanjo)
- added new motion estimation algorithms, log and phods (Juanjo)
- changed directories: libav for format handling, libavcodec for
  codecs


version 0.3.4:

- added stereo in MPEG audio encoder


version 0.3.3:

- added 'high quality' mode which use motion vectors. It can be used in
  real time at low resolution.
- fixed rounding problems which caused quality problems at high
  bitrates and large GOP size


version 0.3.2: small fixes

- ASF fixes
- put_seek bug fix


version 0.3.1: added avi/divx support

- added AVI support
- added MPEG-4 codec compatible with OpenDivX. It is based on the H.263 codec
- added sound for flash format (not tested)


version 0.3: initial public release<|MERGE_RESOLUTION|>--- conflicted
+++ resolved
@@ -3,6 +3,7 @@
 
 version <next>:
 - FFT video filter
+- TDSC decoder
 
 
 version 2.6:
@@ -39,12 +40,7 @@
 - Fix stsd atom corruption in DNxHD QuickTimes
 - Canopus HQX decoder
 - RTP depacketization of T.140 text (RFC 4103)
-<<<<<<< HEAD
 - Port MIPS optimizations to 64-bit
-=======
-- VP9 RTP payload format (draft 0) experimental depacketizer
-- TDSC decoder
->>>>>>> 247e370e
 
 
 version 2.5:
