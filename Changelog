--- conflicted
+++ resolved
@@ -4,10 +4,7 @@
 version <next>:
 - Raw Captions with Time (RCWT) closed caption demuxer
 - LC3/LC3plus decoding/encoding using external library liblc3
-<<<<<<< HEAD
-=======
 - ffmpeg CLI filtergraph chaining
->>>>>>> 376b3d53
 - LC3/LC3plus demuxer and muxer
 
 
