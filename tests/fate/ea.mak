<<<<<<< HEAD
FATE_SAMPLES_EA += fate-ea-cdata
fate-ea-cdata: CMD = md5 -i $(SAMPLES)/ea-cdata/166b084d.46410f77.0009b440.24be960c.cdata -f s16le

FATE_SAMPLES_EA += fate-ea-cmv
fate-ea-cmv: CMD = framecrc -i $(SAMPLES)/ea-cmv/TITLE.CMV -pix_fmt rgb24

FATE_SAMPLES_EA += fate-ea-tgq
fate-ea-tgq: CMD = framecrc -i $(SAMPLES)/ea-tgq/v27.tgq -an

FATE_SAMPLES_EA += fate-ea-tqi
fate-ea-tqi: CMD = framecrc -i $(SAMPLES)/ea-wve/networkBackbone-partial.wve -frames:v 26 -an

FATE_SAMPLES_EA += fate-ea-mad
fate-ea-mad: CMD = framecrc -i $(SAMPLES)/ea-mad/NFS6LogoE.mad -an

FATE_SAMPLES_EA += fate-ea-tgv-1
fate-ea-tgv-1: CMD = framecrc -i $(SAMPLES)/ea-tgv/INTRO8K-partial.TGV -pix_fmt rgb24 -an

FATE_SAMPLES_EA += fate-ea-tgv-2
fate-ea-tgv-2: CMD = framecrc -i $(SAMPLES)/ea-tgv/INTEL_S.TGV -pix_fmt rgb24 -an

FATE_SAMPLES_FFMPEG += $(FATE_SAMPLES_EA)
fate-ea: $(FATE_SAMPLES_EA)
=======
FATE_SAMPLES_AVCONV-$(call DEMDEC, EA_CDATA, ADPCM_EA_XAS) += fate-ea-cdata
fate-ea-cdata: CMD = md5 -i $(SAMPLES)/ea-cdata/166b084d.46410f77.0009b440.24be960c.cdata -f s16le

FATE_SAMPLES_AVCONV-$(call DEMDEC, EA, EACMV) += fate-ea-cmv
fate-ea-cmv: CMD = framecrc -i $(SAMPLES)/ea-cmv/TITLE.CMV -pix_fmt rgb24

FATE_SAMPLES_AVCONV-$(call DEMDEC, EA, EATGQ) += fate-ea-tgq
fate-ea-tgq: CMD = framecrc -i $(SAMPLES)/ea-tgq/v27.tgq -an

FATE_SAMPLES_AVCONV-$(call DEMDEC, EA, EATQI) += fate-ea-tqi
fate-ea-tqi: CMD = framecrc -i $(SAMPLES)/ea-wve/networkBackbone-partial.wve -frames:v 26 -an

FATE_SAMPLES_AVCONV-$(call DEMDEC, EA, EAMAD) += fate-ea-mad
fate-ea-mad: CMD = framecrc -i $(SAMPLES)/ea-mad/NFS6LogoE.mad -an

FATE_EA_TGV += fate-ea-tgv-1
fate-ea-tgv-1: CMD = framecrc -i $(SAMPLES)/ea-tgv/INTRO8K-partial.TGV -pix_fmt rgb24 -an

FATE_EA_TGV += fate-ea-tgv-2
fate-ea-tgv-2: CMD = framecrc -i $(SAMPLES)/ea-tgv/INTEL_S.TGV -pix_fmt rgb24 -an

FATE_SAMPLES_AVCONV-$(call DEMDEC, EA, EATGV) += $(FATE_EA_TGV)
fate-ea-tgv: $(FATE_EA_TGV)
>>>>>>> e4d349b4
<|MERGE_RESOLUTION|>--- conflicted
+++ resolved
@@ -1,41 +1,16 @@
-<<<<<<< HEAD
-FATE_SAMPLES_EA += fate-ea-cdata
+FATE_SAMPLES_EA-$(call DEMDEC, EA_CDATA, ADPCM_EA_XAS) += fate-ea-cdata
 fate-ea-cdata: CMD = md5 -i $(SAMPLES)/ea-cdata/166b084d.46410f77.0009b440.24be960c.cdata -f s16le
 
-FATE_SAMPLES_EA += fate-ea-cmv
+FATE_SAMPLES_EA-$(call DEMDEC, EA, EACMV) += fate-ea-cmv
 fate-ea-cmv: CMD = framecrc -i $(SAMPLES)/ea-cmv/TITLE.CMV -pix_fmt rgb24
 
-FATE_SAMPLES_EA += fate-ea-tgq
+FATE_SAMPLES_EA-$(call DEMDEC, EA, EATGQ) += fate-ea-tgq
 fate-ea-tgq: CMD = framecrc -i $(SAMPLES)/ea-tgq/v27.tgq -an
 
-FATE_SAMPLES_EA += fate-ea-tqi
+FATE_SAMPLES_EA-$(call DEMDEC, EA, EATQI) += fate-ea-tqi
 fate-ea-tqi: CMD = framecrc -i $(SAMPLES)/ea-wve/networkBackbone-partial.wve -frames:v 26 -an
 
-FATE_SAMPLES_EA += fate-ea-mad
-fate-ea-mad: CMD = framecrc -i $(SAMPLES)/ea-mad/NFS6LogoE.mad -an
-
-FATE_SAMPLES_EA += fate-ea-tgv-1
-fate-ea-tgv-1: CMD = framecrc -i $(SAMPLES)/ea-tgv/INTRO8K-partial.TGV -pix_fmt rgb24 -an
-
-FATE_SAMPLES_EA += fate-ea-tgv-2
-fate-ea-tgv-2: CMD = framecrc -i $(SAMPLES)/ea-tgv/INTEL_S.TGV -pix_fmt rgb24 -an
-
-FATE_SAMPLES_FFMPEG += $(FATE_SAMPLES_EA)
-fate-ea: $(FATE_SAMPLES_EA)
-=======
-FATE_SAMPLES_AVCONV-$(call DEMDEC, EA_CDATA, ADPCM_EA_XAS) += fate-ea-cdata
-fate-ea-cdata: CMD = md5 -i $(SAMPLES)/ea-cdata/166b084d.46410f77.0009b440.24be960c.cdata -f s16le
-
-FATE_SAMPLES_AVCONV-$(call DEMDEC, EA, EACMV) += fate-ea-cmv
-fate-ea-cmv: CMD = framecrc -i $(SAMPLES)/ea-cmv/TITLE.CMV -pix_fmt rgb24
-
-FATE_SAMPLES_AVCONV-$(call DEMDEC, EA, EATGQ) += fate-ea-tgq
-fate-ea-tgq: CMD = framecrc -i $(SAMPLES)/ea-tgq/v27.tgq -an
-
-FATE_SAMPLES_AVCONV-$(call DEMDEC, EA, EATQI) += fate-ea-tqi
-fate-ea-tqi: CMD = framecrc -i $(SAMPLES)/ea-wve/networkBackbone-partial.wve -frames:v 26 -an
-
-FATE_SAMPLES_AVCONV-$(call DEMDEC, EA, EAMAD) += fate-ea-mad
+FATE_SAMPLES_EA-$(call DEMDEC, EA, EAMAD) += fate-ea-mad
 fate-ea-mad: CMD = framecrc -i $(SAMPLES)/ea-mad/NFS6LogoE.mad -an
 
 FATE_EA_TGV += fate-ea-tgv-1
@@ -44,6 +19,8 @@
 FATE_EA_TGV += fate-ea-tgv-2
 fate-ea-tgv-2: CMD = framecrc -i $(SAMPLES)/ea-tgv/INTEL_S.TGV -pix_fmt rgb24 -an
 
-FATE_SAMPLES_AVCONV-$(call DEMDEC, EA, EATGV) += $(FATE_EA_TGV)
+FATE_SAMPLES_EA-$(call DEMDEC, EA, EATGV) += $(FATE_EA_TGV)
 fate-ea-tgv: $(FATE_EA_TGV)
->>>>>>> e4d349b4
+
+FATE_SAMPLES_FFMPEG += $(FATE_SAMPLES_EA-yes)
+fate-ea: $(FATE_SAMPLES_EA-yes)