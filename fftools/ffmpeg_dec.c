/*
 * This file is part of FFmpeg.
 *
 * FFmpeg is free software; you can redistribute it and/or
 * modify it under the terms of the GNU Lesser General Public
 * License as published by the Free Software Foundation; either
 * version 2.1 of the License, or (at your option) any later version.
 *
 * FFmpeg is distributed in the hope that it will be useful,
 * but WITHOUT ANY WARRANTY; without even the implied warranty of
 * MERCHANTABILITY or FITNESS FOR A PARTICULAR PURPOSE.  See the GNU
 * Lesser General Public License for more details.
 *
 * You should have received a copy of the GNU Lesser General Public
 * License along with FFmpeg; if not, write to the Free Software
 * Foundation, Inc., 51 Franklin Street, Fifth Floor, Boston, MA 02110-1301 USA
 */

#include "libavutil/avassert.h"
#include "libavutil/dict.h"
#include "libavutil/error.h"
#include "libavutil/log.h"
#include "libavutil/pixdesc.h"
#include "libavutil/pixfmt.h"
#include "libavutil/time.h"
#include "libavutil/timestamp.h"

#include "libavcodec/avcodec.h"
#include "libavcodec/codec.h"

#include "libavfilter/buffersrc.h"

#include "ffmpeg.h"
#include "ffmpeg_utils.h"
#include "thread_queue.h"

typedef struct DecoderPriv {
    Decoder          dec;

    AVCodecContext  *dec_ctx;

    AVFrame         *frame;
    AVPacket        *pkt;

    // override output video sample aspect ratio with this value
    AVRational       sar_override;

    AVRational       framerate_in;

    // a combination of DECODER_FLAG_*, provided to dec_open()
    int              flags;

    enum AVPixelFormat  hwaccel_pix_fmt;
    enum HWAccelID      hwaccel_id;
    enum AVHWDeviceType hwaccel_device_type;
    enum AVPixelFormat  hwaccel_output_format;

    // pts/estimated duration of the last decoded frame
    // * in decoder timebase for video,
    // * in last_frame_tb (may change during decoding) for audio
    int64_t         last_frame_pts;
    int64_t         last_frame_duration_est;
    AVRational      last_frame_tb;
    int64_t         last_filter_in_rescale_delta;
    int             last_frame_sample_rate;

    /* previous decoded subtitles */
    AVFrame *sub_prev[2];
    AVFrame *sub_heartbeat;

    Scheduler      *sch;
    unsigned        sch_idx;

    void           *log_parent;
    char            log_name[32];
    char           *parent_name;
} DecoderPriv;

static DecoderPriv *dp_from_dec(Decoder *d)
{
    return (DecoderPriv*)d;
}

// data that is local to the decoder thread and not visible outside of it
typedef struct DecThreadContext {
    AVFrame         *frame;
    AVPacket        *pkt;
} DecThreadContext;

void dec_free(Decoder **pdec)
{
    Decoder *dec = *pdec;
    DecoderPriv *dp;

    if (!dec)
        return;
    dp = dp_from_dec(dec);

    avcodec_free_context(&dp->dec_ctx);

    av_frame_free(&dp->frame);
    av_packet_free(&dp->pkt);

    for (int i = 0; i < FF_ARRAY_ELEMS(dp->sub_prev); i++)
        av_frame_free(&dp->sub_prev[i]);
    av_frame_free(&dp->sub_heartbeat);

    av_freep(&dp->parent_name);

    av_freep(pdec);
}

static int dec_alloc(DecoderPriv **pdec)
{
    DecoderPriv *dp;

    *pdec = NULL;

    dp = av_mallocz(sizeof(*dp));
    if (!dp)
        return AVERROR(ENOMEM);

    dp->frame = av_frame_alloc();
    if (!dp->frame)
        goto fail;

    dp->pkt = av_packet_alloc();
    if (!dp->pkt)
        goto fail;

    dp->last_filter_in_rescale_delta = AV_NOPTS_VALUE;
    dp->last_frame_pts               = AV_NOPTS_VALUE;
    dp->last_frame_tb                = (AVRational){ 1, 1 };
    dp->hwaccel_pix_fmt              = AV_PIX_FMT_NONE;

    *pdec = dp;

    return 0;
fail:
    dec_free((Decoder**)&dp);
    return AVERROR(ENOMEM);
}

static AVRational audio_samplerate_update(DecoderPriv *dp,
                                          const AVFrame *frame)
{
    const int prev = dp->last_frame_tb.den;
    const int sr   = frame->sample_rate;

    AVRational tb_new;
    int64_t gcd;

    if (frame->sample_rate == dp->last_frame_sample_rate)
        goto finish;

    gcd  = av_gcd(prev, sr);

    if (prev / gcd >= INT_MAX / sr) {
        av_log(dp, AV_LOG_WARNING,
               "Audio timestamps cannot be represented exactly after "
               "sample rate change: %d -> %d\n", prev, sr);

        // LCM of 192000, 44100, allows to represent all common samplerates
        tb_new = (AVRational){ 1, 28224000 };
    } else
        tb_new = (AVRational){ 1, prev / gcd * sr };

    // keep the frame timebase if it is strictly better than
    // the samplerate-defined one
    if (frame->time_base.num == 1 && frame->time_base.den > tb_new.den &&
        !(frame->time_base.den % tb_new.den))
        tb_new = frame->time_base;

    if (dp->last_frame_pts != AV_NOPTS_VALUE)
        dp->last_frame_pts = av_rescale_q(dp->last_frame_pts,
                                          dp->last_frame_tb, tb_new);
    dp->last_frame_duration_est = av_rescale_q(dp->last_frame_duration_est,
                                               dp->last_frame_tb, tb_new);

    dp->last_frame_tb          = tb_new;
    dp->last_frame_sample_rate = frame->sample_rate;

finish:
    return dp->last_frame_tb;
}

static void audio_ts_process(DecoderPriv *dp, AVFrame *frame)
{
    AVRational tb_filter = (AVRational){1, frame->sample_rate};
    AVRational tb;
    int64_t pts_pred;

    // on samplerate change, choose a new internal timebase for timestamp
    // generation that can represent timestamps from all the samplerates
    // seen so far
    tb = audio_samplerate_update(dp, frame);
    pts_pred = dp->last_frame_pts == AV_NOPTS_VALUE ? 0 :
               dp->last_frame_pts + dp->last_frame_duration_est;

    if (frame->pts == AV_NOPTS_VALUE) {
        frame->pts = pts_pred;
        frame->time_base = tb;
    } else if (dp->last_frame_pts != AV_NOPTS_VALUE &&
               frame->pts > av_rescale_q_rnd(pts_pred, tb, frame->time_base,
                                             AV_ROUND_UP)) {
        // there was a gap in timestamps, reset conversion state
        dp->last_filter_in_rescale_delta = AV_NOPTS_VALUE;
    }

    frame->pts = av_rescale_delta(frame->time_base, frame->pts,
                                  tb, frame->nb_samples,
                                  &dp->last_filter_in_rescale_delta, tb);

    dp->last_frame_pts          = frame->pts;
    dp->last_frame_duration_est = av_rescale_q(frame->nb_samples,
                                               tb_filter, tb);

    // finally convert to filtering timebase
    frame->pts       = av_rescale_q(frame->pts, tb, tb_filter);
    frame->duration  = frame->nb_samples;
    frame->time_base = tb_filter;
}

static int64_t video_duration_estimate(const DecoderPriv *dp, const AVFrame *frame)
{
    const int  ts_unreliable = dp->flags & DECODER_FLAG_TS_UNRELIABLE;
    const int      fr_forced = dp->flags & DECODER_FLAG_FRAMERATE_FORCED;
    int64_t codec_duration = 0;

    // XXX lavf currently makes up frame durations when they are not provided by
    // the container. As there is no way to reliably distinguish real container
    // durations from the fake made-up ones, we use heuristics based on whether
    // the container has timestamps. Eventually lavf should stop making up
    // durations, then this should be simplified.

    // prefer frame duration for containers with timestamps
    if (frame->duration > 0 && (!ts_unreliable || fr_forced))
        return frame->duration;

    if (dp->dec_ctx->framerate.den && dp->dec_ctx->framerate.num) {
        int fields = frame->repeat_pict + 2;
        AVRational field_rate = av_mul_q(dp->dec_ctx->framerate,
                                         (AVRational){ 2, 1 });
        codec_duration = av_rescale_q(fields, av_inv_q(field_rate),
                                      frame->time_base);
    }

    // prefer codec-layer duration for containers without timestamps
    if (codec_duration > 0 && ts_unreliable)
        return codec_duration;

    // when timestamps are available, repeat last frame's actual duration
    // (i.e. pts difference between this and last frame)
    if (frame->pts != AV_NOPTS_VALUE && dp->last_frame_pts != AV_NOPTS_VALUE &&
        frame->pts > dp->last_frame_pts)
        return frame->pts - dp->last_frame_pts;

    // try frame/codec duration
    if (frame->duration > 0)
        return frame->duration;
    if (codec_duration > 0)
        return codec_duration;

    // try average framerate
    if (dp->framerate_in.num && dp->framerate_in.den) {
        int64_t d = av_rescale_q(1, av_inv_q(dp->framerate_in),
                                 frame->time_base);
        if (d > 0)
            return d;
    }

    // last resort is last frame's estimated duration, and 1
    return FFMAX(dp->last_frame_duration_est, 1);
}

static int hwaccel_retrieve_data(AVCodecContext *avctx, AVFrame *input)
{
<<<<<<< HEAD
    Decoder *d = ist->decoder;

    // The following line may be required in some cases where there is no parser
    // or the parser does not has_b_frames correctly
    if (ist->par->video_delay < ist->dec_ctx->has_b_frames) {
        if (ist->dec_ctx->codec_id == AV_CODEC_ID_H264 ||
            ist->dec_ctx->codec_id == AV_CODEC_ID_VVC) {
            ist->par->video_delay = ist->dec_ctx->has_b_frames;
        } else
            av_log(ist->dec_ctx, AV_LOG_WARNING,
                   "video_delay is larger in decoder than demuxer %d > %d.\n"
                   "If you want to help, upload a sample "
                   "of this file to https://streams.videolan.org/upload/ "
                   "and contact the ffmpeg-devel mailing list. (ffmpeg-devel@ffmpeg.org)\n",
                   ist->dec_ctx->has_b_frames,
                   ist->par->video_delay);
    }

    if (ist->dec_ctx->width  != frame->width ||
        ist->dec_ctx->height != frame->height ||
        ist->dec_ctx->pix_fmt != frame->format) {
        av_log(NULL, AV_LOG_DEBUG, "Frame parameters mismatch context %d,%d,%d != %d,%d,%d\n",
            frame->width,
            frame->height,
            frame->format,
            ist->dec_ctx->width,
            ist->dec_ctx->height,
            ist->dec_ctx->pix_fmt);
=======
    DecoderPriv *dp = avctx->opaque;
    AVFrame *output = NULL;
    enum AVPixelFormat output_format = dp->hwaccel_output_format;
    int err;

    if (input->format == output_format) {
        // Nothing to do.
        return 0;
    }

    output = av_frame_alloc();
    if (!output)
        return AVERROR(ENOMEM);

    output->format = output_format;

    err = av_hwframe_transfer_data(output, input, 0);
    if (err < 0) {
        av_log(avctx, AV_LOG_ERROR, "Failed to transfer data to "
               "output frame: %d.\n", err);
        goto fail;
>>>>>>> fa469545
    }

    err = av_frame_copy_props(output, input);
    if (err < 0) {
        av_frame_unref(output);
        goto fail;
    }

    av_frame_unref(input);
    av_frame_move_ref(input, output);
    av_frame_free(&output);

    return 0;

fail:
    av_frame_free(&output);
    return err;
}

static int video_frame_process(DecoderPriv *dp, AVFrame *frame)
{
#if FFMPEG_OPT_TOP
    if (dp->flags & DECODER_FLAG_TOP_FIELD_FIRST) {
        av_log(dp, AV_LOG_WARNING, "-top is deprecated, use the setfield filter instead\n");
        frame->flags |= AV_FRAME_FLAG_TOP_FIELD_FIRST;
    }
#endif

    if (frame->format == dp->hwaccel_pix_fmt) {
        int err = hwaccel_retrieve_data(dp->dec_ctx, frame);
        if (err < 0)
            return err;
    }

    frame->pts = frame->best_effort_timestamp;

    // forced fixed framerate
    if (dp->flags & DECODER_FLAG_FRAMERATE_FORCED) {
        frame->pts       = AV_NOPTS_VALUE;
        frame->duration  = 1;
        frame->time_base = av_inv_q(dp->framerate_in);
    }

    // no timestamp available - extrapolate from previous frame duration
    if (frame->pts == AV_NOPTS_VALUE)
        frame->pts = dp->last_frame_pts == AV_NOPTS_VALUE ? 0 :
                     dp->last_frame_pts + dp->last_frame_duration_est;

    // update timestamp history
    dp->last_frame_duration_est = video_duration_estimate(dp, frame);
    dp->last_frame_pts          = frame->pts;
    dp->last_frame_tb           = frame->time_base;

    if (debug_ts) {
        av_log(dp, AV_LOG_INFO,
               "decoder -> pts:%s pts_time:%s "
               "pkt_dts:%s pkt_dts_time:%s "
               "duration:%s duration_time:%s "
               "keyframe:%d frame_type:%d time_base:%d/%d\n",
               av_ts2str(frame->pts),
               av_ts2timestr(frame->pts, &frame->time_base),
               av_ts2str(frame->pkt_dts),
               av_ts2timestr(frame->pkt_dts, &frame->time_base),
               av_ts2str(frame->duration),
               av_ts2timestr(frame->duration, &frame->time_base),
               !!(frame->flags & AV_FRAME_FLAG_KEY), frame->pict_type,
               frame->time_base.num, frame->time_base.den);
    }

    if (dp->sar_override.num)
        frame->sample_aspect_ratio = dp->sar_override;

    return 0;
}

static int process_subtitle(DecoderPriv *dp, AVFrame *frame)
{
    const AVSubtitle *subtitle = (AVSubtitle*)frame->buf[0]->data;
    int ret = 0;

    if (dp->flags & DECODER_FLAG_FIX_SUB_DURATION) {
        AVSubtitle *sub_prev = dp->sub_prev[0]->buf[0] ?
                               (AVSubtitle*)dp->sub_prev[0]->buf[0]->data : NULL;
        int end = 1;
        if (sub_prev) {
            end = av_rescale(subtitle->pts - sub_prev->pts,
                             1000, AV_TIME_BASE);
            if (end < sub_prev->end_display_time) {
                av_log(dp, AV_LOG_DEBUG,
                       "Subtitle duration reduced from %"PRId32" to %d%s\n",
                       sub_prev->end_display_time, end,
                       end <= 0 ? ", dropping it" : "");
                sub_prev->end_display_time = end;
            }
        }

        av_frame_unref(dp->sub_prev[1]);
        av_frame_move_ref(dp->sub_prev[1], frame);

        frame    = dp->sub_prev[0];
        subtitle = frame->buf[0] ? (AVSubtitle*)frame->buf[0]->data : NULL;

        FFSWAP(AVFrame*, dp->sub_prev[0], dp->sub_prev[1]);

        if (end <= 0)
            return 0;
    }

    if (!subtitle)
        return 0;

    ret = sch_dec_send(dp->sch, dp->sch_idx, frame);
    if (ret < 0)
        av_frame_unref(frame);

    return ret == AVERROR_EOF ? AVERROR_EXIT : ret;
}

static int fix_sub_duration_heartbeat(DecoderPriv *dp, int64_t signal_pts)
{
    int ret = AVERROR_BUG;
    AVSubtitle *prev_subtitle = dp->sub_prev[0]->buf[0] ?
        (AVSubtitle*)dp->sub_prev[0]->buf[0]->data : NULL;
    AVSubtitle *subtitle;

    if (!(dp->flags & DECODER_FLAG_FIX_SUB_DURATION) || !prev_subtitle ||
        !prev_subtitle->num_rects || signal_pts <= prev_subtitle->pts)
        return 0;

    av_frame_unref(dp->sub_heartbeat);
    ret = subtitle_wrap_frame(dp->sub_heartbeat, prev_subtitle, 1);
    if (ret < 0)
        return ret;

    subtitle = (AVSubtitle*)dp->sub_heartbeat->buf[0]->data;
    subtitle->pts = signal_pts;

    return process_subtitle(dp, dp->sub_heartbeat);
}

static int transcode_subtitles(DecoderPriv *dp, const AVPacket *pkt,
                               AVFrame *frame)
{
    AVPacket *flush_pkt = NULL;
    AVSubtitle subtitle;
    int got_output;
    int ret;

    if (pkt && (intptr_t)pkt->opaque == PKT_OPAQUE_SUB_HEARTBEAT) {
        frame->pts       = pkt->pts;
        frame->time_base = pkt->time_base;
        frame->opaque    = (void*)(intptr_t)FRAME_OPAQUE_SUB_HEARTBEAT;

        ret = sch_dec_send(dp->sch, dp->sch_idx, frame);
        return ret == AVERROR_EOF ? AVERROR_EXIT : ret;
    } else if (pkt && (intptr_t)pkt->opaque == PKT_OPAQUE_FIX_SUB_DURATION) {
        return fix_sub_duration_heartbeat(dp, av_rescale_q(pkt->pts, pkt->time_base,
                                                           AV_TIME_BASE_Q));
    }

    if (!pkt) {
        flush_pkt = av_packet_alloc();
        if (!flush_pkt)
            return AVERROR(ENOMEM);
    }

    ret = avcodec_decode_subtitle2(dp->dec_ctx, &subtitle, &got_output,
                                   pkt ? pkt : flush_pkt);
    av_packet_free(&flush_pkt);

    if (ret < 0) {
        av_log(dp, AV_LOG_ERROR, "Error decoding subtitles: %s\n",
               av_err2str(ret));
        dp->dec.decode_errors++;
        return exit_on_error ? ret : 0;
    }

    if (!got_output)
        return pkt ? 0 : AVERROR_EOF;

    dp->dec.frames_decoded++;

    // XXX the queue for transferring data to consumers runs
    // on AVFrames, so we wrap AVSubtitle in an AVBufferRef and put that
    // inside the frame
    // eventually, subtitles should be switched to use AVFrames natively
    ret = subtitle_wrap_frame(frame, &subtitle, 0);
    if (ret < 0) {
        avsubtitle_free(&subtitle);
        return ret;
    }

    frame->width  = dp->dec_ctx->width;
    frame->height = dp->dec_ctx->height;

    return process_subtitle(dp, frame);
}

static int packet_decode(DecoderPriv *dp, AVPacket *pkt, AVFrame *frame)
{
    AVCodecContext *dec = dp->dec_ctx;
    const char *type_desc = av_get_media_type_string(dec->codec_type);
    int ret;

    if (dec->codec_type == AVMEDIA_TYPE_SUBTITLE)
        return transcode_subtitles(dp, pkt, frame);

    // With fate-indeo3-2, we're getting 0-sized packets before EOF for some
    // reason. This seems like a semi-critical bug. Don't trigger EOF, and
    // skip the packet.
    if (pkt && pkt->size == 0)
        return 0;

    if (pkt && (dp->flags & DECODER_FLAG_TS_UNRELIABLE)) {
        pkt->pts = AV_NOPTS_VALUE;
        pkt->dts = AV_NOPTS_VALUE;
    }

    if (pkt) {
        FrameData *fd = packet_data(pkt);
        if (!fd)
            return AVERROR(ENOMEM);
        fd->wallclock[LATENCY_PROBE_DEC_PRE] = av_gettime_relative();
    }

    ret = avcodec_send_packet(dec, pkt);
    if (ret < 0 && !(ret == AVERROR_EOF && !pkt)) {
        // In particular, we don't expect AVERROR(EAGAIN), because we read all
        // decoded frames with avcodec_receive_frame() until done.
        if (ret == AVERROR(EAGAIN)) {
            av_log(dp, AV_LOG_FATAL, "A decoder returned an unexpected error code. "
                                     "This is a bug, please report it.\n");
            return AVERROR_BUG;
        }
        av_log(dp, AV_LOG_ERROR, "Error submitting %s to decoder: %s\n",
               pkt ? "packet" : "EOF", av_err2str(ret));

        if (ret != AVERROR_EOF) {
            dp->dec.decode_errors++;
            if (!exit_on_error)
                ret = 0;
        }

        return ret;
    }

    while (1) {
        FrameData *fd;

        av_frame_unref(frame);

        update_benchmark(NULL);
        ret = avcodec_receive_frame(dec, frame);
        update_benchmark("decode_%s %s", type_desc, dp->parent_name);

        if (ret == AVERROR(EAGAIN)) {
            av_assert0(pkt); // should never happen during flushing
            return 0;
        } else if (ret == AVERROR_EOF) {
            return ret;
        } else if (ret < 0) {
            av_log(dp, AV_LOG_ERROR, "Decoding error: %s\n", av_err2str(ret));
            dp->dec.decode_errors++;

            if (exit_on_error)
                return ret;

            continue;
        }

        if (frame->decode_error_flags || (frame->flags & AV_FRAME_FLAG_CORRUPT)) {
            av_log(dp, exit_on_error ? AV_LOG_FATAL : AV_LOG_WARNING,
                   "corrupt decoded frame\n");
            if (exit_on_error)
                return AVERROR_INVALIDDATA;
        }

        fd      = frame_data(frame);
        if (!fd) {
            av_frame_unref(frame);
            return AVERROR(ENOMEM);
        }
        fd->dec.pts                 = frame->pts;
        fd->dec.tb                  = dec->pkt_timebase;
        fd->dec.frame_num           = dec->frame_num - 1;
        fd->bits_per_raw_sample     = dec->bits_per_raw_sample;

        fd->wallclock[LATENCY_PROBE_DEC_POST] = av_gettime_relative();

        frame->time_base = dec->pkt_timebase;

        if (dec->codec_type == AVMEDIA_TYPE_AUDIO) {
            dp->dec.samples_decoded += frame->nb_samples;

            audio_ts_process(dp, frame);
        } else {
            ret = video_frame_process(dp, frame);
            if (ret < 0) {
                av_log(dp, AV_LOG_FATAL,
                       "Error while processing the decoded data\n");
                return ret;
            }
        }

        dp->dec.frames_decoded++;

        ret = sch_dec_send(dp->sch, dp->sch_idx, frame);
        if (ret < 0) {
            av_frame_unref(frame);
            return ret == AVERROR_EOF ? AVERROR_EXIT : ret;
        }
    }
}

static void dec_thread_set_name(const DecoderPriv *dp)
{
    char name[16];
    snprintf(name, sizeof(name), "dec%s:%s", dp->parent_name,
             dp->dec_ctx->codec->name);
    ff_thread_setname(name);
}

static void dec_thread_uninit(DecThreadContext *dt)
{
    av_packet_free(&dt->pkt);
    av_frame_free(&dt->frame);

    memset(dt, 0, sizeof(*dt));
}

static int dec_thread_init(DecThreadContext *dt)
{
    memset(dt, 0, sizeof(*dt));

    dt->frame = av_frame_alloc();
    if (!dt->frame)
        goto fail;

    dt->pkt = av_packet_alloc();
    if (!dt->pkt)
        goto fail;

    return 0;

fail:
    dec_thread_uninit(dt);
    return AVERROR(ENOMEM);
}

static void *decoder_thread(void *arg)
{
    DecoderPriv  *dp = arg;
    DecThreadContext dt;
    int ret = 0, input_status = 0;

    ret = dec_thread_init(&dt);
    if (ret < 0)
        goto finish;

    dec_thread_set_name(dp);

    while (!input_status) {
        int flush_buffers, have_data;

        input_status  = sch_dec_receive(dp->sch, dp->sch_idx, dt.pkt);
        have_data     = input_status >= 0 &&
            (dt.pkt->buf || dt.pkt->side_data_elems ||
             (intptr_t)dt.pkt->opaque == PKT_OPAQUE_SUB_HEARTBEAT ||
             (intptr_t)dt.pkt->opaque == PKT_OPAQUE_FIX_SUB_DURATION);
        flush_buffers = input_status >= 0 && !have_data;
        if (!have_data)
            av_log(dp, AV_LOG_VERBOSE, "Decoder thread received %s packet\n",
                   flush_buffers ? "flush" : "EOF");

        ret = packet_decode(dp, have_data ? dt.pkt : NULL, dt.frame);

        av_packet_unref(dt.pkt);
        av_frame_unref(dt.frame);

        // AVERROR_EOF  - EOF from the decoder
        // AVERROR_EXIT - EOF from the scheduler
        // we treat them differently when flushing
        if (ret == AVERROR_EXIT) {
            ret = AVERROR_EOF;
            flush_buffers = 0;
        }

        if (ret == AVERROR_EOF) {
            av_log(dp, AV_LOG_VERBOSE, "Decoder returned EOF, %s\n",
                   flush_buffers ? "resetting" : "finishing");

            if (!flush_buffers)
                break;

            /* report last frame duration to the scheduler */
            if (dp->dec_ctx->codec_type == AVMEDIA_TYPE_AUDIO) {
                dt.pkt->pts       = dp->last_frame_pts + dp->last_frame_duration_est;
                dt.pkt->time_base = dp->last_frame_tb;
            }

            avcodec_flush_buffers(dp->dec_ctx);
        } else if (ret < 0) {
            av_log(dp, AV_LOG_ERROR, "Error processing packet in decoder: %s\n",
                   av_err2str(ret));
            break;
        }
    }

    // EOF is normal thread termination
    if (ret == AVERROR_EOF)
        ret = 0;

    // on success send EOF timestamp to our downstreams
    if (ret >= 0) {
        float err_rate;

        av_frame_unref(dt.frame);

        dt.frame->opaque    = (void*)(intptr_t)FRAME_OPAQUE_EOF;
        dt.frame->pts       = dp->last_frame_pts == AV_NOPTS_VALUE ? AV_NOPTS_VALUE :
                              dp->last_frame_pts + dp->last_frame_duration_est;
        dt.frame->time_base = dp->last_frame_tb;

        ret = sch_dec_send(dp->sch, dp->sch_idx, dt.frame);
        if (ret < 0 && ret != AVERROR_EOF) {
            av_log(dp, AV_LOG_FATAL,
                   "Error signalling EOF timestamp: %s\n", av_err2str(ret));
            goto finish;
        }
        ret = 0;

        err_rate = (dp->dec.frames_decoded || dp->dec.decode_errors) ?
                   dp->dec.decode_errors / (dp->dec.frames_decoded + dp->dec.decode_errors) : 0.f;
        if (err_rate > max_error_rate) {
            av_log(dp, AV_LOG_FATAL, "Decode error rate %g exceeds maximum %g\n",
                   err_rate, max_error_rate);
            ret = FFMPEG_ERROR_RATE_EXCEEDED;
        } else if (err_rate)
            av_log(dp, AV_LOG_VERBOSE, "Decode error rate %g\n", err_rate);
    }

finish:
    dec_thread_uninit(&dt);

    return (void*)(intptr_t)ret;
}

static enum AVPixelFormat get_format(AVCodecContext *s, const enum AVPixelFormat *pix_fmts)
{
    DecoderPriv  *dp = s->opaque;
    const enum AVPixelFormat *p;

    for (p = pix_fmts; *p != AV_PIX_FMT_NONE; p++) {
        const AVPixFmtDescriptor *desc = av_pix_fmt_desc_get(*p);
        const AVCodecHWConfig  *config = NULL;
        int i;

        if (!(desc->flags & AV_PIX_FMT_FLAG_HWACCEL))
            break;

        if (dp->hwaccel_id == HWACCEL_GENERIC ||
            dp->hwaccel_id == HWACCEL_AUTO) {
            for (i = 0;; i++) {
                config = avcodec_get_hw_config(s->codec, i);
                if (!config)
                    break;
                if (!(config->methods &
                      AV_CODEC_HW_CONFIG_METHOD_HW_DEVICE_CTX))
                    continue;
                if (config->pix_fmt == *p)
                    break;
            }
        }
        if (config && config->device_type == dp->hwaccel_device_type) {
            dp->hwaccel_pix_fmt = *p;
            break;
        }
    }

    return *p;
}

static HWDevice *hw_device_match_by_codec(const AVCodec *codec)
{
    const AVCodecHWConfig *config;
    HWDevice *dev;
    int i;
    for (i = 0;; i++) {
        config = avcodec_get_hw_config(codec, i);
        if (!config)
            return NULL;
        if (!(config->methods & AV_CODEC_HW_CONFIG_METHOD_HW_DEVICE_CTX))
            continue;
        dev = hw_device_get_by_type(config->device_type);
        if (dev)
            return dev;
    }
}

static int hw_device_setup_for_decode(DecoderPriv *dp,
                                      const AVCodec *codec,
                                      const char *hwaccel_device)
{
    const AVCodecHWConfig *config;
    enum AVHWDeviceType type;
    HWDevice *dev = NULL;
    int err, auto_device = 0;

    if (hwaccel_device) {
        dev = hw_device_get_by_name(hwaccel_device);
        if (!dev) {
            if (dp->hwaccel_id == HWACCEL_AUTO) {
                auto_device = 1;
            } else if (dp->hwaccel_id == HWACCEL_GENERIC) {
                type = dp->hwaccel_device_type;
                err = hw_device_init_from_type(type, hwaccel_device,
                                               &dev);
            } else {
                // This will be dealt with by API-specific initialisation
                // (using hwaccel_device), so nothing further needed here.
                return 0;
            }
        } else {
            if (dp->hwaccel_id == HWACCEL_AUTO) {
                dp->hwaccel_device_type = dev->type;
            } else if (dp->hwaccel_device_type != dev->type) {
                av_log(dp, AV_LOG_ERROR, "Invalid hwaccel device "
                       "specified for decoder: device %s of type %s is not "
                       "usable with hwaccel %s.\n", dev->name,
                       av_hwdevice_get_type_name(dev->type),
                       av_hwdevice_get_type_name(dp->hwaccel_device_type));
                return AVERROR(EINVAL);
            }
        }
    } else {
        if (dp->hwaccel_id == HWACCEL_AUTO) {
            auto_device = 1;
        } else if (dp->hwaccel_id == HWACCEL_GENERIC) {
            type = dp->hwaccel_device_type;
            dev = hw_device_get_by_type(type);

            // When "-qsv_device device" is used, an internal QSV device named
            // as "__qsv_device" is created. Another QSV device is created too
            // if "-init_hw_device qsv=name:device" is used. There are 2 QSV devices
            // if both "-qsv_device device" and "-init_hw_device qsv=name:device"
            // are used, hw_device_get_by_type(AV_HWDEVICE_TYPE_QSV) returns NULL.
            // To keep back-compatibility with the removed ad-hoc libmfx setup code,
            // call hw_device_get_by_name("__qsv_device") to select the internal QSV
            // device.
            if (!dev && type == AV_HWDEVICE_TYPE_QSV)
                dev = hw_device_get_by_name("__qsv_device");

            if (!dev)
                err = hw_device_init_from_type(type, NULL, &dev);
        } else {
            dev = hw_device_match_by_codec(codec);
            if (!dev) {
                // No device for this codec, but not using generic hwaccel
                // and therefore may well not need one - ignore.
                return 0;
            }
        }
    }

    if (auto_device) {
        int i;
        if (!avcodec_get_hw_config(codec, 0)) {
            // Decoder does not support any hardware devices.
            return 0;
        }
        for (i = 0; !dev; i++) {
            config = avcodec_get_hw_config(codec, i);
            if (!config)
                break;
            type = config->device_type;
            dev = hw_device_get_by_type(type);
            if (dev) {
                av_log(dp, AV_LOG_INFO, "Using auto "
                       "hwaccel type %s with existing device %s.\n",
                       av_hwdevice_get_type_name(type), dev->name);
            }
        }
        for (i = 0; !dev; i++) {
            config = avcodec_get_hw_config(codec, i);
            if (!config)
                break;
            type = config->device_type;
            // Try to make a new device of this type.
            err = hw_device_init_from_type(type, hwaccel_device,
                                           &dev);
            if (err < 0) {
                // Can't make a device of this type.
                continue;
            }
            if (hwaccel_device) {
                av_log(dp, AV_LOG_INFO, "Using auto "
                       "hwaccel type %s with new device created "
                       "from %s.\n", av_hwdevice_get_type_name(type),
                       hwaccel_device);
            } else {
                av_log(dp, AV_LOG_INFO, "Using auto "
                       "hwaccel type %s with new default device.\n",
                       av_hwdevice_get_type_name(type));
            }
        }
        if (dev) {
            dp->hwaccel_device_type = type;
        } else {
            av_log(dp, AV_LOG_INFO, "Auto hwaccel "
                   "disabled: no device found.\n");
            dp->hwaccel_id = HWACCEL_NONE;
            return 0;
        }
    }

    if (!dev) {
        av_log(dp, AV_LOG_ERROR, "No device available "
               "for decoder: device type %s needed for codec %s.\n",
               av_hwdevice_get_type_name(type), codec->name);
        return err;
    }

    dp->dec_ctx->hw_device_ctx = av_buffer_ref(dev->device_ref);
    if (!dp->dec_ctx->hw_device_ctx)
        return AVERROR(ENOMEM);

    return 0;
}

static const char *dec_item_name(void *obj)
{
    const DecoderPriv *dp = obj;

    return dp->log_name;
}

static const AVClass dec_class = {
    .class_name                = "Decoder",
    .version                   = LIBAVUTIL_VERSION_INT,
    .parent_log_context_offset = offsetof(DecoderPriv, log_parent),
    .item_name                 = dec_item_name,
};

int dec_open(Decoder **pdec, Scheduler *sch,
             AVDictionary **dec_opts, const DecoderOpts *o)
{
    DecoderPriv *dp;
    const AVCodec *codec = o->codec;
    int ret;

    *pdec = NULL;

    ret = dec_alloc(&dp);
    if (ret < 0)
        return ret;

    ret = sch_add_dec(sch, decoder_thread, dp, o->flags & DECODER_FLAG_SEND_END_TS);
    if (ret < 0)
        return ret;
    dp->sch     = sch;
    dp->sch_idx = ret;

    dp->flags      = o->flags;
    dp->dec.class  = &dec_class;
    dp->log_parent = o->log_parent;

    dp->framerate_in            = o->framerate;

    dp->hwaccel_id              = o->hwaccel_id;
    dp->hwaccel_device_type     = o->hwaccel_device_type;
    dp->hwaccel_output_format   = o->hwaccel_output_format;

    snprintf(dp->log_name, sizeof(dp->log_name), "dec:%s", codec->name);

    dp->parent_name = av_strdup(o->name ? o->name : "");
    if (!dp->parent_name) {
        ret = AVERROR(ENOMEM);
        goto fail;
    }

    if (codec->type == AVMEDIA_TYPE_SUBTITLE &&
        (dp->flags & DECODER_FLAG_FIX_SUB_DURATION)) {
        for (int i = 0; i < FF_ARRAY_ELEMS(dp->sub_prev); i++) {
            dp->sub_prev[i] = av_frame_alloc();
            if (!dp->sub_prev[i]) {
                ret = AVERROR(ENOMEM);
                goto fail;
            }
        }
        dp->sub_heartbeat = av_frame_alloc();
        if (!dp->sub_heartbeat) {
            ret = AVERROR(ENOMEM);
            goto fail;
        }
    }

    dp->sar_override = o->par->sample_aspect_ratio;

    dp->dec_ctx = avcodec_alloc_context3(codec);
    if (!dp->dec_ctx) {
        ret = AVERROR(ENOMEM);
        goto fail;
    }

    ret = avcodec_parameters_to_context(dp->dec_ctx, o->par);
    if (ret < 0) {
        av_log(dp, AV_LOG_ERROR, "Error initializing the decoder context.\n");
        goto fail;
    }

    dp->dec_ctx->opaque                = dp;
    dp->dec_ctx->get_format            = get_format;
    dp->dec_ctx->pkt_timebase          = o->time_base;

    if (!av_dict_get(*dec_opts, "threads", NULL, 0))
        av_dict_set(dec_opts, "threads", "auto", 0);

    av_dict_set(dec_opts, "flags", "+copy_opaque", AV_DICT_MULTIKEY);

    ret = hw_device_setup_for_decode(dp, codec, o->hwaccel_device);
    if (ret < 0) {
        av_log(dp, AV_LOG_ERROR,
               "Hardware device setup failed for decoder: %s\n",
               av_err2str(ret));
        goto fail;
    }

    if ((ret = avcodec_open2(dp->dec_ctx, codec, dec_opts)) < 0) {
        av_log(dp, AV_LOG_ERROR, "Error while opening decoder: %s\n",
               av_err2str(ret));
        goto fail;
    }

    ret = check_avoptions(*dec_opts);
    if (ret < 0)
        goto fail;

    dp->dec.subtitle_header      = dp->dec_ctx->subtitle_header;
    dp->dec.subtitle_header_size = dp->dec_ctx->subtitle_header_size;

    *pdec = &dp->dec;

    return dp->sch_idx;
fail:
    dec_free((Decoder**)&dp);
    return ret;
}

int dec_add_filter(Decoder *dec, InputFilter *ifilter)
{
    DecoderPriv *dp = dp_from_dec(dec);

    // initialize fallback parameters for filtering
    return ifilter_parameters_from_dec(ifilter, dp->dec_ctx);
}<|MERGE_RESOLUTION|>--- conflicted
+++ resolved
@@ -275,36 +275,6 @@
 
 static int hwaccel_retrieve_data(AVCodecContext *avctx, AVFrame *input)
 {
-<<<<<<< HEAD
-    Decoder *d = ist->decoder;
-
-    // The following line may be required in some cases where there is no parser
-    // or the parser does not has_b_frames correctly
-    if (ist->par->video_delay < ist->dec_ctx->has_b_frames) {
-        if (ist->dec_ctx->codec_id == AV_CODEC_ID_H264 ||
-            ist->dec_ctx->codec_id == AV_CODEC_ID_VVC) {
-            ist->par->video_delay = ist->dec_ctx->has_b_frames;
-        } else
-            av_log(ist->dec_ctx, AV_LOG_WARNING,
-                   "video_delay is larger in decoder than demuxer %d > %d.\n"
-                   "If you want to help, upload a sample "
-                   "of this file to https://streams.videolan.org/upload/ "
-                   "and contact the ffmpeg-devel mailing list. (ffmpeg-devel@ffmpeg.org)\n",
-                   ist->dec_ctx->has_b_frames,
-                   ist->par->video_delay);
-    }
-
-    if (ist->dec_ctx->width  != frame->width ||
-        ist->dec_ctx->height != frame->height ||
-        ist->dec_ctx->pix_fmt != frame->format) {
-        av_log(NULL, AV_LOG_DEBUG, "Frame parameters mismatch context %d,%d,%d != %d,%d,%d\n",
-            frame->width,
-            frame->height,
-            frame->format,
-            ist->dec_ctx->width,
-            ist->dec_ctx->height,
-            ist->dec_ctx->pix_fmt);
-=======
     DecoderPriv *dp = avctx->opaque;
     AVFrame *output = NULL;
     enum AVPixelFormat output_format = dp->hwaccel_output_format;
@@ -326,7 +296,6 @@
         av_log(avctx, AV_LOG_ERROR, "Failed to transfer data to "
                "output frame: %d.\n", err);
         goto fail;
->>>>>>> fa469545
     }
 
     err = av_frame_copy_props(output, input);
