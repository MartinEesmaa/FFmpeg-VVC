--- conflicted
+++ resolved
@@ -303,14 +303,14 @@
 for installing the library. Then pass @code{--enable-libsvtav1} to configure to
 enable it.
 
-<<<<<<< HEAD
 @section Scalable Video Technology for HEVC
 
 FFmpeg can make use of the SVT-HEVC library for HEVC encoding.
 
 Go to @url{https://github.com/intel/SVT-HEVC.git} and follow the instructions
 for installing the library. Pass @code{--enable-libsvthevc} to configure to
-=======
+enable it.
+
 @section SVT-JPEG-XS
 
 FFmpeg can make use of the Scalable Video Technology for JPEG-XS library for JPEG-XS
@@ -318,7 +318,6 @@
 
 Go to @url{https://github.com/OpenVisualCloud/SVT-JPEG-XS} and follow the instructions
 for installing the library. Then pass @code{--enable-libsvtjpegxs} to configure to
->>>>>>> 649a4e98
 enable it.
 
 @section TwoLAME
