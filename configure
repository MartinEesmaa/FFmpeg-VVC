#!/bin/sh
#
# FFmpeg configure script
#
# Copyright (c) 2000-2002 Fabrice Bellard
# Copyright (c) 2005-2008 Diego Biurrun
# Copyright (c) 2005-2008 Mans Rullgard
#

# Prevent locale nonsense from breaking basic text processing.
LC_ALL=C
export LC_ALL

# make sure we are running under a compatible shell
# try to make this part work with most shells

try_exec(){
    echo "Trying shell $1"
    type "$1" > /dev/null 2>&1 && exec "$@"
}

unset foo
(: ${foo%%bar}) 2> /dev/null
E1="$?"

(: ${foo?}) 2> /dev/null
E2="$?"

if test "$E1" != 0 || test "$E2" = 0; then
    echo "Broken shell detected.  Trying alternatives."
    export FF_CONF_EXEC
    if test "0$FF_CONF_EXEC" -lt 1; then
        FF_CONF_EXEC=1
        try_exec bash "$0" "$@"
    fi
    if test "0$FF_CONF_EXEC" -lt 2; then
        FF_CONF_EXEC=2
        try_exec ksh "$0" "$@"
    fi
    if test "0$FF_CONF_EXEC" -lt 3; then
        FF_CONF_EXEC=3
        try_exec /usr/xpg4/bin/sh "$0" "$@"
    fi
    echo "No compatible shell script interpreter found."
    echo "This configure script requires a POSIX-compatible shell"
    echo "such as bash or ksh."
    echo "THIS IS NOT A BUG IN FFMPEG, DO NOT REPORT IT AS SUCH."
    echo "Instead, install a working POSIX-compatible shell."
    echo "Disabling this configure test will create a broken FFmpeg."
    if test "$BASH_VERSION" = '2.04.0(1)-release'; then
        echo "This bash version ($BASH_VERSION) is broken on your platform."
        echo "Upgrade to a later version if available."
    fi
    exit 1
fi

test -d /usr/xpg4/bin && PATH=/usr/xpg4/bin:$PATH

show_help(){
    cat <<EOF
Usage: configure [options]
Options: [defaults in brackets after descriptions]

Help options:
  --help                   print this message
  --quiet                  Suppress showing informative output
  --list-decoders          show all available decoders
  --list-encoders          show all available encoders
  --list-hwaccels          show all available hardware accelerators
  --list-demuxers          show all available demuxers
  --list-muxers            show all available muxers
  --list-parsers           show all available parsers
  --list-protocols         show all available protocols
  --list-bsfs              show all available bitstream filters
  --list-indevs            show all available input devices
  --list-outdevs           show all available output devices
  --list-filters           show all available filters

Standard options:
  --logfile=FILE           log tests and output to FILE [ffbuild/config.log]
  --disable-logging        do not log configure debug information
  --fatal-warnings         fail if any configure warning is generated
  --prefix=PREFIX          install in PREFIX [$prefix_default]
  --bindir=DIR             install binaries in DIR [PREFIX/bin]
  --datadir=DIR            install data files in DIR [PREFIX/share/ffmpeg]
  --docdir=DIR             install documentation in DIR [PREFIX/share/doc/ffmpeg]
  --libdir=DIR             install libs in DIR [PREFIX/lib]
  --shlibdir=DIR           install shared libs in DIR [LIBDIR]
  --incdir=DIR             install includes in DIR [PREFIX/include]
  --mandir=DIR             install man page in DIR [PREFIX/share/man]
  --pkgconfigdir=DIR       install pkg-config files in DIR [LIBDIR/pkgconfig]
  --enable-rpath           use rpath to allow installing libraries in paths
                           not part of the dynamic linker search path
                           use rpath when linking programs (USE WITH CARE)
  --install-name-dir=DIR   Darwin directory name for installed targets

Licensing options:
  --enable-gpl             allow use of GPL code, the resulting libs
                           and binaries will be under GPL [no]
  --enable-version3        upgrade (L)GPL to version 3 [no]
  --enable-nonfree         allow use of nonfree code, the resulting libs
                           and binaries will be unredistributable [no]

Configuration options:
  --disable-static         do not build static libraries [no]
  --enable-shared          build shared libraries [no]
  --enable-small           optimize for size instead of speed
  --disable-runtime-cpudetect disable detecting CPU capabilities at runtime (smaller binary)
  --enable-gray            enable full grayscale support (slower color)
  --disable-swscale-alpha  disable alpha channel support in swscale
  --disable-all            disable building components, libraries and programs
  --disable-autodetect     disable automatically detected external libraries [no]

Program options:
  --disable-programs       do not build command line programs
  --disable-ffmpeg         disable ffmpeg build
  --disable-ffplay         disable ffplay build
  --disable-ffprobe        disable ffprobe build

Documentation options:
  --disable-doc            do not build documentation
  --disable-htmlpages      do not build HTML documentation pages
  --disable-manpages       do not build man documentation pages
  --disable-podpages       do not build POD documentation pages
  --disable-txtpages       do not build text documentation pages

Component options:
  --disable-avdevice       disable libavdevice build
  --disable-avcodec        disable libavcodec build
  --disable-avformat       disable libavformat build
  --disable-swresample     disable libswresample build
  --disable-swscale        disable libswscale build
  --disable-postproc       disable libpostproc build
  --disable-avfilter       disable libavfilter build
  --disable-pthreads       disable pthreads [autodetect]
  --disable-w32threads     disable Win32 threads [autodetect]
  --disable-os2threads     disable OS/2 threads [autodetect]
  --disable-network        disable network support [no]
  --disable-dwt            disable DWT code
  --disable-error-resilience disable error resilience code
  --disable-lsp            disable LSP code
  --disable-faan           disable floating point AAN (I)DCT code
  --disable-iamf           disable support for Immersive Audio Model
  --disable-pixelutils     disable pixel utils in libavutil

Individual component options:
  --disable-everything     disable all components listed below
  --disable-encoder=NAME   disable encoder NAME
  --enable-encoder=NAME    enable encoder NAME
  --disable-encoders       disable all encoders
  --disable-decoder=NAME   disable decoder NAME
  --enable-decoder=NAME    enable decoder NAME
  --disable-decoders       disable all decoders
  --disable-hwaccel=NAME   disable hwaccel NAME
  --enable-hwaccel=NAME    enable hwaccel NAME
  --disable-hwaccels       disable all hwaccels
  --disable-muxer=NAME     disable muxer NAME
  --enable-muxer=NAME      enable muxer NAME
  --disable-muxers         disable all muxers
  --disable-demuxer=NAME   disable demuxer NAME
  --enable-demuxer=NAME    enable demuxer NAME
  --disable-demuxers       disable all demuxers
  --enable-parser=NAME     enable parser NAME
  --disable-parser=NAME    disable parser NAME
  --disable-parsers        disable all parsers
  --enable-bsf=NAME        enable bitstream filter NAME
  --disable-bsf=NAME       disable bitstream filter NAME
  --disable-bsfs           disable all bitstream filters
  --enable-protocol=NAME   enable protocol NAME
  --disable-protocol=NAME  disable protocol NAME
  --disable-protocols      disable all protocols
  --enable-indev=NAME      enable input device NAME
  --disable-indev=NAME     disable input device NAME
  --disable-indevs         disable input devices
  --enable-outdev=NAME     enable output device NAME
  --disable-outdev=NAME    disable output device NAME
  --disable-outdevs        disable output devices
  --disable-devices        disable all devices
  --enable-filter=NAME     enable filter NAME
  --disable-filter=NAME    disable filter NAME
  --disable-filters        disable all filters

External library support:

  Using any of the following switches will allow FFmpeg to link to the
  corresponding external library. All the components depending on that library
  will become enabled, if all their other dependencies are met and they are not
  explicitly disabled. E.g. --enable-libopus will enable linking to
  libopus and allow the libopus encoder to be built, unless it is
  specifically disabled with --disable-encoder=libopus.

  Note that only the system libraries are auto-detected. All the other external
  libraries must be explicitly enabled.

  Also note that the following help text describes the purpose of the libraries
  themselves, not all their features will necessarily be usable by FFmpeg.

  --disable-alsa           disable ALSA support [autodetect]
  --disable-appkit         disable Apple AppKit framework [autodetect]
  --disable-avfoundation   disable Apple AVFoundation framework [autodetect]
  --enable-avisynth        enable reading of AviSynth script files [no]
  --disable-bzlib          disable bzlib [autodetect]
  --disable-coreimage      disable Apple CoreImage framework [autodetect]
  --enable-chromaprint     enable audio fingerprinting with chromaprint [no]
  --enable-frei0r          enable frei0r video filtering [no]
  --enable-gcrypt          enable gcrypt, needed for rtmp(t)e support
                           if openssl, librtmp or gmp is not used [no]
  --enable-gmp             enable gmp, needed for rtmp(t)e support
                           if openssl or librtmp is not used [no]
  --enable-gnutls          enable gnutls, needed for https support
                           if openssl, libtls or mbedtls is not used [no]
  --disable-iconv          disable iconv [autodetect]
  --enable-jni             enable JNI support [no]
  --enable-ladspa          enable LADSPA audio filtering [no]
  --enable-lcms2           enable ICC profile support via LittleCMS 2 [no]
  --enable-libaom          enable AV1 video encoding/decoding via libaom [no]
  --enable-libaribb24      enable ARIB text and caption decoding via libaribb24 [no]
  --enable-libaribcaption  enable ARIB text and caption decoding via libaribcaption [no]
  --enable-libass          enable libass subtitles rendering,
                           needed for subtitles and ass filter [no]
  --enable-libbluray       enable BluRay reading using libbluray [no]
  --enable-libbs2b         enable bs2b DSP library [no]
  --enable-libcaca         enable textual display using libcaca [no]
  --enable-libcelt         enable CELT decoding via libcelt [no]
  --enable-libcdio         enable audio CD grabbing with libcdio [no]
  --enable-libcodec2       enable codec2 en/decoding using libcodec2 [no]
  --enable-libdav1d        enable AV1 decoding via libdav1d [no]
  --enable-libdavs2        enable AVS2 decoding via libdavs2 [no]
  --enable-libdc1394       enable IIDC-1394 grabbing using libdc1394
                           and libraw1394 [no]
  --enable-libdvdnav       enable libdvdnav, needed for DVD demuxing [no]
  --enable-libdvdread      enable libdvdread, needed for DVD demuxing [no]
  --enable-libfdk-aac      enable AAC de/encoding via libfdk-aac [no]
  --enable-libflite        enable flite (voice synthesis) support via libflite [no]
  --enable-libfontconfig   enable libfontconfig, useful for drawtext filter [no]
  --enable-libfreetype     enable libfreetype, needed for drawtext filter [no]
  --enable-libfribidi      enable libfribidi, improves drawtext filter [no]
  --enable-libharfbuzz     enable libharfbuzz, needed for drawtext filter [no]
  --enable-libglslang      enable GLSL->SPIRV compilation via libglslang [no]
  --enable-libgme          enable Game Music Emu via libgme [no]
  --enable-libgsm          enable GSM de/encoding via libgsm [no]
  --enable-libiec61883     enable iec61883 via libiec61883 [no]
  --enable-libilbc         enable iLBC de/encoding via libilbc [no]
  --enable-libjack         enable JACK audio sound server [no]
  --enable-libjxl          enable JPEG XL de/encoding via libjxl [no]
  --enable-libklvanc       enable Kernel Labs VANC processing [no]
  --enable-libkvazaar      enable HEVC encoding via libkvazaar [no]
  --enable-liblc3          enable LC3 de/encoding via liblc3 [no]
  --enable-liblcevc-dec    enable LCEVC decoding via liblcevc-dec [no]
  --enable-liblensfun      enable lensfun lens correction [no]
  --enable-libmodplug      enable ModPlug via libmodplug [no]
  --enable-libmp3lame      enable MP3 encoding via libmp3lame [no]
  --enable-libopencore-amrnb enable AMR-NB de/encoding via libopencore-amrnb [no]
  --enable-libopencore-amrwb enable AMR-WB decoding via libopencore-amrwb [no]
  --enable-libopencv       enable video filtering via libopencv [no]
  --enable-libopenh264     enable H.264 encoding via OpenH264 [no]
  --enable-libopenjpeg     enable JPEG 2000 encoding via OpenJPEG [no]
  --enable-libopenmpt      enable decoding tracked files via libopenmpt [no]
  --enable-libopenvino     enable OpenVINO as a DNN module backend
                           for DNN based filters like dnn_processing [no]
  --enable-libopus         enable Opus de/encoding via libopus [no]
  --enable-libplacebo      enable libplacebo library [no]
  --enable-libpulse        enable Pulseaudio input via libpulse [no]
  --enable-libqrencode     enable QR encode generation via libqrencode [no]
  --enable-libquirc        enable QR decoding via libquirc [no]
  --enable-librabbitmq     enable RabbitMQ library [no]
  --enable-librav1e        enable AV1 encoding via rav1e [no]
  --enable-librist         enable RIST via librist [no]
  --enable-librsvg         enable SVG rasterization via librsvg [no]
  --enable-librubberband   enable rubberband needed for rubberband filter [no]
  --enable-librtmp         enable RTMP[E] support via librtmp [no]
  --enable-libshaderc      enable GLSL->SPIRV compilation via libshaderc [no]
  --enable-libshine        enable fixed-point MP3 encoding via libshine [no]
  --enable-libsmbclient    enable Samba protocol via libsmbclient [no]
  --enable-libsnappy       enable Snappy compression, needed for hap encoding [no]
  --enable-libsoxr         enable Include libsoxr resampling [no]
  --enable-libspeex        enable Speex de/encoding via libspeex [no]
  --enable-libsrt          enable Haivision SRT protocol via libsrt [no]
  --enable-libssh          enable SFTP protocol via libssh [no]
  --enable-libsvtav1       enable AV1 encoding via SVT [no]
  --enable-libtensorflow   enable TensorFlow as a DNN module backend
                           for DNN based filters like sr [no]
  --enable-libtesseract    enable Tesseract, needed for ocr filter [no]
  --enable-libtheora       enable Theora encoding via libtheora [no]
  --enable-libtls          enable LibreSSL (via libtls), needed for https support
                           if openssl, gnutls or mbedtls is not used [no]
  --enable-libtorch        enable Torch as one DNN backend [no]
  --enable-libtwolame      enable MP2 encoding via libtwolame [no]
  --enable-libuavs3d       enable AVS3 decoding via libuavs3d [no]
  --enable-libuavs3e       enable AVS3 encoding via libuavs3e [no]
  --enable-libv4l2         enable libv4l2/v4l-utils [no]
  --enable-libvidstab      enable video stabilization using vid.stab [no]
  --enable-libvmaf         enable vmaf filter via libvmaf [no]
  --enable-libvo-amrwbenc  enable AMR-WB encoding via libvo-amrwbenc [no]
  --enable-libvorbis       enable Vorbis en/decoding via libvorbis,
                           native implementation exists [no]
  --enable-libvpx          enable VP8 and VP9 de/encoding via libvpx [no]
  --enable-libsvtvp9       enable VP9 encoding via svt [no]
  --enable-libvvdec        enable H.266/VVC decoding via vvdec [no]
  --enable-libvvenc        enable H.266/VVC encoding via vvenc [no]
  --enable-ia_mpegh        enable MPEG-H 3D Audio encoding via ia_mpegh [no]
  --enable-libwebp         enable WebP encoding via libwebp [no]
  --enable-libx264         enable H.264 encoding via x264 [no]
  --enable-libx265         enable HEVC encoding via x265 [no]
  --enable-libxeve         enable EVC encoding via libxeve [no]
  --enable-libxevd         enable EVC decoding via libxevd [no]
  --enable-libxavs         enable AVS encoding via xavs [no]
  --enable-libxavs2        enable AVS2 encoding via xavs2 [no]
  --enable-libxcb          enable X11 grabbing using XCB [autodetect]
  --enable-libxcb-shm      enable X11 grabbing shm communication [autodetect]
  --enable-libxcb-xfixes   enable X11 grabbing mouse rendering [autodetect]
  --enable-libxcb-shape    enable X11 grabbing shape rendering [autodetect]
  --enable-libxvid         enable Xvid encoding via xvidcore,
                           native MPEG-4/Xvid encoder exists [no]
  --enable-libxml2         enable XML parsing using the C library libxml2, needed
                           for dash and imf demuxing support [no]
  --enable-libzimg         enable z.lib, needed for zscale filter [no]
  --enable-libzmq          enable message passing via libzmq [no]
  --enable-libzvbi         enable teletext support via libzvbi [no]
  --enable-lv2             enable LV2 audio filtering [no]
  --disable-lzma           disable lzma [autodetect]
  --enable-decklink        enable Blackmagic DeckLink I/O support [no]
  --enable-mbedtls         enable mbedTLS, needed for https support
                           if openssl, gnutls or libtls is not used [no]
  --enable-mediacodec      enable Android MediaCodec support [no]
  --enable-mediafoundation enable encoding via MediaFoundation [auto]
  --disable-metal          disable Apple Metal framework [autodetect]
  --enable-libmysofa       enable libmysofa, needed for sofalizer filter [no]
  --enable-openal          enable OpenAL 1.1 capture support [no]
  --enable-opencl          enable OpenCL processing [no]
  --enable-opengl          enable OpenGL rendering [no]
  --enable-openssl         enable openssl, needed for https support
                           if gnutls, libtls or mbedtls is not used [no]
  --enable-pocketsphinx    enable PocketSphinx, needed for asr filter [no]
  --disable-sndio          disable sndio support [autodetect]
  --disable-schannel       disable SChannel SSP, needed for TLS support on
                           Windows if openssl and gnutls are not used [autodetect]
  --disable-sdl2           disable sdl2 [autodetect]
  --disable-securetransport disable Secure Transport, needed for TLS support
                           on OSX if openssl and gnutls are not used [autodetect]
  --enable-vapoursynth     enable VapourSynth demuxer [no]
  --disable-xlib           disable xlib [autodetect]
  --disable-zlib           disable zlib [autodetect]
  --enable-libsvthevc      enable HEVC encoding via svt [no]
  --enable-libsvtjpegxs    enable JPEGXS encoding/decoding via SVT [no]

  The following libraries provide various hardware acceleration features:
  --disable-amf            disable AMF video encoding code [autodetect]
  --disable-audiotoolbox   disable Apple AudioToolbox code [autodetect]
  --enable-cuda-nvcc       enable Nvidia CUDA compiler [no]
  --disable-cuda-llvm      disable CUDA compilation using clang [autodetect]
  --disable-cuvid          disable Nvidia CUVID support [autodetect]
  --disable-d3d11va        disable Microsoft Direct3D 11 video acceleration code [autodetect]
  --disable-d3d12va        disable Microsoft Direct3D 12 video acceleration code [autodetect]
  --disable-dxva2          disable Microsoft DirectX 9 video acceleration code [autodetect]
  --disable-ffnvcodec      disable dynamically linked Nvidia code [autodetect]
  --disable-libdrm         disable DRM code (Linux) [autodetect]
  --enable-libmfx          enable Intel MediaSDK (AKA Quick Sync Video) code via libmfx [no]
  --enable-libvpl          enable Intel oneVPL code via libvpl if libmfx is not used [no]
  --enable-libnpp          enable Nvidia Performance Primitives-based code [no]
  --enable-mmal            enable Broadcom Multi-Media Abstraction Layer (Raspberry Pi) via MMAL [no]
  --disable-nvdec          disable Nvidia video decoding acceleration (via hwaccel) [autodetect]
  --disable-nvenc          disable Nvidia video encoding code [autodetect]
  --enable-omx             enable OpenMAX IL code [no]
  --enable-omx-rpi         enable OpenMAX IL code for Raspberry Pi [no]
  --enable-rkmpp           enable Rockchip Media Process Platform code [no]
  --disable-v4l2-m2m       disable V4L2 mem2mem code [autodetect]
  --disable-vaapi          disable Video Acceleration API (mainly Unix/Intel) code [autodetect]
  --disable-vdpau          disable Nvidia Video Decode and Presentation API for Unix code [autodetect]
  --disable-videotoolbox   disable VideoToolbox code [autodetect]
  --disable-vulkan         disable Vulkan code [autodetect]
  --enable-vulkan-static   statically link to libvulkan [no]

Toolchain options:
  --arch=ARCH              select architecture [$arch]
  --cpu=CPU                select the minimum required CPU (affects
                           instruction selection, may crash on older CPUs)
  --cross-prefix=PREFIX    use PREFIX for compilation tools [$cross_prefix]
  --progs-suffix=SUFFIX    program name suffix []
  --enable-cross-compile   assume a cross-compiler is used
  --sysroot=PATH           root of cross-build tree
  --sysinclude=PATH        location of cross-build system headers
  --target-os=OS           compiler targets OS [$target_os]
  --target-exec=CMD        command to run executables on target
  --target-path=DIR        path to view of build directory on target
  --target-samples=DIR     path to samples directory on target
  --tempprefix=PATH        force fixed dir/prefix instead of mktemp for checks
  --toolchain=NAME         set tool defaults according to NAME
                           (gcc-asan, clang-asan, gcc-msan, clang-msan,
                           gcc-tsan, clang-tsan, gcc-usan, clang-usan,
                           valgrind-massif, valgrind-memcheck,
                           msvc, icl, gcov, llvm-cov, hardened)
  --nm=NM                  use nm tool NM [$nm_default]
  --ar=AR                  use archive tool AR [$ar_default]
  --as=AS                  use assembler AS [$as_default]
  --ln_s=LN_S              use symbolic link tool LN_S [$ln_s_default]
  --strip=STRIP            use strip tool STRIP [$strip_default]
  --windres=WINDRES        use windows resource compiler WINDRES [$windres_default]
  --x86asmexe=EXE          use nasm-compatible assembler EXE [$x86asmexe_default]
  --cc=CC                  use C compiler CC [$cc_default]
  --stdc=STDC              use C standard STDC [$stdc_default]
  --cxx=CXX                use C compiler CXX [$cxx_default]
  --stdcxx=STDCXX          use C standard STDCXX [$stdcxx_default]
  --objcc=OCC              use ObjC compiler OCC [$cc_default]
  --dep-cc=DEPCC           use dependency generator DEPCC [$cc_default]
  --nvcc=NVCC              use Nvidia CUDA compiler NVCC or clang [$nvcc_default]
  --ld=LD                  use linker LD [$ld_default]
  --metalcc=METALCC        use metal compiler METALCC [$metalcc_default]
  --metallib=METALLIB      use metal linker METALLIB [$metallib_default]
  --pkg-config=PKGCONFIG   use pkg-config tool PKGCONFIG [$pkg_config_default]
  --pkg-config-flags=FLAGS pass additional flags to pkgconf []
  --ranlib=RANLIB          use ranlib RANLIB [$ranlib_default]
  --doxygen=DOXYGEN        use DOXYGEN to generate API doc [$doxygen_default]
  --host-cc=HOSTCC         use host C compiler HOSTCC
  --host-cflags=HCFLAGS    use HCFLAGS when compiling for host
  --host-cppflags=HCPPFLAGS use HCPPFLAGS when compiling for host
  --host-ld=HOSTLD         use host linker HOSTLD
  --host-ldflags=HLDFLAGS  use HLDFLAGS when linking for host
  --host-extralibs=HLIBS   use libs HLIBS when linking for host
  --host-os=OS             compiler host OS [$target_os]
  --extra-cflags=ECFLAGS   add ECFLAGS to CFLAGS [$CFLAGS]
  --extra-cxxflags=ECFLAGS add ECFLAGS to CXXFLAGS [$CXXFLAGS]
  --extra-objcflags=FLAGS  add FLAGS to OBJCFLAGS [$CFLAGS]
  --extra-ldflags=ELDFLAGS add ELDFLAGS to LDFLAGS [$LDFLAGS]
  --extra-ldexeflags=ELDFLAGS add ELDFLAGS to LDEXEFLAGS [$LDEXEFLAGS]
  --extra-ldsoflags=ELDFLAGS add ELDFLAGS to LDSOFLAGS [$LDSOFLAGS]
  --extra-libs=ELIBS       add ELIBS [$ELIBS]
  --extra-version=STRING   version string suffix []
  --optflags=OPTFLAGS      override optimization-related compiler flags
  --nvccflags=NVCCFLAGS    override nvcc flags [$nvccflags_default]
  --build-suffix=SUFFIX    library name suffix []
  --enable-pic             build position-independent code
  --enable-thumb           compile for Thumb instruction set
  --enable-lto[=arg]       use link-time optimization
  --env="ENV=override"     override the environment variables

Advanced options (experts only):
  --malloc-prefix=PREFIX   prefix malloc and related names with PREFIX
  --custom-allocator=NAME  use a supported custom allocator
  --disable-symver         disable symbol versioning
  --enable-hardcoded-tables use hardcoded tables instead of runtime generation
  --disable-safe-bitstream-reader
                           disable buffer boundary checking in bitreaders
                           (faster, but may crash)
  --sws-max-filter-size=N  the max filter size swscale uses [$sws_max_filter_size_default]

Optimization options (experts only):
  --disable-asm            disable all assembly optimizations
  --disable-altivec        disable AltiVec optimizations
  --disable-vsx            disable VSX optimizations
  --disable-power8         disable POWER8 optimizations
  --disable-amd3dnow       disable 3DNow! optimizations
  --disable-amd3dnowext    disable 3DNow! extended optimizations
  --disable-mmx            disable MMX optimizations
  --disable-mmxext         disable MMXEXT optimizations
  --disable-sse            disable SSE optimizations
  --disable-sse2           disable SSE2 optimizations
  --disable-sse3           disable SSE3 optimizations
  --disable-ssse3          disable SSSE3 optimizations
  --disable-sse4           disable SSE4 optimizations
  --disable-sse42          disable SSE4.2 optimizations
  --disable-avx            disable AVX optimizations
  --disable-xop            disable XOP optimizations
  --disable-fma3           disable FMA3 optimizations
  --disable-fma4           disable FMA4 optimizations
  --disable-avx2           disable AVX2 optimizations
  --disable-avx512         disable AVX-512 optimizations
  --disable-avx512icl      disable AVX-512ICL optimizations
  --disable-aesni          disable AESNI optimizations
  --disable-armv5te        disable armv5te optimizations
  --disable-armv6          disable armv6 optimizations
  --disable-armv6t2        disable armv6t2 optimizations
  --disable-vfp            disable VFP optimizations
  --disable-neon           disable NEON optimizations
  --disable-dotprod        disable DOTPROD optimizations
  --disable-i8mm           disable I8MM optimizations
  --disable-sve            disable SVE optimizations
  --disable-sve2           disable SVE2 optimizations
  --disable-inline-asm     disable use of inline assembly
  --disable-x86asm         disable use of standalone x86 assembly
  --disable-mipsdsp        disable MIPS DSP ASE R1 optimizations
  --disable-mipsdspr2      disable MIPS DSP ASE R2 optimizations
  --disable-msa            disable MSA optimizations
  --disable-mipsfpu        disable floating point MIPS optimizations
  --disable-mmi            disable Loongson MMI optimizations
  --disable-lsx            disable Loongson LSX optimizations
  --disable-lasx           disable Loongson LASX optimizations
  --disable-rvv            disable RISC-V Vector optimizations
  --disable-fast-unaligned consider unaligned accesses slow
  --disable-simd128        disable WebAssembly simd128 optimizations

Developer options (useful when working on FFmpeg itself):
  --disable-debug          disable debugging symbols
  --enable-debug=LEVEL     set the debug level [$debuglevel]
  --disable-optimizations  disable compiler optimizations
  --enable-extra-warnings  enable more compiler warnings
  --disable-stripping      disable stripping of executables and shared libraries
  --assert-level=level     0(default), 1 or 2, amount of assertion testing,
                           2 causes a slowdown at runtime.
  --enable-memory-poisoning fill heap uninitialized allocated space with arbitrary data
  --valgrind=VALGRIND      run "make fate" tests through valgrind to detect memory
                           leaks and errors, using the specified valgrind binary.
                           Cannot be combined with --target-exec
  --enable-ftrapv          Trap arithmetic overflows
  --samples=PATH           location of test samples for FATE, if not set use
                           \$FATE_SAMPLES at make invocation time.
  --enable-neon-clobber-test check NEON registers for clobbering (should be
                           used only for debugging purposes)
  --enable-xmm-clobber-test check XMM registers for clobbering (Win64-only;
                           should be used only for debugging purposes)
  --enable-random          randomly enable/disable components
  --disable-random
  --enable-random=LIST     randomly enable/disable specific components or
  --disable-random=LIST    component groups. LIST is a comma-separated list
                           of NAME[:PROB] entries where NAME is a component
                           (group) and PROB the probability associated with
                           NAME (default 0.5).
  --random-seed=VALUE      seed value for --enable/disable-random
  --disable-valgrind-backtrace do not print a backtrace under Valgrind
                           (only applies to --disable-optimizations builds)
  --enable-ossfuzz         Enable building fuzzer tool
  --libfuzzer=PATH         path to libfuzzer
  --ignore-tests=TESTS     comma-separated list (without "fate-" prefix
                           in the name) of tests whose result is ignored
  --enable-linux-perf      enable Linux Performance Monitor API
  --enable-macos-kperf     enable macOS kperf (private) API
  --disable-large-tests    disable tests that use a large amount of memory
  --disable-ptx-compression don't compress CUDA PTX code even when possible
  --disable-version-tracking don't include the git/release version in the build

NOTE: Object files are built at the place where configure is launched.
EOF
  exit 0
}

if test -t 1 && which tput >/dev/null 2>&1; then
    ncolors=$(tput colors)
    if test -n "$ncolors" && test $ncolors -ge 8; then
        bold_color=$(tput bold)
        warn_color=$(tput setaf 3)
        error_color=$(tput setaf 1)
        reset_color=$(tput sgr0)
    fi
    # 72 used instead of 80 since that's the default of pr
    ncols=$(tput cols)
fi
: ${ncols:=72}

log(){
    echo "$@" >> $logfile
}

log_file(){
    log BEGIN "$1"
    log_file_i=1
    while IFS= read -r log_file_line; do
        printf '%5d\t%s\n' "$log_file_i" "$log_file_line"
        log_file_i=$(($log_file_i+1))
    done < "$1" >> "$logfile"
    log END "$1"
}

warn(){
    log "WARNING: $*"
    WARNINGS="${WARNINGS}WARNING: $*\n"
}

die(){
    log "$@"
    echo "$error_color$bold_color$@$reset_color"
    cat <<EOF

If you think configure made a mistake, make sure you are using the latest
version from Git.  If the latest version fails, report the problem to the
ffmpeg-user@ffmpeg.org mailing list or IRC #ffmpeg on irc.libera.chat.
EOF
    if disabled logging; then
        cat <<EOF
Rerun configure with logging enabled (do not use --disable-logging), and
include the log this produces with your report.
EOF
    else
        cat <<EOF
Include the log file "$logfile" produced by configure as this will help
solve the problem.
EOF
    fi
    exit 1
}

# Avoid locale weirdness, besides we really just want to translate ASCII.
toupper(){
    echo "$@" | tr abcdefghijklmnopqrstuvwxyz ABCDEFGHIJKLMNOPQRSTUVWXYZ
}

tolower(){
    echo "$@" | tr ABCDEFGHIJKLMNOPQRSTUVWXYZ abcdefghijklmnopqrstuvwxyz
}

c_escape(){
    echo "$*" | sed 's/["\\]/\\\0/g'
}

sh_quote(){
    v=$(echo "$1" | sed "s/'/'\\\\''/g")
    test "x$v" = "x${v#*[!A-Za-z0-9_/.+-]}" || v="'$v'"
    echo "$v"
}

cleanws(){
    echo "$@" | sed 's/^ *//;s/[[:space:]][[:space:]]*/ /g;s/ *$//'
}

filter(){
    pat=$1
    shift
    for v; do
        eval "case '$v' in $pat) printf '%s ' '$v' ;; esac"
    done
}

filter_out(){
    pat=$1
    shift
    for v; do
        eval "case '$v' in $pat) ;; *) printf '%s ' '$v' ;; esac"
    done
}

map(){
    m=$1
    shift
    for v; do eval $m; done
}

add_suffix(){
    suffix=$1
    shift
    for v; do echo ${v}${suffix}; done
}

remove_suffix(){
    suffix=$1
    shift
    for v; do echo ${v%$suffix}; done
}

set_all(){
    value=$1
    shift
    for var in $*; do
        eval $var=$value
    done
}

set_weak(){
    value=$1
    shift
    for var; do
        eval : \${$var:=$value}
    done
}

sanitize_var_name(){
    echo $@ | sed 's/[^A-Za-z0-9_]/_/g'
}

set_sanitized(){
    var=$1
    shift
    eval $(sanitize_var_name "$var")='$*'
}

get_sanitized(){
    eval echo \$$(sanitize_var_name "$1")
}

pushvar(){
    for pvar in $*; do
        eval level=\${${pvar}_level:=0}
        eval ${pvar}_${level}="\$$pvar"
        eval ${pvar}_level=$(($level+1))
    done
}

popvar(){
    for pvar in $*; do
        eval level=\${${pvar}_level:-0}
        test $level = 0 && continue
        eval level=$(($level-1))
        eval $pvar="\${${pvar}_${level}}"
        eval ${pvar}_level=$level
        eval unset ${pvar}_${level}
    done
}

request(){
    for var in $*; do
        eval ${var}_requested=yes
        eval $var=
    done
}

warn_if_gets_disabled(){
    for var in $*; do
        WARN_IF_GETS_DISABLED_LIST="$WARN_IF_GETS_DISABLED_LIST $var"
    done
}

enable(){
    set_all yes $*
}

disable(){
    set_all no $*
}

disable_with_reason(){
    disable $1
    eval "${1}_disable_reason=\"$2\""
    if requested $1; then
        die "ERROR: $1 requested, but $2"
    fi
}

enable_weak(){
    set_weak yes $*
}

disable_weak(){
    set_weak no $*
}

enable_sanitized(){
    for var; do
        enable $(sanitize_var_name $var)
    done
}

disable_sanitized(){
    for var; do
        disable $(sanitize_var_name $var)
    done
}

do_enable_deep(){
    for var; do
        enabled $var && continue
        set -- $var
        eval enable_deep \$${var}_select
        var=$1
        eval enable_deep_weak \$${var}_suggest
    done
}

enable_deep(){
    do_enable_deep $*
    enable $*
}

enable_deep_weak(){
    for var; do
        disabled $var && continue
        set -- $var
        do_enable_deep $var
        var=$1
        enable_weak $var
    done
}

requested(){
    test "${1#!}" = "$1" && op="=" || op="!="
    eval test "x\$${1#!}_requested" $op "xyes"
}

enabled(){
    test "${1#!}" = "$1" && op="=" || op="!="
    eval test "x\$${1#!}" $op "xyes"
}

disabled(){
    test "${1#!}" = "$1" && op="=" || op="!="
    eval test "x\$${1#!}" $op "xno"
}

enabled_all(){
    for opt; do
        enabled $opt || return 1
    done
}

disabled_all(){
    for opt; do
        disabled $opt || return 1
    done
}

enabled_any(){
    for opt; do
        enabled $opt && return 0
    done
}

disabled_any(){
    for opt; do
        disabled $opt && return 0
    done
    return 1
}

set_default(){
    for opt; do
        eval : \${$opt:=\$${opt}_default}
    done
}

is_in(){
    value=$1
    shift
    for var in $*; do
        [ $var = $value ] && return 0
    done
    return 1
}

# The cfg loop is very hot (several thousands iterations), and in bash also
# potentialy quite slow. Try to abort the iterations early, preferably without
# calling functions. 70%+ of the time cfg is already done or without deps.
check_deps(){
    for cfg; do
        eval [ x\$${cfg}_checking = xdone ] && continue
        eval [ x\$${cfg}_checking = xinprogress ] && die "Circular dependency for $cfg."

        eval "
        dep_all=\$${cfg}_deps
        dep_any=\$${cfg}_deps_any
        dep_con=\$${cfg}_conflict
        dep_sel=\$${cfg}_select
        dep_sgs=\$${cfg}_suggest
        dep_ifa=\$${cfg}_if
        dep_ifn=\$${cfg}_if_any
        "

        # most of the time here $cfg has no deps - avoid costly no-op work
        if [ "$dep_all$dep_any$dep_con$dep_sel$dep_sgs$dep_ifa$dep_ifn" ]; then
            eval ${cfg}_checking=inprogress

            set -- $cfg "$dep_all" "$dep_any" "$dep_con" "$dep_sel" "$dep_sgs" "$dep_ifa" "$dep_ifn"
            check_deps $dep_all $dep_any $dep_con $dep_sel $dep_sgs $dep_ifa $dep_ifn
            cfg=$1; dep_all=$2; dep_any=$3; dep_con=$4; dep_sel=$5 dep_sgs=$6; dep_ifa=$7; dep_ifn=$8

            [ -n "$dep_ifa" ] && { enabled_all $dep_ifa && enable_weak $cfg; }
            [ -n "$dep_ifn" ] && { enabled_any $dep_ifn && enable_weak $cfg; }
            enabled_all  $dep_all || { disable_with_reason $cfg "not all dependencies are satisfied: $dep_all"; }
            enabled_any  $dep_any || { disable_with_reason $cfg "not any dependency is satisfied: $dep_any"; }
            disabled_all $dep_con || { disable_with_reason $cfg "some conflicting dependencies are unsatisfied: $dep_con"; }
            disabled_any $dep_sel && { disable_with_reason $cfg "some selected dependency is unsatisfied: $dep_sel"; }

            enabled $cfg && enable_deep_weak $dep_sel $dep_sgs

            for dep in $dep_all $dep_any $dep_sel $dep_sgs; do
                # filter out library deps, these do not belong in extralibs
                is_in $dep $LIBRARY_LIST && continue
                enabled $dep && eval append ${cfg}_extralibs ${dep}_extralibs
            done
        fi

        eval ${cfg}_checking=done
    done
}

print_config(){
    pfx=$1
    files=$2
    shift 2
    map 'eval echo "$v \${$v:-no}"' "$@" |
    awk "BEGIN { split(\"$files\", files) }
        {
            c = \"$pfx\" toupper(\$1);
            v = \$2;
            sub(/yes/, 1, v);
            sub(/no/,  0, v);
            for (f in files) {
                file = files[f];
                if (file ~ /\\.h\$/) {
                    printf(\"#define %s %d\\n\", c, v) >>file;
                } else if (file ~ /\\.asm\$/) {
                    printf(\"%%define %s %d\\n\", c, v) >>file;
                } else if (file ~ /\\.mak\$/) {
                    n = -v ? \"\" : \"!\";
                    printf(\"%s%s=yes\\n\", n, c) >>file;
                } else if (file ~ /\\.texi\$/) {
                    pre = -v ? \"\" : \"@c \";
                    yesno = \$2;
                    c2 = tolower(c);
                    gsub(/_/, \"-\", c2);
                    printf(\"%s@set %s %s\\n\", pre, c2, yesno) >>file;
                }
            }
        }"
}

print_enabled(){
    suf=$1
    shift
    for v; do
        enabled $v && printf "%s\n" ${v%$suf}
    done
}

append(){
    var=$1
    shift
    eval "$var=\"\$$var $*\""
}

prepend(){
    var=$1
    shift
    eval "$var=\"$* \$$var\""
}

reverse () {
    eval '
        reverse_out=
        for v in $'$1'; do
            reverse_out="$v $reverse_out"
        done
        '$1'=$reverse_out
    '
}

# keeps the last occurence of each non-unique item
unique(){
    unique_out=
    eval unique_in=\$$1
    reverse unique_in
    for v in $unique_in; do
        # " $unique_out" +space such that every item is surrounded with spaces
        case " $unique_out" in *" $v "*) continue; esac  # already in list
        unique_out="$unique_out$v "
    done
    reverse unique_out
    eval $1=\$unique_out
}

resolve(){
    resolve_out=
    eval resolve_in=\$$1
    for v in $resolve_in; do
        eval 'resolve_out="$resolve_out$'$v' "'
    done
    eval $1=\$resolve_out
}

add_cppflags(){
    append CPPFLAGS "$@"
}

add_cflags(){
    append CFLAGS $($cflags_filter "$@")
}

add_cflags_headers(){
    append CFLAGS_HEADERS $($cflags_filter "$@")
}

add_cxxflags(){
    append CXXFLAGS $($cflags_filter "$@")
}

add_objcflags(){
    append OBJCFLAGS $($objcflags_filter "$@")
}

add_asflags(){
    append ASFLAGS $($asflags_filter "$@")
}

add_ldflags(){
    append LDFLAGS $($ldflags_filter "$@")
}

add_ldexeflags(){
    append LDEXEFLAGS $($ldflags_filter "$@")
}

add_ldsoflags(){
    append LDSOFLAGS $($ldflags_filter "$@")
}

add_extralibs(){
    prepend extralibs $($ldflags_filter "$@")
}

add_stripflags(){
    append ASMSTRIPFLAGS "$@"
}

add_host_cppflags(){
    append host_cppflags "$@"
}

add_host_cflags(){
    append host_cflags $($host_cflags_filter "$@")
}

add_host_ldflags(){
    append host_ldflags $($host_ldflags_filter "$@")
}

add_compat(){
    append compat_objs $1
    shift
    map 'add_cppflags -D$v' "$@"
}

test_cmd(){
    log "$@"
    "$@" >> $logfile 2>&1
}

test_stat(){
    log test_stat "$@"
    stat "$1" >> $logfile 2>&1
}

cc_e(){
    eval printf '%s\\n' $CC_E
}

cc_o(){
    eval printf '%s\\n' $CC_O
}

as_o(){
    eval printf '%s\\n' $AS_O
}

x86asm_o(){
    eval printf '%s\\n' $X86ASM_O
}

ld_o(){
    eval printf '%s\\n' $LD_O
}

hostcc_e(){
    eval printf '%s\\n' $HOSTCC_E
}

hostcc_o(){
    eval printf '%s\\n' $HOSTCC_O
}

nvcc_o(){
    eval printf '%s\\n' $NVCC_O
}

test_cc(){
    log test_cc "$@"
    cat > $TMPC
    log_file $TMPC
    test_cmd $cc $CPPFLAGS $CFLAGS "$@" $CC_C $(cc_o $TMPO) $TMPC
}

test_cxx(){
    log test_cxx "$@"
    cat > $TMPCPP
    log_file $TMPCPP
    test_cmd $cxx $CPPFLAGS $CFLAGS $CXXFLAGS "$@" $CXX_C -o $TMPO $TMPCPP
}

test_objcc(){
    log test_objcc "$@"
    cat > $TMPM
    log_file $TMPM
    test_cmd $objcc -Werror=missing-prototypes $CPPFLAGS $CFLAGS $OBJCFLAGS "$@" $OBJCC_C $(cc_o $TMPO) $TMPM
}

test_nvcc(){
    log test_nvcc "$@"
    cat > $TMPCU
    log_file $TMPCU
    tmpcu_=$TMPCU
    tmpo_=$TMPO
    [ -x "$(command -v cygpath)" ] && tmpcu_=$(cygpath -m $tmpcu_) && tmpo_=$(cygpath -m $tmpo_)
    test_cmd $nvcc $nvccflags "$@" $NVCC_C $(nvcc_o $tmpo_) $tmpcu_
}

check_nvcc() {
    log check_nvcc "$@"
    name=$1
    shift 1
    disabled $name && return
    disable $name
    test_nvcc "$@" <<EOF && enable $name
extern "C" {
    __global__ void hello(unsigned char *data) {}
}
EOF
}

test_cpp(){
    log test_cpp "$@"
    cat > $TMPC
    log_file $TMPC
    test_cmd $cc $CPPFLAGS $CFLAGS "$@" $(cc_e $TMPO) $TMPC
}

test_as(){
    log test_as "$@"
    cat > $TMPS
    log_file $TMPS
    test_cmd $as $CPPFLAGS $ASFLAGS "$@" $AS_C $(as_o $TMPO) $TMPS
}

test_x86asm(){
    log test_x86asm "$@"
    echo "$1" > $TMPASM
    log_file $TMPASM
    shift
    test_cmd $x86asmexe $X86ASMFLAGS -Werror "$@" $(x86asm_o $TMPO) $TMPASM
}

check_cmd(){
    log check_cmd "$@"
    cmd=$1
    disabled $cmd && return
    disable $cmd
    test_cmd $@ && enable $cmd
}

check_as(){
    log check_as "$@"
    name=$1
    code=$2
    shift 2
    disable $name
    test_as $@ <<EOF && enable $name
$code
EOF
}

check_inline_asm(){
    log check_inline_asm "$@"
    name="$1"
    code="$2"
    shift 2
    disable $name
    test_cc "$@" <<EOF && enable $name
void foo(void){ __asm__ volatile($code); }
EOF
}

check_inline_asm_flags(){
    log check_inline_asm_flags "$@"
    name="$1"
    code="$2"
    flags=''
    shift 2
    while [ "$1" != "" ]; do
      append flags $1
      shift
    done;
    disable $name
    cat > $TMPC <<EOF
void foo(void){ __asm__ volatile($code); }
EOF
    log_file $TMPC
    test_cmd $cc $CPPFLAGS $CFLAGS $flags "$@" $CC_C $(cc_o $TMPO) $TMPC &&
    enable $name && add_cflags $flags && add_asflags $flags && add_ldflags $flags
}

check_insn(){
    log check_insn "$@"
    check_inline_asm ${1}_inline "\"$2\""
    check_as ${1}_external "$2"
}

check_arch_level(){
    log check_arch_level "$@"
    level="$1"
    check_as tested_arch_level ".arch $level"
    enabled tested_arch_level && as_arch_level="$level"
}

check_archext_insn(){
    log check_archext_insn "$@"
    feature="$1"
    instr="$2"
    # Check if the assembly is accepted in inline assembly.
    check_inline_asm ${feature}_inline "\"$instr\""
    # We don't check if the instruction is supported out of the box by the
    # external assembler (we don't try to set ${feature}_external) as we don't
    # need to use these instructions in non-runtime detected codepaths.

    disable $feature

    enabled as_arch_directive && arch_directive=".arch $as_arch_level" || arch_directive=""

    # Test if the assembler supports the .arch_extension $feature directive.
    arch_extension_directive=".arch_extension $feature"
    test_as <<EOF && enable as_archext_${feature}_directive || arch_extension_directive=""
$arch_directive
$arch_extension_directive
EOF

    # Test if we can assemble the instruction after potential .arch and
    # .arch_extension directives.
    test_as <<EOF && enable ${feature}
$arch_directive
$arch_extension_directive
$instr
EOF
}

check_x86asm(){
    log check_x86asm "$@"
    name=$1
    shift
    disable $name
    test_x86asm "$@" && enable $name
}

test_ld(){
    log test_ld "$@"
    type=$1
    shift 1
    flags=$(filter_out '-l*|*.so' $@)
    libs=$(filter '-l*|*.so' $@)
    test_$type $($cflags_filter $flags) || return
    flags=$($ldflags_filter $flags)
    libs=$($ldflags_filter $libs)
    test_cmd $ld $LDFLAGS $LDEXEFLAGS $flags $(ld_o $TMPE) $TMPO $libs $extralibs
}

check_ld(){
    log check_ld "$@"
    type=$1
    name=$2
    shift 2
    disable $name
    test_ld $type $@ && enable $name
}

print_include(){
    hdr=$1
    test "${hdr%.h}" = "${hdr}" &&
        echo "#include $hdr"    ||
        echo "#include <$hdr>"
}

test_code(){
    log test_code "$@"
    check=$1
    headers=$2
    code=$3
    shift 3
    {
        for hdr in $headers; do
            print_include $hdr
        done
        echo "int main(void) { $code; return 0; }"
    } | test_$check "$@"
}

check_cppflags(){
    log check_cppflags "$@"
    test_cpp "$@" <<EOF && append CPPFLAGS "$@"
#include <stdlib.h>
EOF
}

test_cflags(){
    log test_cflags "$@"
    set -- $($cflags_filter "$@")
    test_cc "$@" <<EOF
int x;
EOF
}

check_cflags(){
    log check_cflags "$@"
    test_cflags "$@" && add_cflags "$@"
}

check_cxxflags(){
    log check_cxxflags "$@"
    set -- $($cflags_filter "$@")
    test_cxx "$@" <<EOF && append CXXFLAGS "$@"
int x;
EOF
}

test_objcflags(){
    log test_objcflags "$@"
    set -- $($objcflags_filter "$@")
    test_objcc "$@" <<EOF
int x;
EOF
}

check_objcflags(){
    log check_objcflags "$@"
    test_objcflags "$@" && add_objcflags "$@"
}

test_ldflags(){
    log test_ldflags "$@"
    set -- $($ldflags_filter "$@")
    test_ld "cc" "$@" <<EOF
int main(void){ return 0; }
EOF
}

check_ldflags(){
    log check_ldflags "$@"
    test_ldflags "$@" && add_ldflags "$@"
}

test_stripflags(){
    log test_stripflags "$@"
    # call test_cc to get a fresh TMPO
    test_cc <<EOF
int main(void) { return 0; }
EOF
    test_cmd $strip $ASMSTRIPFLAGS "$@" $TMPO
}

check_stripflags(){
    log check_stripflags "$@"
    test_stripflags "$@" && add_stripflags "$@"
}

check_headers(){
    log check_headers "$@"
    headers=$1
    shift
    disable_sanitized $headers
    {
        for hdr in $headers; do
            print_include $hdr
        done
        echo "int x;"
    } | test_cpp "$@" && enable_sanitized $headers
}

check_header_objcc(){
    log check_header_objcc "$@"
    rm -f -- "$TMPO"
    header=$1
    shift
    disable_sanitized $header
    {
       echo "#include <$header>"
       echo "int main(void) { return 0; }"
    } | test_objcc && test_stat "$TMPO" && enable_sanitized $header
}

check_apple_framework(){
    log check_apple_framework "$@"
    framework="$1"
    name="$(tolower $framework)"
    header="${framework}/${framework}.h"
    disable $name
    check_header_objcc $header &&
        enable $name && eval ${name}_extralibs='"-framework $framework"'
}

check_func(){
    log check_func "$@"
    func=$1
    shift
    disable $func
    test_ld "cc" "$@" <<EOF && enable $func
extern int $func();
int main(void){ $func(); }
EOF
}

check_mathfunc(){
    log check_mathfunc "$@"
    func=$1
    narg=$2
    shift 2
    test $narg = 2 && args="f, g" || args="f"
    disable $func
    test_ld "cc" "$@" <<EOF && enable $func
#include <math.h>
float foo(float f, float g) { return $func($args); }
int main(void){ return (int) foo; }
EOF
}

check_func_headers(){
    log check_func_headers "$@"
    headers=$1
    funcs=$2
    shift 2
    {
        for hdr in $headers; do
            print_include $hdr
        done
        echo "#include <stdint.h>"
        for func in $funcs; do
            echo "long check_$func(void) { return (long) $func; }"
        done
        echo "int main(void) { int ret = 0;"
        # LTO could optimize out the test functions without this
        for func in $funcs; do
            echo " ret |= ((intptr_t)check_$func) & 0xFFFF;"
        done
        echo "return ret; }"
    } | test_ld "cc" "$@" && enable $funcs && enable_sanitized $headers
}

check_class_headers_cpp(){
    log check_class_headers_cpp "$@"
    headers=$1
    classes=$2
    shift 2
    {
        for hdr in $headers; do
            echo "#include <$hdr>"
        done
        echo "int main(void) { "
        i=1
        for class in $classes; do
            echo "$class obj$i;"
            i=$(expr $i + 1)
        done
        echo "return 0; }"
    } | test_ld "cxx" "$@" && enable $funcs && enable_sanitized $headers
}

test_cpp_condition(){
    log test_cpp_condition "$@"
    header=$1
    condition=$2
    shift 2
    test_cpp "$@" <<EOF
#include <$header>
#if !($condition)
#error "unsatisfied condition: $condition"
#endif
EOF
}

check_cpp_condition(){
    log check_cpp_condition "$@"
    name=$1
    shift 1
    disable $name
    test_cpp_condition "$@" && enable $name
}

test_cflags_cc(){
    log test_cflags_cc "$@"
    flags=$1
    header=$2
    condition=$3
    shift 3
    set -- $($cflags_filter "$flags")
    test_cc "$@" <<EOF
#include <$header>
#if !($condition)
#error "unsatisfied condition: $condition"
#endif
EOF
}

check_cflags_cc(){
    log check_cflags_cc "$@"
    flags=$1
    test_cflags_cc "$@" && add_cflags $flags
}

test_cxxflags_cc(){
    log test_cxxflags_cc "$@"
    flags=$1
    header=$2
    condition=$3
    shift 3
    set -- $($cflags_filter "$flags")
    test_cxx "$@" <<EOF
#include <$header>
#if !($condition)
#error "unsatisfied condition: $condition"
#endif
EOF
}

check_cxxflags_cc(){
    log check_cxxflags_cc "$@"
    flags=$1
    test_cxxflags_cc "$@" && add_cxxflags $flags
}

check_lib(){
    log check_lib "$@"
    name="$1"
    headers="$2"
    funcs="$3"
    shift 3
    disable $name
    check_func_headers "$headers" "$funcs" "$@" &&
        enable $name && eval ${name}_extralibs="\$@"
}

check_lib_cpp(){
    log check_lib_cpp "$@"
    name="$1"
    headers="$2"
    classes="$3"
    shift 3
    disable $name
    check_class_headers_cpp "$headers" "$classes" "$@" &&
        enable $name && eval ${name}_extralibs="\$@"
}

test_pkg_config(){
    log test_pkg_config "$@"
    name="$1"
    pkg_version="$2"
    pkg="${2%% *}"
    headers="$3"
    funcs="$4"
    shift 4
    disable $name
    test_cmd $pkg_config --exists --print-errors $pkg_version || return
    pkg_cflags=$($pkg_config --cflags $pkg_config_flags $pkg)
    pkg_libs=$($pkg_config --libs $pkg_config_flags $pkg)
    pkg_incdir=$($pkg_config --variable=includedir $pkg_config_flags $pkg)
    check_func_headers "$headers" "$funcs" $pkg_cflags $pkg_libs "$@" &&
        enable $name &&
        set_sanitized "${name}_cflags"    $pkg_cflags &&
        set_sanitized "${name}_incdir"    $pkg_incdir &&
        set_sanitized "${name}_extralibs" $pkg_libs
}

test_pkg_config_cpp(){
    log test_pkg_config_cpp "$@"
    name="$1"
    pkg_version="$2"
    pkg="${2%% *}"
    headers="$3"
    cond="$4"
    shift 4
    disable $name
    test_cmd $pkg_config --exists --print-errors $pkg_version || return
    pkg_cflags=$($pkg_config --cflags $pkg_config_flags $pkg)
    pkg_incdir=$($pkg_config --variable=includedir $pkg_config_flags $pkg)
    pkg_incflags=$($pkg_config --cflags-only-I $pkg_config_flags $pkg)
    test_cpp_condition "$pkg_incdir/$headers" "$cond" "$@" &&
        enable $name &&
        set_sanitized "${name}_cflags" $pkg_cflags &&
        set_sanitized "${name}_incdir" $pkg_incdir &&
        set_sanitized "${name}_incflags" $pkg_incflags
}

check_pkg_config(){
    log check_pkg_config "$@"
    name="$1"
    test_pkg_config "$@" &&
        eval add_cflags \$${name}_cflags
}

check_pkg_config_cpp(){
    log check_pkg_config_cpp "$@"
    name="$1"
    test_pkg_config_cpp "$@" &&
        eval add_cflags \$${name}_cflags
}

check_pkg_config_header_only(){
    log check_pkg_config_cpp "$@"
    name="$1"
    test_pkg_config_cpp "$@" &&
        eval add_cflags \$${name}_incflags
}

test_exec(){
    test_ld "cc" "$@" && { enabled cross_compile || $TMPE >> $logfile 2>&1; }
}

check_exec_crash(){
    log check_exec_crash "$@"
    code=$(cat)

    # exit() is not async signal safe.  _Exit (C99) and _exit (POSIX)
    # are safe but may not be available everywhere.  Thus we use
    # raise(SIGTERM) instead.  The check is run in a subshell so we
    # can redirect the "Terminated" message from the shell.  SIGBUS
    # is not defined by standard C so it is used conditionally.

    (test_exec "$@") >> $logfile 2>&1 <<EOF
#include <signal.h>
static void sighandler(int sig){
    raise(SIGTERM);
}
int foo(void){
    $code
}
int (*func_ptr)(void) = foo;
int main(void){
    signal(SIGILL, sighandler);
    signal(SIGFPE, sighandler);
    signal(SIGSEGV, sighandler);
#ifdef SIGBUS
    signal(SIGBUS, sighandler);
#endif
    return func_ptr();
}
EOF
}

check_type(){
    log check_type "$@"
    headers=$1
    type=$2
    shift 2
    disable_sanitized "$type"
    test_code cc "$headers" "$type v" "$@" && enable_sanitized "$type"
}

check_struct(){
    log check_struct "$@"
    headers=$1
    struct=$2
    member=$3
    shift 3
    disable_sanitized "${struct}_${member}"
    test_code cc "$headers" "const void *p = &(($struct *)0)->$member" "$@" &&
        enable_sanitized "${struct}_${member}"
}

check_builtin(){
    log check_builtin "$@"
    name=$1
    headers=$2
    builtin=$3
    shift 3
    disable "$name"
    test_code ld "$headers" "$builtin" "cc" "$@" && enable "$name"
}

check_compile_assert(){
    log check_compile_assert "$@"
    name=$1
    headers=$2
    condition=$3
    shift 3
    disable "$name"
    test_code cc "$headers" "char c[2 * !!($condition) - 1]" "$@" && enable "$name"
}

check_cc(){
    log check_cc "$@"
    name=$1
    shift
    disable "$name"
    test_code cc "$@" && enable "$name"
}

require(){
    log require "$@"
    name_version="$1"
    name="${1%% *}"
    shift
    check_lib $name "$@" || die "ERROR: $name_version not found"
}

require_cc(){
    log require_cc "$@"
    name="$1"
    check_cc "$@" || die "ERROR: $name failed"
}

require_cpp(){
    log require_cpp "$@"
    name_version="$1"
    name="${1%% *}"
    shift
    check_lib_cpp "$name" "$@" || die "ERROR: $name_version not found"
}

require_headers(){
    log require_headers "$@"
    headers="$1"
    check_headers "$@" || die "ERROR: $headers not found"
}

require_cpp_condition(){
    log require_cpp_condition "$@"
    condition="$3"
    check_cpp_condition "$@" || die "ERROR: $condition not satisfied"
}

require_pkg_config(){
    log require_pkg_config "$@"
    pkg_version="$2"
    check_pkg_config "$@" || die "ERROR: $pkg_version not found using pkg-config$pkg_config_fail_message"
}

require_pkg_config_cpp(){
    log require_pkg_config_cpp "$@"
    pkg_version="$2"
    check_pkg_config_cpp "$@" || die "ERROR: $pkg_version not found using pkg-config$pkg_config_fail_message"
}

test_host_cc(){
    log test_host_cc "$@"
    cat > $TMPC
    log_file $TMPC
    test_cmd $host_cc $host_cflags "$@" $HOSTCC_C $(hostcc_o $TMPO) $TMPC
}

test_host_cpp(){
    log test_host_cpp "$@"
    cat > $TMPC
    log_file $TMPC
    test_cmd $host_cc $host_cppflags $host_cflags "$@" $(hostcc_e $TMPO) $TMPC
}

check_host_cppflags(){
    log check_host_cppflags "$@"
    test_host_cpp "$@" <<EOF && append host_cppflags "$@"
#include <stdlib.h>
EOF
}

check_host_cflags(){
    log check_host_cflags "$@"
    set -- $($host_cflags_filter "$@")
    test_host_cc "$@" <<EOF && append host_cflags "$@"
int x;
EOF
}

test_host_cflags_cc(){
    log test_host_cflags_cc "$@"
    flags=$1
    header=$2
    condition=$3
    shift 3
    set -- $($host_cflags_filter "$flags")
    test_host_cc "$@" <<EOF
#include <$header>
#if !($condition)
#error "unsatisfied condition: $condition"
#endif
EOF
}

check_host_cflags_cc(){
    log check_host_cflags_cc "$@"
    flags=$1
    test_host_cflags_cc "$@" && add_host_cflags $flags
}

test_host_cpp_condition(){
    log test_host_cpp_condition "$@"
    header=$1
    condition=$2
    shift 2
    test_host_cpp "$@" <<EOF
#include <$header>
#if !($condition)
#error "unsatisfied condition: $condition"
#endif
EOF
}

check_host_cpp_condition(){
    log check_host_cpp_condition "$@"
    name=$1
    shift 1
    disable $name
    test_host_cpp_condition "$@" && enable $name
}

cp_if_changed(){
    cmp -s "$1" "$2" && { test "$quiet" != "yes" && echo "$2 is unchanged"; } && return
    mkdir -p "$(dirname $2)"
    cp -f "$1" "$2"
}

# CONFIG_LIST contains configurable options, while HAVE_LIST is for
# system-dependent things.

AVCODEC_COMPONENTS="
    bsfs
    decoders
    encoders
    hwaccels
    parsers
"

AVDEVICE_COMPONENTS="
    indevs
    outdevs
"

AVFILTER_COMPONENTS="
    filters
"

AVFORMAT_COMPONENTS="
    demuxers
    muxers
    protocols
"

COMPONENT_LIST="
    $AVCODEC_COMPONENTS
    $AVDEVICE_COMPONENTS
    $AVFILTER_COMPONENTS
    $AVFORMAT_COMPONENTS
"

EXAMPLE_LIST="
    avio_http_serve_files_example
    avio_list_dir_example
    avio_read_callback_example
    decode_audio_example
    decode_filter_audio_example
    decode_filter_video_example
    decode_video_example
    demux_decode_example
    encode_audio_example
    encode_video_example
    extract_mvs_example
    filter_audio_example
    hw_decode_example
    mux_example
    qsv_decode_example
    remux_example
    resample_audio_example
    scale_video_example
    show_metadata_example
    transcode_aac_example
    transcode_example
    vaapi_encode_example
    vaapi_transcode_example
    qsv_transcode_example
"

EXTERNAL_AUTODETECT_LIBRARY_LIST="
    alsa
    appkit
    avfoundation
    bzlib
    coreimage
    iconv
    libxcb
    libxcb_shm
    libxcb_shape
    libxcb_xfixes
    lzma
    mediafoundation
    metal
    schannel
    sdl2
    securetransport
    sndio
    xlib
    zlib
"

EXTERNAL_LIBRARY_GPL_LIST="
    avisynth
    frei0r
    libcdio
    libdavs2
    libdvdnav
    libdvdread
    librubberband
    libvidstab
    libx264
    libx265
    libxavs
    libxavs2
    libxvid
"

EXTERNAL_LIBRARY_NONFREE_LIST="
    decklink
    libfdk_aac
    libtls
"

EXTERNAL_LIBRARY_VERSION3_LIST="
    gmp
    libaribb24
    liblensfun
    libopencore_amrnb
    libopencore_amrwb
    libvo_amrwbenc
    mbedtls
    rkmpp
"

EXTERNAL_LIBRARY_GPLV3_LIST="
    libsmbclient
"

EXTERNAL_LIBRARY_LIST="
    $EXTERNAL_LIBRARY_GPL_LIST
    $EXTERNAL_LIBRARY_NONFREE_LIST
    $EXTERNAL_LIBRARY_VERSION3_LIST
    $EXTERNAL_LIBRARY_GPLV3_LIST
    chromaprint
    gcrypt
    gnutls
    jni
    ladspa
    lcms2
    libaom
    libaribcaption
    libass
    libbluray
    libbs2b
    libcaca
    libcelt
    libcodec2
    libdav1d
    libdc1394
    libflite
    libfontconfig
    libfreetype
    libfribidi
    libharfbuzz
    libglslang
    libgme
    libgsm
    libiec61883
    libilbc
    libjack
    libjxl
    libklvanc
    libkvazaar
    liblc3
    liblcevc_dec
    libmodplug
    libmp3lame
    libmysofa
    libopencv
    libopenh264
    libopenjpeg
    libopenmpt
    libopenvino
    libopus
    libplacebo
    libpulse
    libqrencode
    libquirc
    librabbitmq
    librav1e
    librist
    librsvg
    librtmp
    libshaderc
    libshine
    libsmbclient
    libsvtvp9
    libsnappy
    libsoxr
    libspeex
    libsrt
    libssh
    libsvtav1
    libsvthevc
    libtensorflow
    libtesseract
    libtheora
    libtorch
    libtwolame
    libuavs3d
    libuavs3e
    libv4l2
    libvmaf
    libvorbis
    libvpx
    libvvdec
    libvvenc
    ia_mpegh
    libwebp
    libxevd
    libxeve
    libxml2
    libzimg
    libzmq
    libzvbi
    lv2
    mediacodec
    openal
    opengl
    openssl
    pocketsphinx
    vapoursynth
<<<<<<< HEAD
    libsvtjpegxs
=======
    vulkan_static
>>>>>>> 954d55c2
"

HWACCEL_AUTODETECT_LIBRARY_LIST="
    amf
    audiotoolbox
    cuda
    cuda_llvm
    cuvid
    d3d11va
    d3d12va
    dxva2
    ffnvcodec
    libdrm
    nvdec
    nvenc
    vaapi
    vdpau
    videotoolbox
    vulkan
    v4l2_m2m
"

# catchall list of things that require external libs to link
EXTRALIBS_LIST="
    cpu_init
    cws2fws
"

HWACCEL_LIBRARY_NONFREE_LIST="
    cuda_nvcc
    cuda_sdk
    libnpp
"

HWACCEL_LIBRARY_LIST="
    $HWACCEL_LIBRARY_NONFREE_LIST
    libmfx
    libvpl
    mmal
    omx
    opencl
"

DOCUMENT_LIST="
    doc
    htmlpages
    manpages
    podpages
    txtpages
"

FEATURE_LIST="
    ftrapv
    gray
    hardcoded_tables
    omx_rpi
    runtime_cpudetect
    safe_bitstream_reader
    shared
    small
    static
    swscale_alpha
"

# this list should be kept in linking order
LIBRARY_LIST="
    avdevice
    avfilter
    swscale
    postproc
    avformat
    avcodec
    swresample
    avutil
"

LICENSE_LIST="
    gpl
    nonfree
    version3
"

PROGRAM_LIST="
    ffplay
    ffprobe
    ffmpeg
"

SUBSYSTEM_LIST="
    dwt
    error_resilience
    faan
    fast_unaligned
    iamf
    lsp
    pixelutils
    network
"

# COMPONENT_LIST needs to come last to ensure correct dependency checking
CONFIG_LIST="
    $DOCUMENT_LIST
    $EXAMPLE_LIST
    $EXTERNAL_LIBRARY_LIST
    $EXTERNAL_AUTODETECT_LIBRARY_LIST
    $HWACCEL_LIBRARY_LIST
    $HWACCEL_AUTODETECT_LIBRARY_LIST
    $FEATURE_LIST
    $LICENSE_LIST
    $LIBRARY_LIST
    $PROGRAM_LIST
    $SUBSYSTEM_LIST
    autodetect
    fontconfig
    large_tests
    linux_perf
    macos_kperf
    memory_poisoning
    neon_clobber_test
    ossfuzz
    pic
    ptx_compression
    thumb
    valgrind_backtrace
    xmm_clobber_test
    $COMPONENT_LIST
"

THREADS_LIST="
    pthreads
    os2threads
    w32threads
"

ATOMICS_LIST="
    atomics_win32
"

AUTODETECT_LIBS="
    $EXTERNAL_AUTODETECT_LIBRARY_LIST
    $HWACCEL_AUTODETECT_LIBRARY_LIST
    $THREADS_LIST
"

ARCH_LIST="
    aarch64
    arm
    ia64
    loongarch
    loongarch32
    loongarch64
    m68k
    mips
    mips64
    parisc
    ppc
    ppc64
    riscv
    s390
    sparc
    sparc64
    tilegx
    tilepro
    wasm
    x86
    x86_32
    x86_64
"

ARCH_EXT_LIST_ARM="
    armv5te
    armv6
    armv6t2
    armv8
    dotprod
    i8mm
    neon
    vfp
    vfpv3
    setend
    sve
    sve2
"

ARCH_EXT_LIST_MIPS="
    mipsfpu
    mips32r2
    mips32r5
    mips64r2
    mips32r6
    mips64r6
    mipsdsp
    mipsdspr2
    msa
"

ARCH_EXT_LIST_LOONGSON="
    loongson2
    loongson3
    mmi
    lsx
    lasx
"

ARCH_EXT_LIST_WASM="
    simd128
"

ARCH_EXT_LIST_X86_SIMD="
    aesni
    amd3dnow
    amd3dnowext
    avx
    avx2
    avx512
    avx512icl
    fma3
    fma4
    mmx
    mmxext
    sse
    sse2
    sse3
    sse4
    sse42
    ssse3
    xop
"

ARCH_EXT_LIST_PPC="
    altivec
    dcbzl
    ldbrx
    power8
    ppc4xx
    vsx
"

ARCH_EXT_LIST_RISCV="
    rv
    rvv
    rv_zicbop
    rv_zvbb
"

ARCH_EXT_LIST_X86="
    $ARCH_EXT_LIST_X86_SIMD
    i686
"

ARCH_EXT_LIST="
    $ARCH_EXT_LIST_ARM
    $ARCH_EXT_LIST_PPC
    $ARCH_EXT_LIST_RISCV
    $ARCH_EXT_LIST_WASM
    $ARCH_EXT_LIST_X86
    $ARCH_EXT_LIST_MIPS
    $ARCH_EXT_LIST_LOONGSON
"

ARCH_FEATURES="
    aligned_stack
    fast_64bit
    fast_clz
    fast_cmov
    fast_float16
    simd_align_16
    simd_align_32
    simd_align_64
"

BUILTIN_LIST="
    MemoryBarrier
    mm_empty
    rdtsc
    sem_timedwait
"
HAVE_LIST_CMDLINE="
    inline_asm
    symver
    x86asm
"

HAVE_LIST_PUB="
    bigendian
    fast_unaligned
"

HEADERS_LIST="
    arpa_inet_h
    asm_hwprobe_h
    asm_types_h
    cdio_paranoia_h
    cdio_paranoia_paranoia_h
    cuda_h
    dispatch_dispatch_h
    dev_bktr_ioctl_bt848_h
    dev_bktr_ioctl_meteor_h
    dev_ic_bt8xx_h
    dev_video_bktr_ioctl_bt848_h
    dev_video_meteor_ioctl_meteor_h
    direct_h
    dirent_h
    dxgidebug_h
    dxva_h
    ES2_gl_h
    gsm_h
    io_h
    linux_dma_buf_h
    linux_perf_event_h
    machine_ioctl_bt848_h
    machine_ioctl_meteor_h
    malloc_h
    opencv2_core_core_c_h
    OpenGL_gl3_h
    poll_h
    pthread_np_h
    sys_hwprobe_h
    sys_param_h
    sys_resource_h
    sys_select_h
    sys_soundcard_h
    sys_time_h
    sys_un_h
    sys_videoio_h
    termios_h
    udplite_h
    unistd_h
    valgrind_valgrind_h
    windows_h
    winsock2_h
"

INTRINSICS_LIST="
    intrinsics_neon
    intrinsics_sse2
"

MATH_FUNCS="
    atanf
    atan2f
    cbrt
    cbrtf
    copysign
    cosf
    erf
    exp2
    exp2f
    expf
    hypot
    isfinite
    isinf
    isnan
    ldexpf
    llrint
    llrintf
    log2
    log2f
    log10f
    lrint
    lrintf
    powf
    rint
    round
    roundf
    sinf
    trunc
    truncf
"

SYSTEM_FEATURES="
    dos_paths
    libc_msvcrt
    MMAL_PARAMETER_VIDEO_MAX_NUM_CALLBACKS
    section_data_rel_ro
    threads
    uwp
    winrt
"

SYSTEM_FUNCS="
    access
    aligned_malloc
    arc4random_buf
    clock_gettime
    closesocket
    CommandLineToArgvW
    elf_aux_info
    fcntl
    getaddrinfo
    getauxval
    getenv
    gethrtime
    getopt
    GetModuleHandle
    GetProcessAffinityMask
    GetProcessMemoryInfo
    GetProcessTimes
    getrusage
    GetStdHandle
    GetSystemTimeAsFileTime
    gettimeofday
    glob
    glXGetProcAddress
    gmtime_r
    inet_aton
    isatty
    kbhit
    localtime_r
    lstat
    lzo1x_999_compress
    mach_absolute_time
    MapViewOfFile
    memalign
    mkstemp
    mmap
    mprotect
    nanosleep
    PeekNamedPipe
    posix_memalign
    prctl
    pthread_cancel
    pthread_set_name_np
    pthread_setname_np
    sched_getaffinity
    SecItemImport
    SetConsoleTextAttribute
    SetConsoleCtrlHandler
    SetDllDirectory
    setmode
    setrlimit
    Sleep
    strerror_r
    sysconf
    sysctl
    sysctlbyname
    tempnam
    usleep
    UTGetOSTypeFromString
    VirtualAlloc
    wglGetProcAddress
"

SYSTEM_LIBRARIES="
    bcrypt
    vaapi_drm
    vaapi_x11
    vaapi_win32
    vdpau_x11
"

TOOLCHAIN_FEATURES="
    as_arch_directive
    as_archext_dotprod_directive
    as_archext_i8mm_directive
    as_archext_sve_directive
    as_archext_sve2_directive
    as_dn_directive
    as_fpu_directive
    as_func
    as_object_arch
    asm_mod_q
    blocks_extension
    ebp_available
    ebx_available
    gnu_as
    gnu_windres
    ibm_asm
    inline_asm_direct_symbol_refs
    inline_asm_labels
    inline_asm_nonlocal_labels
    pragma_deprecated
    rsync_contimeout
    symver_asm_label
    symver_gnu_asm
    vfp_args
    xform_asm
    xmm_clobbers
"

TYPES_LIST="
    DPI_AWARENESS_CONTEXT
    IDXGIOutput5
    kCMVideoCodecType_HEVC
    kCMVideoCodecType_HEVCWithAlpha
    kCMVideoCodecType_VP9
    kCMVideoCodecType_AV1
    kCVPixelFormatType_420YpCbCr10BiPlanarVideoRange
    kCVPixelFormatType_422YpCbCr8BiPlanarVideoRange
    kCVPixelFormatType_422YpCbCr10BiPlanarVideoRange
    kCVPixelFormatType_422YpCbCr16BiPlanarVideoRange
    kCVPixelFormatType_444YpCbCr8BiPlanarVideoRange
    kCVPixelFormatType_444YpCbCr10BiPlanarVideoRange
    kCVPixelFormatType_444YpCbCr16BiPlanarVideoRange
    kCVImageBufferTransferFunction_SMPTE_ST_2084_PQ
    kCVImageBufferTransferFunction_ITU_R_2100_HLG
    kCVImageBufferTransferFunction_Linear
    kCVImageBufferYCbCrMatrix_ITU_R_2020
    kCVImageBufferColorPrimaries_ITU_R_2020
    kCVImageBufferTransferFunction_ITU_R_2020
    kCVImageBufferTransferFunction_SMPTE_ST_428_1
    socklen_t
    struct_addrinfo
    struct_group_source_req
    struct_ip_mreq_source
    struct_ipv6_mreq
    struct_msghdr_msg_flags
    struct_pollfd
    struct_rusage_ru_maxrss
    struct_sctp_event_subscribe
    struct_sockaddr_in6
    struct_sockaddr_sa_len
    struct_sockaddr_storage
    struct_stat_st_mtim_tv_nsec
    struct_v4l2_frmivalenum_discrete
    struct_mfxConfigInterface
"

HAVE_LIST="
    $ARCH_EXT_LIST
    $(add_suffix _external $ARCH_EXT_LIST)
    $(add_suffix _inline   $ARCH_EXT_LIST)
    $ARCH_FEATURES
    $BUILTIN_LIST
    $HAVE_LIST_CMDLINE
    $HAVE_LIST_PUB
    $HEADERS_LIST
    $INTRINSICS_LIST
    $MATH_FUNCS
    $SYSTEM_FEATURES
    $SYSTEM_FUNCS
    $SYSTEM_LIBRARIES
    $THREADS_LIST
    $TOOLCHAIN_FEATURES
    $TYPES_LIST
    gzip
    libdrm_getfb2
    makeinfo
    makeinfo_html
    opencl_d3d11
    opencl_drm_arm
    opencl_drm_beignet
    opencl_dxva2
    opencl_vaapi_beignet
    opencl_vaapi_intel_media
    opencl_videotoolbox
    perl
    pod2man
    posix_ioctl
    texi2html
    xmllint
    zlib_gzip
    openvino2
"

# options emitted with CONFIG_ prefix but not available on the command line
CONFIG_EXTRA="
    aandcttables
    ac3dsp
    adts_header
    atsc_a53
    audio_frame_queue
    audiodsp
    blockdsp
    bswapdsp
    cabac
    cbs
    cbs_av1
    cbs_h264
    cbs_h265
    cbs_h266
    cbs_jpeg
    cbs_mpeg2
    cbs_vp8
    cbs_vp9
    d3d12va_encode
    deflate_wrapper
    dirac_parse
    dnn
    dovi_rpudec
    dovi_rpuenc
    dvprofile
    evcparse
    exif
    faandct
    faanidct
    fdctdsp
    fmtconvert
    frame_thread_encoder
    g722dsp
    golomb
    gplv3
    h263dsp
    h264chroma
    h264dsp
    h264parse
    h264pred
    h264qpel
    h264_sei
    hevcparse
    hevc_sei
    hpeldsp
    huffman
    huffyuvdsp
    huffyuvencdsp
    iamfdec
    iamfenc
    idctdsp
    iirfilter
    inflate_wrapper
    intrax8
    iso_media
    iso_writer
    ividsp
    jpegtables
    lgplv3
    libx262
    libx264_hdr10
    llauddsp
    llviddsp
    llvidencdsp
    lpc
    lzf
    me_cmp
    mpeg_er
    mpegaudio
    mpegaudiodsp
    mpegaudioheader
    mpeg4audio
    mpegvideo
    mpegvideodec
    mpegvideoenc
    msmpeg4dec
    msmpeg4enc
    mss34dsp
    pixblockdsp
    qpeldsp
    qsv
    qsvdec
    qsvenc
    qsvvpp
    rangecoder
    riffdec
    riffenc
    rtpdec
    rtpenc_chain
    rv34dsp
    scene_sad
    sinewin
    snappy
    srtp
    startcode
    texturedsp
    texturedspenc
    tpeldsp
    vaapi_1
    vaapi_encode
    vc1dsp
    videodsp
    vp3dsp
    vp56dsp
    vp8dsp
    vulkan_encode
    wma_freqs
    wmv2dsp
"

CMDLINE_SELECT="
    $ARCH_EXT_LIST
    $CONFIG_LIST
    $HAVE_LIST_CMDLINE
    $THREADS_LIST
    asm
    cross_compile
    debug
    extra_warnings
    logging
    optimizations
    rpath
    stripping
    version_tracking
"

PATHS_LIST="
    bindir
    datadir
    docdir
    incdir
    libdir
    mandir
    pkgconfigdir
    prefix
    shlibdir
    install_name_dir
"

CMDLINE_SET="
    $PATHS_LIST
    ar
    arch
    as
    assert_level
    build_suffix
    cc
    objcc
    cpu
    cross_prefix
    custom_allocator
    cxx
    dep_cc
    doxygen
    env
    extra_version
    gas
    host_cc
    host_cflags
    host_extralibs
    host_ld
    host_ldflags
    host_os
    ignore_tests
    install
    ld
    ln_s
    logfile
    malloc_prefix
    metalcc
    metallib
    nm
    optflags
    nvcc
    nvccflags
    pkg_config
    pkg_config_flags
    progs_suffix
    random_seed
    ranlib
    samples
    stdc
    stdcxx
    strip
    sws_max_filter_size
    sysinclude
    sysroot
    target_exec
    target_os
    target_path
    target_samples
    tempprefix
    toolchain
    valgrind
    windres
    x86asmexe
"

CMDLINE_APPEND="
    extra_cflags
    extra_cxxflags
    extra_objcflags
    host_cppflags
"

# code dependency declarations

# architecture extensions

armv5te_deps="arm"
armv6_deps="arm"
armv6t2_deps="arm"
armv8_deps="aarch64"
neon_deps_any="aarch64 arm"
intrinsics_neon_deps="neon"
intrinsics_sse2_deps="sse2"
vfp_deps="arm"
vfpv3_deps="vfp"
setend_deps="arm"
dotprod_deps="aarch64 neon"
i8mm_deps="aarch64 neon"
sve_deps="aarch64 neon"
sve2_deps="aarch64 neon sve"

map 'eval ${v}_inline_deps=inline_asm' $ARCH_EXT_LIST_ARM

altivec_deps="ppc"
dcbzl_deps="ppc"
ldbrx_deps="ppc"
ppc4xx_deps="ppc"
vsx_deps="altivec"
power8_deps="vsx"

rv_deps="riscv"
rvv_deps="rv"
rv_zicbop="riscv"
rv_zvbb_deps="rvv"

loongson2_deps="mips"
loongson3_deps="mips"
mmi_deps_any="loongson2 loongson3"
lsx_deps="loongarch"
lasx_deps="lsx"

mips32r2_deps="mips"
mips32r5_deps="mips"
mips32r6_deps="mips"
mips64r2_deps="mips"
mips64r6_deps="mips"
mipsfpu_deps="mips"
mipsdsp_deps="mips"
mipsdspr2_deps="mips"
msa_deps="mipsfpu"

simd128_deps="wasm"

x86_64_select="i686"
x86_64_suggest="fast_cmov"

amd3dnow_deps="mmx"
amd3dnowext_deps="amd3dnow"
i686_deps="x86"
mmx_deps="x86"
mmxext_deps="mmx"
sse_deps="mmxext"
sse2_deps="sse"
sse3_deps="sse2"
ssse3_deps="sse3"
sse4_deps="ssse3"
sse42_deps="sse4"
aesni_deps="sse42"
avx_deps="sse42"
xop_deps="avx"
fma3_deps="avx"
fma4_deps="avx"
avx2_deps="avx"
avx512_deps="avx2"
avx512icl_deps="avx512"

mmx_external_deps="x86asm"
mmx_inline_deps="inline_asm x86"
mmx_suggest="mmx_external mmx_inline"

for ext in $(filter_out mmx $ARCH_EXT_LIST_X86_SIMD); do
    eval dep=\$${ext}_deps
    eval ${ext}_external_deps='"${dep}_external"'
    eval ${ext}_inline_deps='"${dep}_inline"'
    eval ${ext}_suggest='"${ext}_external ${ext}_inline"'
done

aligned_stack_if_any="aarch64 ppc x86"
fast_64bit_if_any="aarch64 ia64 mips64 parisc64 ppc64 riscv64 sparc64 x86_64"
fast_clz_if_any="aarch64 mips ppc x86"
fast_unaligned_if_any="aarch64 ppc x86"
simd_align_16_if_any="altivec neon sse"
simd_align_32_if_any="avx"
simd_align_64_if_any="avx512"

# system capabilities
linux_perf_deps="linux_perf_event_h"
symver_if_any="symver_asm_label symver_gnu_asm"
valgrind_backtrace_conflict="optimizations"
valgrind_backtrace_deps="valgrind_valgrind_h"

# threading support
atomics_win32_if="MemoryBarrier"
atomics_native_if_any="$ATOMICS_LIST"
w32threads_deps="atomics_native"
threads_if_any="$THREADS_LIST"

# subsystems
cbs_av1_select="cbs"
cbs_h264_select="cbs"
cbs_h265_select="cbs"
cbs_h266_select="cbs"
cbs_jpeg_select="cbs"
cbs_mpeg2_select="cbs"
cbs_vp8_select="cbs"
cbs_vp9_select="cbs"
deflate_wrapper_deps="zlib"
dirac_parse_select="golomb"
dovi_rpudec_select="golomb"
dovi_rpuenc_select="golomb"
dnn_deps="avformat swscale"
dnn_deps_any="libtensorflow libopenvino libtorch"
error_resilience_select="me_cmp"
evcparse_select="golomb"
faandct_deps="faan"
faandct_select="fdctdsp"
faanidct_deps="faan"
faanidct_select="idctdsp"
h264dsp_select="startcode"
h264parse_select="golomb"
h264_sei_select="atsc_a53 golomb"
hevcparse_select="golomb"
hevc_sei_select="atsc_a53 golomb"
iso_writer_select="golomb"
frame_thread_encoder_deps="encoders threads"
iamfdec_deps="iamf"
iamfdec_select="iso_media mpeg4audio"
iamfenc_deps="iamf"
inflate_wrapper_deps="zlib"
intrax8_select="blockdsp wmv2dsp"
iso_media_select="mpeg4audio"
me_cmp_select="idctdsp"
mpeg_er_select="error_resilience"
mpegaudio_select="mpegaudiodsp mpegaudioheader"
mpegvideo_select="blockdsp hpeldsp idctdsp videodsp"
mpegvideodec_select="h264chroma mpegvideo mpeg_er"
mpegvideoenc_select="aandcttables fdctdsp me_cmp mpegvideo pixblockdsp"
msmpeg4dec_select="h263_decoder"
msmpeg4enc_select="h263_encoder"
vc1dsp_select="h264chroma qpeldsp startcode"
wmv2dsp_select="qpeldsp"

# decoders / encoders
aac_decoder_select="adts_header mpeg4audio sinewin"
aac_fixed_decoder_select="adts_header mpeg4audio"
aac_encoder_select="audio_frame_queue iirfilter lpc sinewin"
aac_latm_decoder_select="aac_decoder aac_latm_parser"
ac3_decoder_select="ac3_parser ac3dsp bswapdsp fmtconvert"
ac3_fixed_decoder_select="ac3_parser ac3dsp bswapdsp"
ac3_encoder_select="ac3dsp audiodsp me_cmp"
ac3_fixed_encoder_select="ac3dsp audiodsp me_cmp"
acelp_kelvin_decoder_select="audiodsp"
adpcm_g722_decoder_select="g722dsp"
adpcm_g722_encoder_select="g722dsp"
agm_decoder_select="idctdsp"
aic_decoder_select="golomb idctdsp"
alac_encoder_select="lpc"
als_decoder_select="bswapdsp mpeg4audio"
amrnb_decoder_select="lsp"
amrwb_decoder_select="lsp"
amv_decoder_select="sp5x_decoder exif"
amv_encoder_select="jpegtables mpegvideoenc"
ape_decoder_select="bswapdsp llauddsp"
apng_decoder_select="inflate_wrapper"
apng_encoder_select="deflate_wrapper llvidencdsp"
aptx_encoder_select="audio_frame_queue"
aptx_hd_encoder_select="audio_frame_queue"
asv1_decoder_select="blockdsp bswapdsp idctdsp"
asv1_encoder_select="aandcttables bswapdsp fdctdsp pixblockdsp"
asv2_decoder_select="blockdsp bswapdsp idctdsp"
asv2_encoder_select="aandcttables bswapdsp fdctdsp pixblockdsp"
atrac1_decoder_select="sinewin"
atrac3p_decoder_select="sinewin"
atrac3pal_decoder_select="sinewin"
av1_decoder_select="atsc_a53 cbs_av1 dovi_rpudec"
bink_decoder_select="blockdsp hpeldsp"
binkaudio_dct_decoder_select="wma_freqs"
binkaudio_rdft_decoder_select="wma_freqs"
cavs_decoder_select="blockdsp golomb h264chroma idctdsp qpeldsp videodsp"
clearvideo_decoder_select="idctdsp"
cllc_decoder_select="bswapdsp"
comfortnoise_encoder_select="lpc"
cook_decoder_select="audiodsp sinewin"
cri_decoder_select="mjpeg_decoder"
cscd_decoder_suggest="zlib"
dds_decoder_select="texturedsp"
dirac_decoder_select="dirac_parse dwt golomb mpegvideoenc qpeldsp videodsp"
dnxhd_decoder_select="blockdsp idctdsp"
dnxhd_encoder_select="blockdsp fdctdsp idctdsp mpegvideoenc pixblockdsp videodsp"
dvvideo_decoder_select="dvprofile idctdsp"
dvvideo_encoder_select="dvprofile fdctdsp me_cmp pixblockdsp"
dxa_decoder_deps="zlib"
dxv_decoder_select="lzf texturedsp"
dxv_encoder_select="texturedspenc"
eac3_decoder_select="ac3_decoder"
eac3_encoder_select="ac3_encoder"
eamad_decoder_select="aandcttables blockdsp bswapdsp"
eatgq_decoder_select="aandcttables"
eatqi_decoder_select="aandcttables blockdsp bswapdsp"
exr_decoder_deps="zlib"
exr_encoder_deps="zlib"
ffv1_decoder_select="rangecoder"
ffv1_encoder_select="rangecoder"
ffv1_vulkan_encoder_select="vulkan spirv_compiler"
ffvhuff_decoder_select="huffyuv_decoder"
ffvhuff_encoder_select="huffyuv_encoder"
fic_decoder_select="golomb"
flac_encoder_select="bswapdsp lpc"
flashsv2_decoder_select="inflate_wrapper"
flashsv2_encoder_select="deflate_wrapper"
flashsv_decoder_select="inflate_wrapper"
flashsv_encoder_deps="zlib"
flv_decoder_select="h263_decoder"
flv_encoder_select="h263_encoder"
fourxm_decoder_select="blockdsp bswapdsp"
fraps_decoder_select="bswapdsp huffman"
ftr_decoder_select="adts_header"
g2m_decoder_deps="zlib"
g2m_decoder_select="blockdsp idctdsp jpegtables"
g729_decoder_select="audiodsp"
h261_decoder_select="mpegvideodec"
h261_encoder_select="mpegvideoenc"
h263_decoder_select="h263_parser h263dsp mpegvideodec qpeldsp"
h263_encoder_select="h263dsp mpegvideoenc"
h263i_decoder_select="h263_decoder"
h263p_decoder_select="h263_decoder"
h263p_encoder_select="h263_encoder"
h264_decoder_select="cabac golomb h264chroma h264dsp h264parse h264pred h264qpel h264_sei videodsp"
h264_decoder_suggest="error_resilience"
hap_decoder_select="snappy texturedsp"
hap_encoder_deps="libsnappy"
hap_encoder_select="texturedspenc"
hevc_decoder_select="bswapdsp cabac dovi_rpudec golomb hevcparse hevc_sei videodsp"
huffyuv_decoder_select="bswapdsp huffyuvdsp llviddsp"
huffyuv_encoder_select="bswapdsp huffman huffyuvencdsp llvidencdsp"
hymt_decoder_select="huffyuv_decoder"
iac_decoder_select="imc_decoder"
imc_decoder_select="bswapdsp sinewin"
imm4_decoder_select="bswapdsp idctdsp"
imm5_decoder_select="h264_decoder hevc_decoder"
indeo3_decoder_select="hpeldsp"
indeo4_decoder_select="ividsp"
indeo5_decoder_select="ividsp"
interplay_video_decoder_select="hpeldsp"
ipu_decoder_select="mpegvideodec"
jpegls_decoder_select="mjpeg_decoder"
jv_decoder_select="blockdsp"
lagarith_decoder_select="llviddsp"
lead_decoder_select="blockdsp idctdsp jpegtables"
ljpeg_encoder_select="jpegtables"
lscr_decoder_select="inflate_wrapper"
magicyuv_decoder_select="llviddsp"
magicyuv_encoder_select="llvidencdsp"
mdec_decoder_select="blockdsp bswapdsp idctdsp"
media100_decoder_select="media100_to_mjpegb_bsf mjpegb_decoder"
metasound_decoder_select="lsp sinewin"
mimic_decoder_select="blockdsp bswapdsp hpeldsp idctdsp"
mjpeg_decoder_select="blockdsp hpeldsp exif idctdsp jpegtables"
mjpeg_encoder_select="jpegtables mpegvideoenc"
mjpegb_decoder_select="mjpeg_decoder"
mlp_decoder_select="mlp_parser"
mlp_encoder_select="lpc audio_frame_queue"
mobiclip_decoder_select="bswapdsp golomb"
motionpixels_decoder_select="bswapdsp"
mp1_decoder_select="mpegaudio"
mp1float_decoder_select="mpegaudio"
mp2_decoder_select="mpegaudio"
mp2float_decoder_select="mpegaudio"
mp3_decoder_select="mpegaudio"
mp3adu_decoder_select="mpegaudio"
mp3adufloat_decoder_select="mpegaudio"
mp3float_decoder_select="mpegaudio"
mp3on4_decoder_select="mpegaudio mpeg4audio"
mp3on4float_decoder_select="mpegaudio mpeg4audio"
mpc7_decoder_select="bswapdsp mpegaudiodsp"
mpc8_decoder_select="mpegaudiodsp"
mpegvideo_decoder_select="mpegvideodec"
mpeg1video_decoder_select="mpegvideodec"
mpeg1video_encoder_select="mpegvideoenc"
mpeg2video_decoder_select="mpegvideodec"
mpeg2video_encoder_select="mpegvideoenc"
mpeg4_decoder_select="h263_decoder"
mpeg4_encoder_select="h263_encoder qpeldsp"
msa1_decoder_select="mss34dsp"
mscc_decoder_select="inflate_wrapper"
msmpeg4v1_decoder_select="msmpeg4dec"
msmpeg4v2_decoder_select="msmpeg4dec"
msmpeg4v2_encoder_select="msmpeg4enc"
msmpeg4v3_decoder_select="msmpeg4dec"
msmpeg4v3_encoder_select="msmpeg4enc"
mss2_decoder_select="mpegvideodec qpeldsp vc1_decoder"
mts2_decoder_select="jpegtables mss34dsp"
mv30_decoder_select="aandcttables blockdsp"
mvha_decoder_select="inflate_wrapper llviddsp"
mwsc_decoder_select="inflate_wrapper"
mxpeg_decoder_select="mjpeg_decoder"
nellymoser_decoder_select="sinewin"
nellymoser_encoder_select="audio_frame_queue sinewin"
notchlc_decoder_select="lzf"
nuv_decoder_select="idctdsp"
opus_decoder_deps="swresample"
opus_encoder_select="audio_frame_queue"
pdv_decoder_select="inflate_wrapper"
png_decoder_select="inflate_wrapper"
png_encoder_select="deflate_wrapper llvidencdsp"
prores_decoder_select="blockdsp idctdsp"
prores_encoder_select="fdctdsp"
prores_aw_encoder_select="fdctdsp"
prores_ks_encoder_select="fdctdsp"
qcelp_decoder_select="lsp"
qdm2_decoder_select="mpegaudiodsp"
ra_144_decoder_select="audiodsp"
ra_144_encoder_select="audio_frame_queue lpc audiodsp"
ralf_decoder_select="golomb"
rasc_decoder_select="inflate_wrapper"
rawvideo_decoder_select="bswapdsp"
rscc_decoder_deps="zlib"
rtv1_decoder_select="texturedsp"
rv10_decoder_select="h263_decoder"
rv10_encoder_select="h263_encoder"
rv20_decoder_select="h263_decoder"
rv20_encoder_select="h263_encoder"
rv30_decoder_select="golomb h264pred h264qpel mpegvideodec rv34dsp"
rv40_decoder_select="golomb h264pred h264qpel mpegvideodec rv34dsp"
rv60_decoder_select="videodsp golomb"
screenpresso_decoder_deps="zlib"
shorten_decoder_select="bswapdsp"
sipr_decoder_select="lsp"
smvjpeg_decoder_select="mjpeg_decoder"
snow_decoder_select="dwt h264qpel rangecoder videodsp"
snow_encoder_select="dwt h264qpel hpeldsp me_cmp mpegvideoenc rangecoder videodsp"
sonic_decoder_select="golomb rangecoder"
sonic_encoder_select="golomb rangecoder"
sonic_ls_encoder_select="golomb rangecoder"
sp5x_decoder_select="mjpeg_decoder"
speedhq_decoder_select="blockdsp idctdsp"
speedhq_encoder_select="mpegvideoenc"
srgc_decoder_select="inflate_wrapper"
svq1_decoder_select="hpeldsp"
svq1_encoder_select="hpeldsp me_cmp mpegvideoenc"
svq3_decoder_select="golomb h264dsp h264parse h264pred hpeldsp tpeldsp videodsp"
svq3_decoder_suggest="zlib"
tak_decoder_select="audiodsp"
tdsc_decoder_deps="zlib"
tdsc_decoder_select="mjpeg_decoder"
theora_decoder_select="vp3_decoder"
thp_decoder_select="mjpeg_decoder"
tiff_decoder_select="mjpeg_decoder"
tiff_decoder_suggest="zlib lzma"
tiff_encoder_suggest="zlib"
truehd_decoder_select="mlp_parser"
truehd_encoder_select="lpc audio_frame_queue"
truemotion2_decoder_select="bswapdsp"
truespeech_decoder_select="bswapdsp"
tscc_decoder_select="inflate_wrapper"
twinvq_decoder_select="lsp sinewin"
txd_decoder_select="texturedsp"
utvideo_decoder_select="bswapdsp llviddsp"
utvideo_encoder_select="bswapdsp huffman llvidencdsp"
vble_decoder_select="llviddsp"
vbn_decoder_select="texturedsp"
vbn_encoder_select="texturedspenc"
vmix_decoder_select="idctdsp"
vc1_decoder_select="blockdsp h264qpel intrax8 mpegvideodec qpeldsp vc1dsp"
vc1image_decoder_select="vc1_decoder"
vorbis_encoder_select="audio_frame_queue"
vp3_decoder_select="hpeldsp vp3dsp videodsp"
vp4_decoder_select="vp3_decoder"
vp5_decoder_select="h264chroma hpeldsp videodsp vp3dsp vp56dsp"
vp6_decoder_select="h264chroma hpeldsp huffman videodsp vp3dsp vp56dsp"
vp6a_decoder_select="vp6_decoder"
vp6f_decoder_select="vp6_decoder"
vp7_decoder_select="h264pred videodsp vp8dsp"
vp8_decoder_select="h264pred videodsp vp8dsp"
vp9_decoder_select="videodsp vp9_parser vp9_superframe_split_bsf"
vvc_decoder_select="cabac cbs_h266 golomb videodsp"
wcmv_decoder_select="inflate_wrapper"
webp_decoder_select="vp8_decoder exif"
wmalossless_decoder_select="llauddsp"
wmapro_decoder_select="sinewin wma_freqs"
wmav1_decoder_select="sinewin wma_freqs"
wmav1_encoder_select="sinewin wma_freqs"
wmav2_decoder_select="sinewin wma_freqs"
wmav2_encoder_select="sinewin wma_freqs"
wmavoice_decoder_select="lsp sinewin"
wmv1_decoder_select="msmpeg4dec"
wmv1_encoder_select="msmpeg4enc"
wmv2_decoder_select="blockdsp error_resilience idctdsp intrax8 msmpeg4dec videodsp wmv2dsp"
wmv2_encoder_select="msmpeg4enc wmv2dsp"
wmv3_decoder_select="vc1_decoder"
wmv3image_decoder_select="wmv3_decoder"
xma1_decoder_select="wmapro_decoder"
xma2_decoder_select="wmapro_decoder"
ylc_decoder_select="bswapdsp"
zerocodec_decoder_select="inflate_wrapper"
zlib_decoder_select="inflate_wrapper"
zlib_encoder_select="deflate_wrapper"
zmbv_decoder_select="inflate_wrapper"
zmbv_encoder_select="deflate_wrapper"

# hardware accelerators
cuda_deps="ffnvcodec"
cuvid_deps="ffnvcodec"
d3d11va_deps="dxva_h ID3D11VideoDecoder ID3D11VideoContext"
d3d12va_deps="dxva_h ID3D12Device ID3D12VideoDecoder"
dxva2_deps="dxva2api_h DXVA2_ConfigPictureDecode ole32 user32"
ffnvcodec_deps_any="libdl LoadLibrary"
mediacodec_deps="android mediandk pthreads"
nvdec_deps="ffnvcodec"
vaapi_x11_deps="xlib_x11"
videotoolbox_hwaccel_deps="videotoolbox pthreads"
videotoolbox_hwaccel_extralibs="-framework QuartzCore"
vulkan_deps="threads"
vulkan_deps_any="libdl LoadLibrary"

av1_d3d11va_hwaccel_deps="d3d11va DXVA_PicParams_AV1"
av1_d3d11va_hwaccel_select="av1_decoder"
av1_d3d11va2_hwaccel_deps="d3d11va DXVA_PicParams_AV1"
av1_d3d11va2_hwaccel_select="av1_decoder"
av1_d3d12va_hwaccel_deps="d3d12va DXVA_PicParams_AV1"
av1_d3d12va_hwaccel_select="av1_decoder"
av1_dxva2_hwaccel_deps="dxva2 DXVA_PicParams_AV1"
av1_dxva2_hwaccel_select="av1_decoder"
av1_nvdec_hwaccel_deps="nvdec CUVIDAV1PICPARAMS"
av1_nvdec_hwaccel_select="av1_decoder"
av1_vaapi_hwaccel_deps="vaapi VADecPictureParameterBufferAV1_bit_depth_idx"
av1_vaapi_hwaccel_select="av1_decoder"
av1_vdpau_hwaccel_deps="vdpau VdpPictureInfoAV1"
av1_vdpau_hwaccel_select="av1_decoder"
av1_videotoolbox_hwaccel_deps="videotoolbox"
av1_videotoolbox_hwaccel_select="av1_decoder"
av1_vulkan_hwaccel_deps="vulkan"
av1_vulkan_hwaccel_select="av1_decoder"
h263_vaapi_hwaccel_deps="vaapi"
h263_vaapi_hwaccel_select="h263_decoder"
h263_videotoolbox_hwaccel_deps="videotoolbox"
h263_videotoolbox_hwaccel_select="h263_decoder"
h264_d3d11va_hwaccel_deps="d3d11va"
h264_d3d11va_hwaccel_select="h264_decoder"
h264_d3d11va2_hwaccel_deps="d3d11va"
h264_d3d11va2_hwaccel_select="h264_decoder"
h264_d3d12va_hwaccel_deps="d3d12va"
h264_d3d12va_hwaccel_select="h264_decoder"
h264_dxva2_hwaccel_deps="dxva2"
h264_dxva2_hwaccel_select="h264_decoder"
h264_nvdec_hwaccel_deps="nvdec"
h264_nvdec_hwaccel_select="h264_decoder"
h264_vaapi_hwaccel_deps="vaapi"
h264_vaapi_hwaccel_select="h264_decoder"
h264_vdpau_hwaccel_deps="vdpau"
h264_vdpau_hwaccel_select="h264_decoder"
h264_videotoolbox_hwaccel_deps="videotoolbox"
h264_videotoolbox_hwaccel_select="h264_decoder"
h264_vulkan_hwaccel_deps="vulkan"
h264_vulkan_hwaccel_select="h264_decoder"
hevc_d3d11va_hwaccel_deps="d3d11va DXVA_PicParams_HEVC"
hevc_d3d11va_hwaccel_select="hevc_decoder"
hevc_d3d11va2_hwaccel_deps="d3d11va DXVA_PicParams_HEVC"
hevc_d3d11va2_hwaccel_select="hevc_decoder"
hevc_d3d12va_hwaccel_deps="d3d12va DXVA_PicParams_HEVC"
hevc_d3d12va_hwaccel_select="hevc_decoder"
hevc_dxva2_hwaccel_deps="dxva2 DXVA_PicParams_HEVC"
hevc_dxva2_hwaccel_select="hevc_decoder"
hevc_nvdec_hwaccel_deps="nvdec"
hevc_nvdec_hwaccel_select="hevc_decoder"
hevc_vaapi_hwaccel_deps="vaapi VAPictureParameterBufferHEVC"
hevc_vaapi_hwaccel_select="hevc_decoder"
hevc_vdpau_hwaccel_deps="vdpau VdpPictureInfoHEVC"
hevc_vdpau_hwaccel_select="hevc_decoder"
hevc_videotoolbox_hwaccel_deps="videotoolbox"
hevc_videotoolbox_hwaccel_select="hevc_decoder"
hevc_vulkan_hwaccel_deps="vulkan"
hevc_vulkan_hwaccel_select="hevc_decoder"
mjpeg_nvdec_hwaccel_deps="nvdec"
mjpeg_nvdec_hwaccel_select="mjpeg_decoder"
mjpeg_vaapi_hwaccel_deps="vaapi"
mjpeg_vaapi_hwaccel_select="mjpeg_decoder"
mpeg1_nvdec_hwaccel_deps="nvdec"
mpeg1_nvdec_hwaccel_select="mpeg1video_decoder"
mpeg1_vdpau_hwaccel_deps="vdpau"
mpeg1_vdpau_hwaccel_select="mpeg1video_decoder"
mpeg1_videotoolbox_hwaccel_deps="videotoolbox"
mpeg1_videotoolbox_hwaccel_select="mpeg1video_decoder"
mpeg2_d3d11va_hwaccel_deps="d3d11va"
mpeg2_d3d11va_hwaccel_select="mpeg2video_decoder"
mpeg2_d3d11va2_hwaccel_deps="d3d11va"
mpeg2_d3d11va2_hwaccel_select="mpeg2video_decoder"
mpeg2_d3d12va_hwaccel_deps="d3d12va"
mpeg2_d3d12va_hwaccel_select="mpeg2video_decoder"
mpeg2_dxva2_hwaccel_deps="dxva2"
mpeg2_dxva2_hwaccel_select="mpeg2video_decoder"
mpeg2_nvdec_hwaccel_deps="nvdec"
mpeg2_nvdec_hwaccel_select="mpeg2video_decoder"
mpeg2_vaapi_hwaccel_deps="vaapi"
mpeg2_vaapi_hwaccel_select="mpeg2video_decoder"
mpeg2_vdpau_hwaccel_deps="vdpau"
mpeg2_vdpau_hwaccel_select="mpeg2video_decoder"
mpeg2_videotoolbox_hwaccel_deps="videotoolbox"
mpeg2_videotoolbox_hwaccel_select="mpeg2video_decoder"
mpeg4_nvdec_hwaccel_deps="nvdec"
mpeg4_nvdec_hwaccel_select="mpeg4_decoder"
mpeg4_vaapi_hwaccel_deps="vaapi"
mpeg4_vaapi_hwaccel_select="mpeg4_decoder"
mpeg4_vdpau_hwaccel_deps="vdpau"
mpeg4_vdpau_hwaccel_select="mpeg4_decoder"
mpeg4_videotoolbox_hwaccel_deps="videotoolbox"
mpeg4_videotoolbox_hwaccel_select="mpeg4_decoder"
prores_videotoolbox_hwaccel_deps="videotoolbox"
prores_videotoolbox_hwaccel_select="prores_decoder"
vc1_d3d11va_hwaccel_deps="d3d11va"
vc1_d3d11va_hwaccel_select="vc1_decoder"
vc1_d3d11va2_hwaccel_deps="d3d11va"
vc1_d3d11va2_hwaccel_select="vc1_decoder"
vc1_d3d12va_hwaccel_deps="d3d12va"
vc1_d3d12va_hwaccel_select="vc1_decoder"
vc1_dxva2_hwaccel_deps="dxva2"
vc1_dxva2_hwaccel_select="vc1_decoder"
vc1_nvdec_hwaccel_deps="nvdec"
vc1_nvdec_hwaccel_select="vc1_decoder"
vc1_vaapi_hwaccel_deps="vaapi"
vc1_vaapi_hwaccel_select="vc1_decoder"
vc1_vdpau_hwaccel_deps="vdpau"
vc1_vdpau_hwaccel_select="vc1_decoder"
vp8_nvdec_hwaccel_deps="nvdec"
vp8_nvdec_hwaccel_select="vp8_decoder"
vp8_vaapi_hwaccel_deps="vaapi"
vp8_vaapi_hwaccel_select="vp8_decoder"
vp9_d3d11va_hwaccel_deps="d3d11va DXVA_PicParams_VP9"
vp9_d3d11va_hwaccel_select="vp9_decoder"
vp9_d3d11va2_hwaccel_deps="d3d11va DXVA_PicParams_VP9"
vp9_d3d11va2_hwaccel_select="vp9_decoder"
vp9_d3d12va_hwaccel_deps="d3d12va DXVA_PicParams_VP9"
vp9_d3d12va_hwaccel_select="vp9_decoder"
vp9_dxva2_hwaccel_deps="dxva2 DXVA_PicParams_VP9"
vp9_dxva2_hwaccel_select="vp9_decoder"
vp9_nvdec_hwaccel_deps="nvdec"
vp9_nvdec_hwaccel_select="vp9_decoder"
vp9_vaapi_hwaccel_deps="vaapi VADecPictureParameterBufferVP9_bit_depth"
vp9_vaapi_hwaccel_select="vp9_decoder"
vp9_vdpau_hwaccel_deps="vdpau VdpPictureInfoVP9"
vp9_vdpau_hwaccel_select="vp9_decoder"
vp9_videotoolbox_hwaccel_deps="videotoolbox"
vp9_videotoolbox_hwaccel_select="vp9_decoder"
vvc_vaapi_hwaccel_deps="vaapi VAPictureParameterBufferVVC"
vvc_vaapi_hwaccel_select="vvc_decoder"
wmv3_d3d11va_hwaccel_select="vc1_d3d11va_hwaccel"
wmv3_d3d11va2_hwaccel_select="vc1_d3d11va2_hwaccel"
wmv3_d3d12va_hwaccel_select="vc1_d3d12va_hwaccel"
wmv3_dxva2_hwaccel_select="vc1_dxva2_hwaccel"
wmv3_nvdec_hwaccel_select="vc1_nvdec_hwaccel"
wmv3_vaapi_hwaccel_select="vc1_vaapi_hwaccel"
wmv3_vdpau_hwaccel_select="vc1_vdpau_hwaccel"

# hardware-accelerated codecs
d3d12va_encode_deps="d3d12va ID3D12VideoEncoder d3d12_encoder_feature"
mediafoundation_deps="mftransform_h MFCreateAlignedMemoryBuffer"
omx_deps="libdl pthreads"
omx_rpi_select="omx"
qsv_deps="libmfx"
qsvdec_select="qsv"
qsvenc_select="qsv"
qsvvpp_select="qsv"
vaapi_encode_deps="vaapi"
vulkan_encode_deps="vulkan"
v4l2_m2m_deps="linux_videodev2_h sem_timedwait"

bilateral_cuda_filter_deps="ffnvcodec"
bilateral_cuda_filter_deps_any="cuda_nvcc cuda_llvm"
chromakey_cuda_filter_deps="ffnvcodec"
chromakey_cuda_filter_deps_any="cuda_nvcc cuda_llvm"
colorspace_cuda_filter_deps="ffnvcodec"
colorspace_cuda_filter_deps_any="cuda_nvcc cuda_llvm"
hwupload_cuda_filter_deps="ffnvcodec"
scale_npp_filter_deps="ffnvcodec libnpp"
scale2ref_npp_filter_deps="ffnvcodec libnpp"
scale_cuda_filter_deps="ffnvcodec"
scale_cuda_filter_deps_any="cuda_nvcc cuda_llvm"
thumbnail_cuda_filter_deps="ffnvcodec"
thumbnail_cuda_filter_deps_any="cuda_nvcc cuda_llvm"
transpose_npp_filter_deps="ffnvcodec libnpp"
overlay_cuda_filter_deps="ffnvcodec"
overlay_cuda_filter_deps_any="cuda_nvcc cuda_llvm"
sharpen_npp_filter_deps="ffnvcodec libnpp"

ddagrab_filter_deps="d3d11va IDXGIOutput1 DXGI_OUTDUPL_FRAME_INFO"

amf_deps_any="libdl LoadLibrary"
nvenc_deps="ffnvcodec"
nvenc_deps_any="libdl LoadLibrary"

aac_mediacodec_decoder_deps="mediacodec"
aac_mediacodec_decoder_select="aac_adtstoasc_bsf aac_parser"
aac_mf_encoder_deps="mediafoundation"
ac3_mf_encoder_deps="mediafoundation"
amrnb_mediacodec_decoder_deps="mediacodec"
amrnb_mediacodec_decoder_select="amr_parser"
amrwb_mediacodec_decoder_deps="mediacodec"
amrwb_mediacodec_decoder_select="amr_parser"
av1_amf_encoder_deps="amf"
av1_cuvid_decoder_deps="cuvid CUVIDAV1PICPARAMS"
av1_mediacodec_decoder_deps="mediacodec"
av1_mediacodec_encoder_deps="mediacodec"
av1_mediacodec_encoder_select="extract_extradata_bsf"
av1_mf_encoder_deps="mediafoundation"
av1_nvenc_encoder_deps="nvenc NV_ENC_PIC_PARAMS_AV1"
av1_nvenc_encoder_select="atsc_a53"
av1_qsv_decoder_select="qsvdec"
av1_qsv_encoder_deps="libvpl"
av1_qsv_encoder_select="qsvenc"
av1_vaapi_encoder_deps="VAEncPictureParameterBufferAV1"
av1_vaapi_encoder_select="cbs_av1 vaapi_encode"
h263_v4l2m2m_decoder_deps="v4l2_m2m h263_v4l2_m2m"
h263_v4l2m2m_encoder_deps="v4l2_m2m h263_v4l2_m2m"
h264_amf_encoder_deps="amf"
h264_cuvid_decoder_deps="cuvid"
h264_cuvid_decoder_select="h264_mp4toannexb_bsf"
h264_mediacodec_decoder_deps="mediacodec"
h264_mediacodec_decoder_select="h264_mp4toannexb_bsf h264_parser"
h264_mediacodec_encoder_deps="mediacodec"
h264_mediacodec_encoder_select="extract_extradata_bsf h264_metadata"
h264_mf_encoder_deps="mediafoundation"
h264_mmal_decoder_deps="mmal"
h264_nvenc_encoder_deps="nvenc"
h264_nvenc_encoder_select="atsc_a53"
h264_omx_encoder_deps="omx"
h264_qsv_decoder_select="h264_mp4toannexb_bsf qsvdec"
h264_qsv_encoder_select="atsc_a53 qsvenc"
h264_rkmpp_decoder_deps="rkmpp"
h264_rkmpp_decoder_select="h264_mp4toannexb_bsf"
h264_vaapi_encoder_select="atsc_a53 cbs_h264 vaapi_encode"
h264_vulkan_encoder_select="cbs_h264 vulkan_encode"
h264_v4l2m2m_decoder_deps="v4l2_m2m h264_v4l2_m2m"
h264_v4l2m2m_decoder_select="h264_mp4toannexb_bsf"
h264_v4l2m2m_encoder_deps="v4l2_m2m h264_v4l2_m2m"
hevc_amf_encoder_deps="amf"
hevc_cuvid_decoder_deps="cuvid"
hevc_cuvid_decoder_select="hevc_mp4toannexb_bsf"
hevc_d3d12va_encoder_select="cbs_h265 d3d12va_encode"
hevc_mediacodec_decoder_deps="mediacodec"
hevc_mediacodec_decoder_select="hevc_mp4toannexb_bsf hevc_parser"
hevc_mediacodec_encoder_deps="mediacodec"
hevc_mediacodec_encoder_select="extract_extradata_bsf hevc_metadata"
hevc_mf_encoder_deps="mediafoundation"
hevc_nvenc_encoder_deps="nvenc"
hevc_nvenc_encoder_select="atsc_a53"
hevc_qsv_decoder_select="hevc_mp4toannexb_bsf qsvdec"
hevc_qsv_encoder_select="hevcparse qsvenc"
hevc_rkmpp_decoder_deps="rkmpp"
hevc_rkmpp_decoder_select="hevc_mp4toannexb_bsf"
hevc_vaapi_encoder_deps="VAEncPictureParameterBufferHEVC"
hevc_vaapi_encoder_select="atsc_a53 cbs_h265 vaapi_encode"
hevc_vulkan_encoder_select="atsc_a53 cbs_h265 vulkan_encode"
hevc_v4l2m2m_decoder_deps="v4l2_m2m hevc_v4l2_m2m"
hevc_v4l2m2m_decoder_select="hevc_mp4toannexb_bsf"
hevc_v4l2m2m_encoder_deps="v4l2_m2m hevc_v4l2_m2m"
mjpeg_cuvid_decoder_deps="cuvid"
mjpeg_qsv_decoder_select="qsvdec"
mjpeg_qsv_encoder_deps="libmfx"
mjpeg_qsv_encoder_select="qsvenc"
mjpeg_vaapi_encoder_deps="VAEncPictureParameterBufferJPEG"
mjpeg_vaapi_encoder_select="cbs_jpeg jpegtables vaapi_encode"
mp3_mf_encoder_deps="mediafoundation"
mp3_mediacodec_decoder_deps="mediacodec"
mp3_mediacodec_decoder_select="mpegaudioheader"
mpeg1_cuvid_decoder_deps="cuvid"
mpeg1_v4l2m2m_decoder_deps="v4l2_m2m mpeg1_v4l2_m2m"
mpeg2_cuvid_decoder_deps="cuvid"
mpeg2_mmal_decoder_deps="mmal"
mpeg2_mediacodec_decoder_deps="mediacodec"
mpeg2_qsv_decoder_select="qsvdec"
mpeg2_qsv_encoder_select="qsvenc"
mpeg2_vaapi_encoder_select="cbs_mpeg2 vaapi_encode"
mpeg2_v4l2m2m_decoder_deps="v4l2_m2m mpeg2_v4l2_m2m"
mpeg4_cuvid_decoder_deps="cuvid"
mpeg4_mediacodec_decoder_deps="mediacodec"
mpeg4_mediacodec_encoder_deps="mediacodec"
mpeg4_mediacodec_encoder_select="extract_extradata_bsf"
mpeg4_mmal_decoder_deps="mmal"
mpeg4_omx_encoder_deps="omx"
mpeg4_v4l2m2m_decoder_deps="v4l2_m2m mpeg4_v4l2_m2m"
mpeg4_v4l2m2m_encoder_deps="v4l2_m2m mpeg4_v4l2_m2m"
vc1_cuvid_decoder_deps="cuvid"
vc1_mmal_decoder_deps="mmal"
vc1_qsv_decoder_select="qsvdec"
vc1_v4l2m2m_decoder_deps="v4l2_m2m vc1_v4l2_m2m"
vp8_cuvid_decoder_deps="cuvid"
vp8_mediacodec_decoder_deps="mediacodec"
vp8_mediacodec_encoder_deps="mediacodec"
vp8_qsv_decoder_select="qsvdec"
vp8_rkmpp_decoder_deps="rkmpp"
vp8_vaapi_encoder_deps="VAEncPictureParameterBufferVP8"
vp8_vaapi_encoder_select="vaapi_encode"
vp8_v4l2m2m_decoder_deps="v4l2_m2m vp8_v4l2_m2m"
vp8_v4l2m2m_encoder_deps="v4l2_m2m vp8_v4l2_m2m"
vp9_cuvid_decoder_deps="cuvid"
vp9_mediacodec_decoder_deps="mediacodec"
vp9_mediacodec_encoder_deps="mediacodec"
vp9_qsv_decoder_select="qsvdec"
vp9_rkmpp_decoder_deps="rkmpp"
vp9_vaapi_encoder_deps="VAEncPictureParameterBufferVP9"
vp9_vaapi_encoder_select="vaapi_encode"
vp9_qsv_encoder_deps="libmfx MFX_CODEC_VP9"
vp9_qsv_encoder_select="qsvenc"
vp9_v4l2m2m_decoder_deps="v4l2_m2m vp9_v4l2_m2m"
vvc_qsv_decoder_select="vvc_mp4toannexb_bsf qsvdec"

# parsers
aac_parser_select="adts_header mpeg4audio"
av1_parser_select="cbs_av1"
evc_parser_select="evcparse"
ftr_parser_select="adts_header mpeg4audio"
h264_parser_select="golomb h264dsp h264parse h264_sei"
hevc_parser_select="hevcparse hevc_sei"
mpegaudio_parser_select="mpegaudioheader"
mpeg4video_parser_select="h263dsp mpegvideodec qpeldsp"
vc1_parser_select="vc1dsp"
vvc_parser_select="cbs_h266"

# bitstream_filters
aac_adtstoasc_bsf_select="adts_header mpeg4audio"
av1_frame_merge_bsf_select="cbs_av1"
av1_frame_split_bsf_select="cbs_av1"
av1_metadata_bsf_select="cbs_av1"
dovi_rpu_bsf_select="cbs_h265 cbs_av1 dovi_rpudec dovi_rpuenc"
dts2pts_bsf_select="cbs_h264 h264parse"
eac3_core_bsf_select="ac3_parser"
evc_frame_merge_bsf_select="evcparse"
filter_units_bsf_select="cbs"
h264_metadata_bsf_deps="const_nan"
h264_metadata_bsf_select="cbs_h264"
h264_redundant_pps_bsf_select="cbs_h264"
hevc_metadata_bsf_select="cbs_h265"
mjpeg2jpeg_bsf_select="jpegtables"
mpeg2_metadata_bsf_select="cbs_mpeg2"
trace_headers_bsf_select="cbs cbs_vp8"
vp9_metadata_bsf_select="cbs_vp9"
vvc_metadata_bsf_select="cbs_h266"

# external libraries
aac_at_decoder_deps="audiotoolbox"
aac_at_decoder_select="aac_adtstoasc_bsf"
ac3_at_decoder_deps="audiotoolbox"
ac3_at_decoder_select="ac3_parser"
adpcm_ima_qt_at_decoder_deps="audiotoolbox"
alac_at_decoder_deps="audiotoolbox"
amr_nb_at_decoder_deps="audiotoolbox"
avisynth_deps_any="libdl LoadLibrary"
avisynth_demuxer_deps="avisynth"
avisynth_demuxer_select="riffdec"
eac3_at_decoder_deps="audiotoolbox"
eac3_at_decoder_select="ac3_parser"
gsm_ms_at_decoder_deps="audiotoolbox"
ilbc_at_decoder_deps="audiotoolbox"
mp1_at_decoder_deps="audiotoolbox"
mp2_at_decoder_deps="audiotoolbox"
mp3_at_decoder_deps="audiotoolbox"
mp1_at_decoder_select="mpegaudioheader"
mp2_at_decoder_select="mpegaudioheader"
mp3_at_decoder_select="mpegaudioheader"
pcm_alaw_at_decoder_deps="audiotoolbox"
pcm_mulaw_at_decoder_deps="audiotoolbox"
qdmc_at_decoder_deps="audiotoolbox"
qdm2_at_decoder_deps="audiotoolbox"
aac_at_encoder_deps="audiotoolbox"
aac_at_encoder_select="audio_frame_queue"
alac_at_encoder_deps="audiotoolbox"
alac_at_encoder_select="audio_frame_queue"
ilbc_at_encoder_deps="audiotoolbox"
ilbc_at_encoder_select="audio_frame_queue"
pcm_alaw_at_encoder_deps="audiotoolbox"
pcm_alaw_at_encoder_select="audio_frame_queue"
pcm_mulaw_at_encoder_deps="audiotoolbox"
pcm_mulaw_at_encoder_select="audio_frame_queue"
chromaprint_muxer_deps="chromaprint"
h264_videotoolbox_encoder_deps="pthreads"
h264_videotoolbox_encoder_select="atsc_a53 videotoolbox_encoder"
hevc_videotoolbox_encoder_deps="pthreads"
hevc_videotoolbox_encoder_select="atsc_a53 videotoolbox_encoder"
prores_videotoolbox_encoder_deps="pthreads"
prores_videotoolbox_encoder_select="videotoolbox_encoder"
libaom_av1_decoder_deps="libaom"
libaom_av1_encoder_deps="libaom"
libaom_av1_encoder_select="extract_extradata_bsf dovi_rpuenc"
libaribb24_decoder_deps="libaribb24"
libaribcaption_decoder_deps="libaribcaption"
libcelt_decoder_deps="libcelt"
libcodec2_decoder_deps="libcodec2"
libcodec2_encoder_deps="libcodec2"
libdav1d_decoder_deps="libdav1d"
libdav1d_decoder_select="atsc_a53 dovi_rpudec"
libdavs2_decoder_deps="libdavs2"
libdavs2_decoder_select="avs2_parser"
libfdk_aac_decoder_deps="libfdk_aac"
libfdk_aac_encoder_deps="libfdk_aac"
libfdk_aac_encoder_select="audio_frame_queue"
libgme_demuxer_deps="libgme"
libgsm_decoder_deps="libgsm"
libgsm_encoder_deps="libgsm"
libgsm_ms_decoder_deps="libgsm"
libgsm_ms_encoder_deps="libgsm"
libilbc_decoder_deps="libilbc"
libilbc_encoder_deps="libilbc"
libjxl_decoder_deps="libjxl libjxl_threads"
libjxl_encoder_deps="libjxl libjxl_threads"
libkvazaar_encoder_deps="libkvazaar"
liblc3_decoder_deps="liblc3"
liblc3_encoder_deps="liblc3"
liblc3_encoder_select="audio_frame_queue"
libmodplug_demuxer_deps="libmodplug"
libmp3lame_encoder_deps="libmp3lame"
libmp3lame_encoder_select="audio_frame_queue mpegaudioheader"
libopencore_amrnb_decoder_deps="libopencore_amrnb"
libopencore_amrnb_encoder_deps="libopencore_amrnb"
libopencore_amrnb_encoder_select="audio_frame_queue"
libopencore_amrwb_decoder_deps="libopencore_amrwb"
libopenh264_decoder_deps="libopenh264"
libopenh264_decoder_select="h264_mp4toannexb_bsf"
libopenh264_encoder_deps="libopenh264"
libopenjpeg_encoder_deps="libopenjpeg"
libopenmpt_demuxer_deps="libopenmpt"
libopus_decoder_deps="libopus"
libopus_encoder_deps="libopus"
libopus_encoder_select="audio_frame_queue"
librav1e_encoder_deps="librav1e"
librsvg_decoder_deps="librsvg"
libshine_encoder_deps="libshine"
libshine_encoder_select="audio_frame_queue mpegaudioheader"
libspeex_decoder_deps="libspeex"
libspeex_encoder_deps="libspeex"
libspeex_encoder_select="audio_frame_queue"
libsvtav1_encoder_deps="libsvtav1"
libsvtav1_encoder_select="dovi_rpuenc"
libtheora_encoder_deps="libtheora"
libtwolame_encoder_deps="libtwolame"
libuavs3d_decoder_deps="libuavs3d"
libuavs3e_encoder_deps="libuavs3e"
libvo_amrwbenc_encoder_deps="libvo_amrwbenc"
libvorbis_decoder_deps="libvorbis"
libvorbis_encoder_deps="libvorbis libvorbisenc"
libvorbis_encoder_select="audio_frame_queue"
libvpx_vp8_decoder_deps="libvpx"
libvpx_vp8_encoder_deps="libvpx"
libvpx_vp9_decoder_deps="libvpx"
libvpx_vp9_encoder_deps="libvpx"
libsvt_vp9_encoder_deps="libsvtvp9"
libvvdec_decoder_deps="libvvdec"
libvvdec_decoder_select="vvc_mp4toannexb_bsf"
ia_mpegh_encoder_deps="ia_mpegh"
ia_mpegh_encoder_extralibs="-lia_mpeghe -L."
libvvenc_encoder_deps="libvvenc"
libwebp_encoder_deps="libwebp"
libwebp_anim_encoder_deps="libwebp"
libx262_encoder_deps="libx262"
libx264_encoder_deps="libx264"
libx264_encoder_select="atsc_a53 golomb"
libx264rgb_encoder_deps="libx264"
libx264rgb_encoder_select="libx264_encoder"
libx265_encoder_deps="libx265"
libx265_encoder_select="atsc_a53 dovi_rpuenc"
libxavs_encoder_deps="libxavs"
libxavs2_encoder_deps="libxavs2"
libxevd_decoder_deps="libxevd"
libxeve_encoder_deps="libxeve"
libxvid_encoder_deps="libxvid"
libzvbi_teletext_decoder_deps="libzvbi"
vapoursynth_demuxer_deps="vapoursynth"
videotoolbox_suggest="coreservices"
videotoolbox_deps="corefoundation coremedia corevideo"
videotoolbox_encoder_deps="videotoolbox VTCompressionSessionPrepareToEncodeFrames"
libsvt_hevc_encoder_deps="libsvthevc"
libsvtjpegxs_encoder_deps="libsvtjpegxs"
libsvtjpegxs_decoder_deps="libsvtjpegxs"

# demuxers / muxers
ac3_demuxer_select="ac3_parser"
act_demuxer_select="riffdec"
adts_muxer_select="mpeg4audio"
aiff_muxer_select="iso_media"
amv_muxer_select="riffenc"
asf_demuxer_select="riffdec"
asf_o_demuxer_select="riffdec"
asf_muxer_select="riffenc"
asf_stream_muxer_select="asf_muxer"
av1_demuxer_select="av1_frame_merge_bsf av1_parser"
avi_demuxer_select="riffdec exif"
avi_muxer_select="riffenc"
avif_muxer_select="mov_muxer"
caf_demuxer_select="iso_media"
caf_muxer_select="iso_media"
dash_muxer_select="mp4_muxer"
dash_demuxer_deps="libxml2"
daud_muxer_select="pcm_rechunk_bsf"
dirac_demuxer_select="dirac_parser"
dts_demuxer_select="dca_parser"
dtshd_demuxer_select="dca_parser"
dv_demuxer_select="dvprofile"
dv_muxer_select="dvprofile"
dvdvideo_demuxer_select="mpegps_demuxer"
dvdvideo_demuxer_deps="libdvdnav libdvdread"
dxa_demuxer_select="riffdec"
eac3_demuxer_select="ac3_parser"
evc_demuxer_select="evc_frame_merge_bsf evc_parser"
f4v_muxer_select="mov_muxer"
fifo_muxer_deps="threads"
flac_demuxer_select="flac_parser"
flv_muxer_select="aac_adtstoasc_bsf iso_writer"
gxf_muxer_select="pcm_rechunk_bsf"
hds_muxer_select="flv_muxer"
hls_demuxer_select="aac_demuxer ac3_demuxer adts_header ac3_parser eac3_demuxer mov_demuxer mpegts_demuxer"
hls_muxer_select="mov_muxer mpegts_muxer"
iamf_demuxer_select="iamfdec"
iamf_muxer_select="iamfenc"
image2_alias_pix_demuxer_select="image2_demuxer"
image2_brender_pix_demuxer_select="image2_demuxer"
imf_demuxer_deps="libxml2"
imf_demuxer_select="mxf_demuxer"
ipod_muxer_select="mov_muxer"
ismv_muxer_select="mov_muxer"
ivf_muxer_select="av1_metadata_bsf vp9_superframe_bsf"
latm_muxer_select="aac_adtstoasc_bsf mpeg4audio"
matroska_audio_muxer_select="matroska_muxer"
matroska_demuxer_select="riffdec"
matroska_demuxer_suggest="bzlib zlib"
matroska_muxer_select="iso_writer mpeg4audio riffenc aac_adtstoasc_bsf pgs_frame_merge_bsf vp9_superframe_bsf"
mlp_demuxer_select="mlp_parser"
mmf_muxer_select="riffenc"
mov_demuxer_select="iso_media riffdec"
mov_demuxer_suggest="iamfdec zlib"
mov_muxer_select="iso_media iso_writer riffenc rtpenc_chain vp9_superframe_bsf aac_adtstoasc_bsf ac3_parser"
mov_muxer_suggest="iamfenc"
mp3_demuxer_select="mpegaudio_parser"
mp3_muxer_select="mpegaudioheader"
mp4_muxer_select="mov_muxer"
mpegts_demuxer_select="iso_media"
mpegts_muxer_select="ac3_parser adts_muxer latm_muxer h264_mp4toannexb_bsf hevc_mp4toannexb_bsf vvc_mp4toannexb_bsf"
mpegtsraw_demuxer_select="mpegts_demuxer"
mxf_muxer_select="iso_writer pcm_rechunk_bsf rangecoder"
mxf_d10_muxer_select="mxf_muxer"
mxf_opatom_muxer_select="mxf_muxer"
nut_muxer_select="riffenc"
nuv_demuxer_select="riffdec"
obu_demuxer_select="av1_frame_merge_bsf av1_parser"
obu_muxer_select="av1_metadata_bsf"
oga_muxer_select="ogg_muxer"
ogg_demuxer_select="dirac_parse"
ogv_muxer_select="ogg_muxer"
opus_muxer_select="ogg_muxer"
psp_muxer_select="mov_muxer"
rtp_demuxer_select="sdp_demuxer"
rtp_muxer_select="iso_writer"
rtp_mpegts_muxer_select="mpegts_muxer rtp_muxer"
rtpdec_select="asf_demuxer mov_demuxer mpegts_demuxer rm_demuxer rtp_protocol srtp"
rtsp_demuxer_select="http_protocol rtpdec"
rtsp_muxer_select="rtp_muxer http_protocol rtp_protocol rtpenc_chain"
sap_demuxer_select="sdp_demuxer"
sap_muxer_select="rtp_muxer rtp_protocol rtpenc_chain"
sdp_demuxer_select="rtpdec"
smoothstreaming_muxer_select="ismv_muxer"
spdif_demuxer_select="adts_header"
spdif_muxer_select="adts_header"
spx_muxer_select="ogg_muxer"
swf_demuxer_suggest="zlib"
tak_demuxer_select="tak_parser"
truehd_demuxer_select="mlp_parser"
tg2_muxer_select="mov_muxer"
tgp_muxer_select="mov_muxer"
vobsub_demuxer_select="mpegps_demuxer"
w64_demuxer_select="wav_demuxer"
w64_muxer_select="wav_muxer"
wav_demuxer_select="riffdec"
wav_muxer_select="riffenc"
webm_chunk_muxer_select="webm_muxer"
webm_dash_manifest_demuxer_select="matroska_demuxer"
wtv_demuxer_select="mpegts_demuxer riffdec"
wtv_muxer_select="mpegts_muxer riffenc"
xmv_demuxer_select="riffdec"
xwma_demuxer_select="riffdec"

# indevs / outdevs
android_camera_indev_deps="android camera2ndk mediandk pthreads"
alsa_indev_deps="alsa"
alsa_outdev_deps="alsa"
avfoundation_indev_deps="avfoundation corevideo coremedia pthreads"
avfoundation_indev_suggest="coregraphics applicationservices"
avfoundation_indev_extralibs="-framework Foundation"
audiotoolbox_outdev_deps="audiotoolbox pthreads"
audiotoolbox_outdev_extralibs="-framework AudioToolbox -framework CoreAudio"
bktr_indev_deps_any="dev_bktr_ioctl_bt848_h machine_ioctl_bt848_h dev_video_bktr_ioctl_bt848_h dev_ic_bt8xx_h"
caca_outdev_deps="libcaca"
decklink_deps_any="libdl LoadLibrary"
decklink_indev_deps="decklink threads"
decklink_indev_extralibs="-lstdc++"
decklink_indev_suggest="libzvbi"
decklink_outdev_deps="decklink threads"
decklink_outdev_suggest="libklvanc"
decklink_outdev_extralibs="-lstdc++"
dshow_indev_deps="IBaseFilter"
dshow_indev_extralibs="-lpsapi -lole32 -lstrmiids -luuid -loleaut32 -lshlwapi"
fbdev_indev_deps="linux_fb_h"
fbdev_outdev_deps="linux_fb_h"
gdigrab_indev_deps="CreateDIBSection"
gdigrab_indev_extralibs="-lgdi32"
gdigrab_indev_select="bmp_decoder"
iec61883_indev_deps="libiec61883"
iec61883_indev_select="dv_demuxer"
jack_indev_deps="libjack"
jack_indev_deps_any="sem_timedwait dispatch_dispatch_h"
kmsgrab_indev_deps="libdrm"
lavfi_indev_deps="avfilter"
libcdio_indev_deps="libcdio"
libdc1394_indev_deps="libdc1394"
openal_indev_deps="openal"
opengl_outdev_deps="opengl"
opengl_outdev_suggest="sdl2"
oss_indev_deps_any="sys_soundcard_h"
oss_outdev_deps_any="sys_soundcard_h"
pulse_indev_deps="libpulse"
pulse_outdev_deps="libpulse"
sdl2_outdev_deps="sdl2"
sndio_indev_deps="sndio"
sndio_outdev_deps="sndio"
v4l2_indev_deps_any="linux_videodev2_h sys_videoio_h"
v4l2_indev_suggest="libv4l2"
v4l2_outdev_deps_any="linux_videodev2_h sys_videoio_h"
v4l2_outdev_suggest="libv4l2"
vfwcap_indev_deps="vfw32 vfwcap_defines"
xcbgrab_indev_deps="libxcb"
xcbgrab_indev_suggest="libxcb_shm libxcb_shape libxcb_xfixes"
xv_outdev_deps="xlib_xv xlib_x11 xlib_xext"

# protocols
android_content_protocol_deps="jni"
android_content_protocol_select="file_protocol"
async_protocol_deps="threads"
bluray_protocol_deps="libbluray"
ffrtmpcrypt_protocol_conflict="librtmp_protocol"
ffrtmpcrypt_protocol_deps_any="gcrypt gmp openssl mbedtls"
ffrtmpcrypt_protocol_select="tcp_protocol"
ffrtmphttp_protocol_conflict="librtmp_protocol"
ffrtmphttp_protocol_select="http_protocol"
ftp_protocol_select="tcp_protocol"
gopher_protocol_select="tcp_protocol"
gophers_protocol_select="tls_protocol"
http_protocol_select="tcp_protocol"
http_protocol_suggest="zlib"
httpproxy_protocol_select="tcp_protocol"
httpproxy_protocol_suggest="zlib"
https_protocol_select="tls_protocol"
https_protocol_suggest="zlib"
icecast_protocol_select="http_protocol"
mmsh_protocol_select="http_protocol"
mmst_protocol_select="network"
rtmp_protocol_conflict="librtmp_protocol"
rtmp_protocol_select="tcp_protocol"
rtmp_protocol_suggest="zlib"
rtmpe_protocol_select="ffrtmpcrypt_protocol"
rtmpe_protocol_suggest="zlib"
rtmps_protocol_conflict="librtmp_protocol"
rtmps_protocol_select="tls_protocol"
rtmps_protocol_suggest="zlib"
rtmpt_protocol_select="ffrtmphttp_protocol"
rtmpt_protocol_suggest="zlib"
rtmpte_protocol_select="ffrtmpcrypt_protocol ffrtmphttp_protocol"
rtmpte_protocol_suggest="zlib"
rtmpts_protocol_select="ffrtmphttp_protocol https_protocol"
rtmpts_protocol_suggest="zlib"
rtp_protocol_select="udp_protocol"
schannel_conflict="openssl gnutls libtls mbedtls"
sctp_protocol_deps="struct_sctp_event_subscribe struct_msghdr_msg_flags"
sctp_protocol_select="network"
securetransport_conflict="openssl gnutls libtls mbedtls"
srtp_protocol_select="rtp_protocol srtp"
tcp_protocol_select="network"
tls_protocol_deps_any="gnutls openssl schannel securetransport libtls mbedtls"
tls_protocol_select="tcp_protocol"
udp_protocol_select="network"
udplite_protocol_select="network"
unix_protocol_deps="sys_un_h"
unix_protocol_select="network"
ipfs_gateway_protocol_select="https_protocol"
ipns_gateway_protocol_select="https_protocol"

# external library protocols
libamqp_protocol_deps="librabbitmq"
libamqp_protocol_select="network"
librist_protocol_deps="librist"
librist_protocol_select="network"
librtmp_protocol_deps="librtmp"
librtmpe_protocol_deps="librtmp"
librtmps_protocol_deps="librtmp"
librtmpt_protocol_deps="librtmp"
librtmpte_protocol_deps="librtmp"
libsmbclient_protocol_deps="libsmbclient gplv3"
libsrt_protocol_deps="libsrt"
libsrt_protocol_select="network"
libssh_protocol_deps="libssh"
libtls_conflict="openssl gnutls mbedtls"
libzmq_protocol_deps="libzmq"
libzmq_protocol_select="network"

# filters
ametadata_filter_deps="avformat"
amovie_filter_deps="avcodec avformat"
aresample_filter_deps="swresample"
asr_filter_deps="pocketsphinx"
ass_filter_deps="libass"
avgblur_opencl_filter_deps="opencl"
avgblur_vulkan_filter_deps="vulkan spirv_compiler"
azmq_filter_deps="libzmq"
blackframe_filter_deps="gpl"
blend_vulkan_filter_deps="vulkan spirv_compiler"
boxblur_filter_deps="gpl"
boxblur_opencl_filter_deps="opencl gpl"
bs2b_filter_deps="libbs2b"
bwdif_cuda_filter_deps="ffnvcodec"
bwdif_cuda_filter_deps_any="cuda_nvcc cuda_llvm"
bwdif_vulkan_filter_deps="vulkan spirv_compiler"
chromaber_vulkan_filter_deps="vulkan spirv_compiler"
color_vulkan_filter_deps="vulkan spirv_compiler"
colorkey_opencl_filter_deps="opencl"
colormatrix_filter_deps="gpl"
convolution_opencl_filter_deps="opencl"
coreimage_filter_deps="coreimage appkit"
coreimage_filter_extralibs="-framework OpenGL"
coreimagesrc_filter_deps="coreimage appkit"
coreimagesrc_filter_extralibs="-framework OpenGL"
cover_rect_filter_deps="avcodec avformat gpl"
cropdetect_filter_deps="gpl"
deinterlace_qsv_filter_deps="libmfx"
deinterlace_qsv_filter_select="qsvvpp"
deinterlace_vaapi_filter_deps="vaapi"
delogo_filter_deps="gpl"
denoise_vaapi_filter_deps="vaapi"
derain_filter_select="dnn"
deshake_filter_select="pixelutils"
deshake_opencl_filter_deps="opencl"
dilation_opencl_filter_deps="opencl"
dnn_classify_filter_select="dnn"
dnn_detect_filter_select="dnn"
dnn_processing_filter_select="dnn"
drawtext_filter_deps="libfreetype libharfbuzz"
drawtext_filter_suggest="libfontconfig libfribidi"
elbg_filter_deps="avcodec"
eq_filter_deps="gpl"
erosion_opencl_filter_deps="opencl"
find_rect_filter_deps="avcodec avformat gpl"
flip_vulkan_filter_deps="vulkan spirv_compiler"
flite_filter_deps="libflite threads"
framerate_filter_select="scene_sad"
freezedetect_filter_select="scene_sad"
frei0r_deps_any="libdl LoadLibrary"
frei0r_filter_deps="frei0r"
frei0r_src_filter_deps="frei0r"
fspp_filter_deps="gpl"
fsync_filter_deps="avformat"
gblur_vulkan_filter_deps="vulkan spirv_compiler"
hflip_vulkan_filter_deps="vulkan spirv_compiler"
histeq_filter_deps="gpl"
hqdn3d_filter_deps="gpl"
iccdetect_filter_deps="lcms2"
iccgen_filter_deps="lcms2"
identity_filter_select="scene_sad"
interlace_filter_deps="gpl"
kerndeint_filter_deps="gpl"
ladspa_filter_deps="ladspa libdl"
lcevc_filter_deps="liblcevc_dec"
lensfun_filter_deps="liblensfun version3"
libplacebo_filter_deps="libplacebo vulkan"
lv2_filter_deps="lv2"
mcdeint_filter_deps="avcodec gpl"
metadata_filter_deps="avformat"
movie_filter_deps="avcodec avformat"
mpdecimate_filter_deps="gpl"
mpdecimate_filter_select="pixelutils"
minterpolate_filter_select="scene_sad"
mptestsrc_filter_deps="gpl"
msad_filter_select="scene_sad"
negate_filter_deps="lut_filter"
nlmeans_opencl_filter_deps="opencl"
nlmeans_vulkan_filter_deps="vulkan spirv_compiler"
nnedi_filter_deps="gpl"
ocr_filter_deps="libtesseract"
ocv_filter_deps="libopencv"
openclsrc_filter_deps="opencl"
qrencode_filter_deps="libqrencode"
qrencodesrc_filter_deps="libqrencode"
quirc_filter_deps="libquirc"
overlay_opencl_filter_deps="opencl"
overlay_qsv_filter_deps="libmfx"
overlay_qsv_filter_select="qsvvpp"
overlay_vaapi_filter_deps="vaapi VAProcPipelineCaps_blend_flags"
overlay_vulkan_filter_deps="vulkan spirv_compiler"
owdenoise_filter_deps="gpl"
pad_opencl_filter_deps="opencl"
pan_filter_deps="swresample"
perspective_filter_deps="gpl"
phase_filter_deps="gpl"
pp7_filter_deps="gpl"
pp_filter_deps="gpl postproc"
prewitt_opencl_filter_deps="opencl"
procamp_vaapi_filter_deps="vaapi"
program_opencl_filter_deps="opencl"
pullup_filter_deps="gpl"
remap_opencl_filter_deps="opencl"
removelogo_filter_deps="avcodec avformat swscale"
repeatfields_filter_deps="gpl"
roberts_opencl_filter_deps="opencl"
rubberband_filter_deps="librubberband"
sab_filter_deps="gpl swscale"
scale2ref_filter_deps="swscale"
scale_filter_deps="swscale"
scale_qsv_filter_deps="libmfx"
scale_qsv_filter_select="qsvvpp"
scdet_filter_select="scene_sad"
select_filter_select="scene_sad"
sharpness_vaapi_filter_deps="vaapi"
showcqt_filter_deps="avformat swscale"
showcqt_filter_suggest="libfontconfig libfreetype"
signature_filter_deps="gpl avcodec avformat"
smartblur_filter_deps="gpl swscale"
sobel_opencl_filter_deps="opencl"
sofalizer_filter_deps="libmysofa"
spp_filter_deps="gpl avcodec"
spp_filter_select="idctdsp fdctdsp me_cmp pixblockdsp"
sr_filter_deps="avformat swscale"
sr_filter_select="dnn"
stereo3d_filter_deps="gpl"
subtitles_filter_deps="avformat avcodec libass"
super2xsai_filter_deps="gpl"
pixfmts_super2xsai_test_deps="super2xsai_filter"
tinterlace_filter_deps="gpl"
tinterlace_merge_test_deps="tinterlace_filter"
tinterlace_pad_test_deps="tinterlace_filter"
tonemap_filter_deps="const_nan"
tonemap_vaapi_filter_deps="vaapi VAProcFilterParameterBufferHDRToneMapping"
tonemap_opencl_filter_deps="opencl const_nan"
transpose_opencl_filter_deps="opencl"
transpose_vaapi_filter_deps="vaapi VAProcPipelineCaps_rotation_flags"
transpose_vt_filter_deps="videotoolbox VTPixelRotationSessionCreate"
transpose_vulkan_filter_deps="vulkan spirv_compiler"
unsharp_opencl_filter_deps="opencl"
uspp_filter_deps="gpl avcodec"
vaguedenoiser_filter_deps="gpl"
vflip_vulkan_filter_deps="vulkan spirv_compiler"
vidstabdetect_filter_deps="libvidstab"
vidstabtransform_filter_deps="libvidstab"
libvmaf_filter_deps="libvmaf"
libvmaf_cuda_filter_deps="libvmaf libvmaf_cuda ffnvcodec"
zmq_filter_deps="libzmq"
zoompan_filter_deps="swscale"
zscale_filter_deps="libzimg const_nan"
scale_vaapi_filter_deps="vaapi"
scale_vt_filter_deps="videotoolbox VTPixelTransferSessionCreate"
scale_vulkan_filter_deps="vulkan spirv_compiler"
vpp_qsv_filter_deps="libmfx"
vpp_qsv_filter_select="qsvvpp"
xfade_opencl_filter_deps="opencl"
xfade_vulkan_filter_deps="vulkan spirv_compiler"
yadif_cuda_filter_deps="ffnvcodec"
yadif_cuda_filter_deps_any="cuda_nvcc cuda_llvm"
yadif_videotoolbox_filter_deps="metal corevideo videotoolbox"
hstack_vaapi_filter_deps="vaapi_1"
vstack_vaapi_filter_deps="vaapi_1"
xstack_vaapi_filter_deps="vaapi_1"
hstack_qsv_filter_deps="libmfx"
hstack_qsv_filter_select="qsvvpp"
vstack_qsv_filter_deps="libmfx"
vstack_qsv_filter_select="qsvvpp"
xstack_qsv_filter_deps="libmfx"
xstack_qsv_filter_select="qsvvpp"
pad_vaapi_filter_deps="vaapi_1"
drawbox_vaapi_filter_deps="vaapi_1"

# examples
avio_http_serve_files_deps="avformat avutil fork"
avio_list_dir_deps="avformat avutil"
avio_read_callback_deps="avformat avcodec avutil"
decode_audio_example_deps="avcodec avutil"
decode_filter_audio_example_deps="avfilter avcodec avformat avutil"
decode_filter_video_example_deps="avfilter avcodec avformat avutil"
decode_video_example_deps="avcodec avutil"
demux_decode_example_deps="avcodec avformat avutil"
encode_audio_example_deps="avcodec avutil"
encode_video_example_deps="avcodec avutil"
extract_mvs_example_deps="avcodec avformat avutil"
filter_audio_example_deps="avfilter avutil"
hw_decode_example_deps="avcodec avformat avutil"
mux_example_deps="avcodec avformat avutil swscale"
qsv_decode_example_deps="avcodec avutil libmfx h264_qsv_decoder"
remux_example_deps="avcodec avformat avutil"
resample_audio_example_deps="avutil swresample"
scale_video_example_deps="avutil swscale"
show_metadata_example_deps="avformat avutil"
transcode_aac_example_deps="avcodec avformat swresample"
transcode_example_deps="avfilter avcodec avformat avutil"
vaapi_encode_example_deps="avcodec avutil h264_vaapi_encoder"
vaapi_transcode_example_deps="avcodec avformat avutil h264_vaapi_encoder"
qsv_transcode_example_deps="avcodec avformat avutil h264_qsv_encoder"

# EXTRALIBS_LIST
cpu_init_extralibs="pthreads_extralibs"
cws2fws_extralibs="zlib_extralibs"

# libraries, in any order
avcodec_deps="avutil"
avcodec_suggest="libm stdatomic spirv_compiler"
avdevice_deps="avformat avcodec avutil"
avdevice_suggest="libm stdatomic"
avfilter_deps="avutil"
avfilter_suggest="libm stdatomic spirv_compiler"
avformat_deps="avcodec avutil"
avformat_suggest="libm network zlib stdatomic"
avutil_suggest="clock_gettime ffnvcodec gcrypt libm libdrm libmfx opencl openssl user32 vaapi vulkan videotoolbox corefoundation corevideo coremedia bcrypt stdatomic"
postproc_deps="avutil gpl"
postproc_suggest="libm stdatomic"
swresample_deps="avutil"
swresample_suggest="libm libsoxr stdatomic"
swscale_deps="avutil"
swscale_suggest="libm stdatomic"

avcodec_extralibs="pthreads_extralibs iconv_extralibs dxva2_extralibs liblcevc_dec_extralibs lcms2_extralibs"
avfilter_extralibs="pthreads_extralibs"
avutil_extralibs="d3d11va_extralibs d3d12va_extralibs mediacodec_extralibs nanosleep_extralibs pthreads_extralibs vaapi_drm_extralibs vaapi_x11_extralibs vaapi_win32_extralibs vdpau_x11_extralibs"

# programs
ffmpeg_deps="avcodec avfilter avformat threads"
ffmpeg_select="aformat_filter anull_filter atrim_filter crop_filter
               format_filter hflip_filter null_filter rotate_filter
               transpose_filter trim_filter vflip_filter"
ffmpeg_suggest="ole32 psapi shell32"
ffplay_deps="avcodec avformat avfilter swscale swresample sdl2"
ffplay_select="crop_filter transpose_filter hflip_filter vflip_filter rotate_filter"
ffplay_suggest="shell32 libplacebo vulkan"
ffprobe_deps="avcodec avformat"
ffprobe_suggest="shell32"

# documentation
podpages_deps="perl"
manpages_deps="perl pod2man"
htmlpages_deps="perl"
htmlpages_deps_any="makeinfo_html texi2html"
txtpages_deps="perl makeinfo"
doc_deps_any="manpages htmlpages podpages txtpages"

# default parameters

logfile="ffbuild/config.log"

# installation paths
prefix_default="/usr/local"
bindir_default='${prefix}/bin'
datadir_default='${prefix}/share/ffmpeg'
docdir_default='${prefix}/share/doc/ffmpeg'
incdir_default='${prefix}/include'
libdir_default='${prefix}/lib'
mandir_default='${prefix}/share/man'

# toolchain
ar_default="ar"
cc_default="gcc"
stdc_default="c17"
stdcxx_default="c++11"
cxx_default="g++"
host_cc_default="gcc"
doxygen_default="doxygen"
install="install"
ln_s_default="ln -s -f"
metalcc_default="xcrun -sdk macosx metal"
metallib_default="xcrun -sdk macosx metallib"
nm_default="nm -g"
pkg_config_default=pkg-config
ranlib_default="ranlib"
strip_default="strip"
version_script='--version-script'
objformat="elf32"
x86asmexe_default="nasm"
windres_default="windres"
striptype="direct"

# OS
target_os_default=$(tolower $(uname -s))
host_os=$target_os_default

# machine
if test "$target_os_default" = aix; then
    arch_default=$(uname -p)
    strip_default="strip -X32_64"
    nm_default="nm -g -X32_64"
else
    arch_default=$(uname -m)
fi
cpu="generic"
intrinsics="none"

# configurable options
enable $PROGRAM_LIST
enable $DOCUMENT_LIST
enable $EXAMPLE_LIST
enable $LIBRARY_LIST
enable stripping
enable version_tracking

enable asm
enable debug
enable doc
enable faan faandct faanidct
enable iamf
enable large_tests
enable optimizations
enable ptx_compression
enable runtime_cpudetect
enable safe_bitstream_reader
enable static
enable swscale_alpha
enable valgrind_backtrace

sws_max_filter_size_default=256
set_default sws_max_filter_size

# internal components are enabled by default
enable $EXTRALIBS_LIST

# Avoid external, non-system, libraries getting enabled by dependency resolution
disable $EXTERNAL_LIBRARY_LIST $HWACCEL_LIBRARY_LIST

# build settings
SHFLAGS='-shared -Wl,-soname,$$(@F)'
LIBPREF="lib"
LIBSUF=".a"
FULLNAME='$(NAME)$(BUILDSUF)'
LIBNAME='$(LIBPREF)$(FULLNAME)$(LIBSUF)'
SLIBPREF="lib"
SLIBSUF=".so"
SLIBNAME='$(SLIBPREF)$(FULLNAME)$(SLIBSUF)'
SLIBNAME_WITH_VERSION='$(SLIBNAME).$(LIBVERSION)'
SLIBNAME_WITH_MAJOR='$(SLIBNAME).$(LIBMAJOR)'
LIB_INSTALL_EXTRA_CMD='$$(RANLIB) "$(LIBDIR)/$(LIBNAME)"'
SLIB_INSTALL_NAME='$(SLIBNAME_WITH_VERSION)'
SLIB_INSTALL_LINKS='$(SLIBNAME_WITH_MAJOR) $(SLIBNAME)'
VERSION_SCRIPT_POSTPROCESS_CMD="cat"

asflags_filter=echo
cflags_filter=echo
ldflags_filter=echo

AS_C='-c'
AS_O='-o $@'
CC_C='-c'
CC_E='-E -o $@'
CC_O='-o $@'
CXX_C='-c'
CXX_O='-o $@'
OBJCC_C='-c'
OBJCC_E='-E -o $@'
OBJCC_O='-o $@'
X86ASM_O='-o $@'
LD_O='-o $@'
LD_LIB='-l%'
LD_PATH='-L'
HOSTCC_C='-c'
HOSTCC_E='-E -o $@'
HOSTCC_O='-o $@'
HOSTLD_O='-o $@'
NVCC_C='-c'
NVCC_O='-o $@'

host_extralibs='-lm'
host_cflags_filter=echo
host_ldflags_filter=echo

target_path='$(CURDIR)'

# since the object filename is not given with the -MM flag, the compiler
# is only able to print the basename, and we must add the path ourselves
DEPCMD='$(DEP$(1)) $(DEP$(1)FLAGS) $($(1)DEP_FLAGS) $< 2>/dev/null | sed -e "/^\#.*/d" -e "s,^[[:space:]]*$(@F),$(@D)/$(@F)," > $(@:.o=.d)'
DEPFLAGS='-MM'

mkdir -p ffbuild

# find source path
if test -f configure; then
    source_path=.
elif test -f src/configure; then
    source_path=src
else
    source_path=$(cd $(dirname "$0"); pwd)
    case "$source_path" in
        *[[:blank:]]*) die "Out of tree builds are impossible with whitespace in source path." ;;
    esac
    test -e "$source_path/config.h" &&
        die "Out of tree builds are impossible with config.h in source dir."
fi

for v in "$@"; do
    r=${v#*=}
    l=${v%"$r"}
    r=$(sh_quote "$r")
    FFMPEG_CONFIGURATION="${FFMPEG_CONFIGURATION# } ${l}${r}"
done

find_things_extern(){
    thing=$1
    pattern=$2
    file=$source_path/$3
    out=${4:-$thing}
    sed -n "s/^[^#]*extern.*$pattern *ff_\([^ ]*\)_$thing;/\1_$out/p" "$file"
}

find_filters_extern(){
    file=$source_path/$1
    sed -n 's/^extern const AVFilter ff_[avfsinkrc]\{2,5\}_\([[:alnum:]_]\{1,\}\);/\1_filter/p' $file
}

FILTER_LIST=$(find_filters_extern libavfilter/allfilters.c)
OUTDEV_LIST=$(find_things_extern muxer FFOutputFormat libavdevice/alldevices.c outdev)
INDEV_LIST=$(find_things_extern demuxer FFInputFormat libavdevice/alldevices.c indev)
MUXER_LIST=$(find_things_extern muxer FFOutputFormat libavformat/allformats.c)
DEMUXER_LIST=$(find_things_extern demuxer FFInputFormat libavformat/allformats.c)
ENCODER_LIST=$(find_things_extern encoder FFCodec libavcodec/allcodecs.c)
DECODER_LIST=$(find_things_extern decoder FFCodec libavcodec/allcodecs.c)
CODEC_LIST="
    $ENCODER_LIST
    $DECODER_LIST
"
PARSER_LIST=$(find_things_extern parser AVCodecParser libavcodec/parsers.c)
BSF_LIST=$(find_things_extern bsf FFBitStreamFilter libavcodec/bitstream_filters.c)
HWACCEL_LIST=$(find_things_extern hwaccel FFHWAccel libavcodec/hwaccels.h)
PROTOCOL_LIST=$(find_things_extern protocol URLProtocol libavformat/protocols.c)

AVCODEC_COMPONENTS_LIST="
    $BSF_LIST
    $DECODER_LIST
    $ENCODER_LIST
    $HWACCEL_LIST
    $PARSER_LIST
"

AVDEVICE_COMPONENTS_LIST="
    $INDEV_LIST
    $OUTDEV_LIST
"

AVFILTER_COMPONENTS_LIST="
    $FILTER_LIST
"

AVFORMAT_COMPONENTS_LIST="
    $DEMUXER_LIST
    $MUXER_LIST
    $PROTOCOL_LIST
"

ALL_COMPONENTS="
    $AVCODEC_COMPONENTS_LIST
    $AVDEVICE_COMPONENTS_LIST
    $AVFILTER_COMPONENTS_LIST
    $AVFORMAT_COMPONENTS_LIST
"

for n in $COMPONENT_LIST; do
    v=$(toupper ${n%s})_LIST
    eval enable \$$v
    eval ${n}_if_any="\$$v"
done

enable $ARCH_EXT_LIST

die_unknown(){
    echo "Unknown option \"$1\"."
    echo "See $0 --help for available options."
    exit 1
}

print_in_columns() {
    tr ' ' '\n' | sort | tr '\r\n' '  ' | awk -v col_width=24 -v width="$ncols" '
    {
        num_cols = width > col_width ? int(width / col_width) : 1;
        num_rows = int((NF + num_cols-1) / num_cols);
        y = x = 1;
        for (y = 1; y <= num_rows; y++) {
            i = y;
            for (x = 1; x <= num_cols; x++) {
                if (i <= NF) {
                  line = sprintf("%s%-" col_width "s", line, $i);
                }
                i = i + num_rows;
            }
            print line; line = "";
        }
    }' | sed 's/ *$//'
}

show_list() {
    suffix=_$1
    shift
    echo $* | sed s/$suffix//g | print_in_columns
    exit 0
}

rand_list(){
    IFS=', '
    set -- $*
    unset IFS
    for thing; do
        comp=${thing%:*}
        prob=${thing#$comp}
        prob=${prob#:}
        is_in ${comp} $COMPONENT_LIST && eval comp=\$$(toupper ${comp%s})_LIST
        echo "prob ${prob:-0.5}"
        printf '%s\n' $comp
    done
}

do_random(){
    action=$1
    shift
    random_seed=$(awk "BEGIN { srand($random_seed); print srand() }")
    $action $(rand_list "$@" | awk "BEGIN { srand($random_seed) } \$1 == \"prob\" { prob = \$2; next } rand() < prob { print }")
}

# deprecated components (disabled by default)
disable sonic_encoder sonic_ls_encoder

for opt do
    optval="${opt#*=}"
    case "$opt" in
        --extra-ldflags=*)
            add_ldflags $optval
        ;;
        --extra-ldexeflags=*)
            add_ldexeflags $optval
        ;;
        --extra-ldsoflags=*)
            add_ldsoflags $optval
        ;;
        --extra-ldlibflags=*)
            warn "The --extra-ldlibflags option is only provided for compatibility and will be\n"\
                 "removed in the future. Use --extra-ldsoflags instead."
            add_ldsoflags $optval
        ;;
        --extra-libs=*)
            add_extralibs $optval
        ;;
        --disable-devices)
            disable $INDEV_LIST $OUTDEV_LIST
        ;;
        --enable-debug=*)
            debuglevel="$optval"
        ;;
        --disable-programs)
            disable $PROGRAM_LIST
        ;;
        --disable-everything)
            map 'eval unset \${$(toupper ${v%s})_LIST}' $COMPONENT_LIST
        ;;
        --disable-all)
            map 'eval unset \${$(toupper ${v%s})_LIST}' $COMPONENT_LIST
            disable $LIBRARY_LIST $PROGRAM_LIST doc
            enable avutil
        ;;
        --enable-random|--disable-random)
            action=${opt%%-random}
            do_random ${action#--} $COMPONENT_LIST
        ;;
        --enable-random=*|--disable-random=*)
            action=${opt%%-random=*}
            do_random ${action#--} $optval
        ;;
        --enable-sdl)
            enable sdl2
        ;;
        --enable-lto*)
            lto=-f${opt#--enable-}
        ;;
        --enable-*=*|--disable-*=*)
            eval $(echo "${opt%%=*}" | sed 's/--/action=/;s/-/ thing=/')
            is_in "${thing}s" $COMPONENT_LIST || die_unknown "$opt"
            eval list=\$$(toupper $thing)_LIST
            name=$(echo "${optval}" | sed "s/,/_${thing}|/g")_${thing}
            list=$(filter "$name" $list)
            [ "$list" = "" ] && warn "Option $opt did not match anything"
            test $action = enable && warn_if_gets_disabled $list
            $action $list
        ;;
        --enable-?*|--disable-?*)
            eval $(echo "$opt" | sed 's/--/action=/;s/-/ option=/;s/-/_/g')
            if is_in $option $COMPONENT_LIST; then
                test $action = disable && action=unset
                eval $action \$$(toupper ${option%s})_LIST
            elif is_in $option $CMDLINE_SELECT; then
                $action $option
            else
                die_unknown $opt
            fi
        ;;
        --list-*)
            NAME="${opt#--list-}"
            is_in $NAME $COMPONENT_LIST || die_unknown $opt
            NAME=${NAME%s}
            eval show_list $NAME \$$(toupper $NAME)_LIST
        ;;
        --help|-h) show_help
        ;;
        --quiet|-q) quiet=yes
        ;;
        --fatal-warnings) enable fatal_warnings
        ;;
        --libfuzzer=*)
            libfuzzer_path="$optval"
        ;;
        *)
            optname="${opt%%=*}"
            optname="${optname#--}"
            optname=$(echo "$optname" | sed 's/-/_/g')
            if is_in $optname $CMDLINE_SET; then
                eval $optname='$optval'
            elif is_in $optname $CMDLINE_APPEND; then
                append $optname "$optval"
            else
                die_unknown $opt
            fi
        ;;
    esac
done

for e in $env; do
    eval "export $e"
done

if disabled autodetect; then

    # Unless iconv is explicitely disabled by the user, we still want to probe
    # for the iconv from the libc.
    disabled iconv || enable libc_iconv

    disable_weak $EXTERNAL_AUTODETECT_LIBRARY_LIST
    disable_weak $HWACCEL_AUTODETECT_LIBRARY_LIST
fi
# Mark specifically enabled, but normally autodetected libraries as requested.
for lib in $AUTODETECT_LIBS; do
    enabled $lib && request $lib
done
#TODO: switch to $AUTODETECT_LIBS when $THREADS_LIST is supported the same way
enable_weak $EXTERNAL_AUTODETECT_LIBRARY_LIST
enable_weak $HWACCEL_AUTODETECT_LIBRARY_LIST

disabled logging && logfile=/dev/null

# command line configuration sanity checks

# we need to build at least one lib type
if ! enabled_any static shared; then
    cat <<EOF
At least one library type must be built.
Specify --enable-static to build the static libraries or --enable-shared to
build the shared libraries as well. To only build the shared libraries specify
--disable-static in addition to --enable-shared.
EOF
    exit 1
fi

die_license_disabled() {
    enabled $1 || { enabled $v && die "$v is $1 and --enable-$1 is not specified."; }
}

die_license_disabled_gpl() {
    enabled $1 || { enabled $v && die "$v is incompatible with the gpl and --enable-$1 is not specified."; }
}

map "die_license_disabled gpl"      $EXTERNAL_LIBRARY_GPL_LIST $EXTERNAL_LIBRARY_GPLV3_LIST
map "die_license_disabled version3" $EXTERNAL_LIBRARY_VERSION3_LIST $EXTERNAL_LIBRARY_GPLV3_LIST

enabled gpl && map "die_license_disabled_gpl nonfree" $EXTERNAL_LIBRARY_NONFREE_LIST
map "die_license_disabled nonfree" $HWACCEL_LIBRARY_NONFREE_LIST

enabled version3 && { enabled gpl && enable gplv3 || enable lgplv3; }

if enabled nonfree; then
    license="nonfree and unredistributable"
elif enabled gplv3; then
    license="GPL version 3 or later"
elif enabled lgplv3; then
    license="LGPL version 3 or later"
elif enabled gpl; then
    license="GPL version 2 or later"
else
    license="LGPL version 2.1 or later"
fi

enabled_all gnutls openssl &&
    die "GnuTLS and OpenSSL must not be enabled at the same time."

enabled_all gnutls mbedtls &&
    die "GnuTLS and mbedTLS must not be enabled at the same time."

enabled_all openssl mbedtls &&
    die "OpenSSL and mbedTLS must not be enabled at the same time."

# Disable all the library-specific components if the library itself
# is disabled, see AVCODEC_LIST and following _LIST variables.

disable_components(){
    disabled ${1} && disable $(
        eval components="\$$(toupper ${1})_COMPONENTS"
        map 'eval echo \${$(toupper ${v%s})_LIST}' $components
    )
}

map 'disable_components $v' $LIBRARY_LIST

echo "# $0 $FFMPEG_CONFIGURATION" > $logfile
set >> $logfile

test -n "$valgrind" && toolchain="valgrind-memcheck"

enabled ossfuzz && ! echo $CFLAGS | grep -q -- "-fsanitize="  && ! echo $CFLAGS | grep -q -- "-fcoverage-mapping" &&{
    add_cflags  -fsanitize=address,undefined -fsanitize-coverage=trace-pc-guard,trace-cmp -fno-omit-frame-pointer
    add_ldflags -fsanitize=address,undefined -fsanitize-coverage=trace-pc-guard,trace-cmp
}

add_sanitizer_flags(){
    case "$1" in
        asan)
            add_cflags  -fsanitize=address
            add_ldflags -fsanitize=address
        ;;
        lsan)
            add_cflags  -fsanitize=leak
            add_ldflags -fsanitize=leak
        ;;
        msan)
            add_cflags  -fsanitize=memory -fsanitize-memory-track-origins
            add_ldflags -fsanitize=memory
        ;;
        tsan)
            add_cflags  -fsanitize=thread
            add_ldflags -fsanitize=thread
        ;;
        usan)
            add_cflags  -fsanitize=undefined
            add_ldflags -fsanitize=undefined
        ;;
        ?*)
            die "Unknown sanitizer $1"
        ;;
    esac
}

case "$toolchain" in
    clang-*)
        add_sanitizer_flags "${toolchain#clang-}"
        cc_default="clang"
        cxx_default="clang++"
    ;;
    gcc-*)
        add_sanitizer_flags "${toolchain#gcc-}"
        cc_default="gcc"
        cxx_default="g++"
        # In case of tsan with gcc, PIC has to be enabled
        if [ "${toolchain#gcc-}" = "tsan" ]; then
            add_cflags  -fPIC
            add_ldflags -fPIC
        fi
    ;;
    valgrind-*)
        target_exec_default="valgrind"
        case "$toolchain" in
            valgrind-massif)
                target_exec_args="--tool=massif --alloc-fn=av_malloc --alloc-fn=av_mallocz --alloc-fn=av_calloc --alloc-fn=av_fast_padded_malloc --alloc-fn=av_fast_malloc --alloc-fn=av_realloc_f --alloc-fn=av_fast_realloc --alloc-fn=av_realloc"
                ;;
            valgrind-memcheck)
                target_exec_args="--error-exitcode=1 --malloc-fill=0x2a --track-origins=yes --leak-check=full --gen-suppressions=all --suppressions=$source_path/tests/fate-valgrind.supp"
                ;;
        esac
    ;;
    msvc)
        cl_major_ver=$(cl.exe 2>&1 | sed -n 's/.*Version \([[:digit:]]\{1,\}\)\..*/\1/p')
        if [ -z "$cl_major_ver" ] || [ $cl_major_ver -ge 18 ]; then
            cc_default="cl.exe"
            cxx_default="cl.exe"
        else
            die "Unsupported MSVC version (2013 or newer required)"
        fi
        ld_default="$source_path/compat/windows/mslink"
        windres_default="$source_path/compat/windows/mswindres"
        nm_default="dumpbin.exe -symbols"
        ar_default="lib.exe"
        case "${arch:-$arch_default}" in
        aarch64|arm64)
            as_default="armasm64.exe"
            ;;
        arm*)
            as_default="armasm.exe"
            ;;
        esac
        target_os_default="win32"
        # Use a relative path for TMPDIR. This makes sure all the
        # ffconf temp files are written with a relative path, avoiding
        # issues with msys/win32 path conversion for MSVC parameters
        # such as -Fo<file> or -out:<file>.
        TMPDIR=.
    ;;
    icl)
        cc_default="icl"
        ld_default="xilink"
        nm_default="dumpbin -symbols"
        ar_default="xilib"
        target_os_default="win32"
        TMPDIR=.
    ;;
    gcov)
        add_cflags  -fprofile-arcs -ftest-coverage
        add_ldflags -fprofile-arcs -ftest-coverage
    ;;
    llvm-cov)
        add_cflags -fprofile-arcs -ftest-coverage
        add_ldflags --coverage
    ;;
    hardened)
        add_cppflags -U_FORTIFY_SOURCE -D_FORTIFY_SOURCE=2
        add_cflags   -fno-strict-overflow -fstack-protector-all
        add_ldflags  -Wl,-z,relro -Wl,-z,now
        add_cflags   -fPIE
        add_ldexeflags -fPIE -pie
    ;;
    ?*)
        die "Unknown toolchain $toolchain"
    ;;
esac

if test -n "$cross_prefix"; then
    test -n "$arch" && test -n "$target_os" ||
        die "Must specify target arch (--arch) and OS (--target-os) when cross-compiling"
    enable cross_compile
fi

set_default target_os
if test "$target_os" = android; then
    cc_default="clang"
fi

ar_default="${cross_prefix}${ar_default}"
cc_default="${cross_prefix}${cc_default}"
cxx_default="${cross_prefix}${cxx_default}"
nm_default="${cross_prefix}${nm_default}"
pkg_config_default="${cross_prefix}${pkg_config_default}"
ranlib_default="${cross_prefix}${ranlib_default}"
strip_default="${cross_prefix}${strip_default}"
windres_default="${cross_prefix}${windres_default}"

sysinclude_default="${sysroot}/usr/include"

if enabled cuda_sdk; then
    warn "Option --enable-cuda-sdk is deprecated. Use --enable-cuda-nvcc instead."
    enable cuda_nvcc
fi

if enabled cuda_nvcc; then
    nvcc_default="nvcc"
    nvccflags_default="-gencode arch=compute_30,code=sm_30 -O2"
else
    nvcc_default="clang"
    nvccflags_default="--cuda-gpu-arch=sm_30 -O2"
    NVCC_C=""
fi

set_default nvcc

if enabled cuda_nvcc; then
    if $nvcc $nvccflags_default 2>&1 | grep -qi unsupported; then
        nvccflags_default="-gencode arch=compute_60,code=sm_60 -O2"
    fi
fi

set_default arch cc cxx doxygen pkg_config ranlib strip sysinclude \
    target_exec x86asmexe metalcc metallib stdc stdcxx
enabled cross_compile || host_cc_default=$cc
set_default host_cc

if ${ranlib} 2>&1 | grep -q "\-D "; then
    ranlib="${ranlib} -D"
fi

pkg_config_fail_message=""
if ! $pkg_config --version >/dev/null 2>&1; then
    warn "$pkg_config not found, library detection may fail."
    pkg_config=false
elif is_in -static $cc $LDFLAGS && ! is_in --static $pkg_config $pkg_config_flags; then
    pkg_config_fail_message="
Note: When building a static binary, add --pkg-config-flags=\"--static\"."
fi

if test $doxygen != $doxygen_default && \
  ! $doxygen --version >/dev/null 2>&1; then
    warn "Specified doxygen \"$doxygen\" not found, API documentation will fail to build."
fi

exesuf() {
    case $1 in
        mingw32*|mingw64*|msys*|win32|win64|cygwin*|*-dos|freedos|opendos|os/2*|symbian) echo .exe ;;
    esac
}

EXESUF=$(exesuf $target_os)
HOSTEXESUF=$(exesuf $host_os)

# set temporary file name
: ${TMPDIR:=$TEMPDIR}
: ${TMPDIR:=$TMP}
: ${TMPDIR:=/tmp}

if [ -n "$tempprefix" ] ; then
    mktemp(){
        tmpname="$tempprefix.${HOSTNAME}.${UID}"
        echo "$tmpname"
        mkdir "$tmpname"
    }
elif ! test_cmd mktemp -u XXXXXX; then
    # simple replacement for missing mktemp
    # NOT SAFE FOR GENERAL USE
    mktemp(){
        tmpname="${2%%XXX*}.${HOSTNAME}.${UID}.$$"
        echo "$tmpname"
        mkdir "$tmpname"
    }
fi

FFTMPDIR=$(mktemp -d "${TMPDIR}/ffconf.XXXXXXXX" 2> /dev/null) ||
    die "Unable to create temporary directory in $TMPDIR."

tmpfile(){
    tmp="${FFTMPDIR}/test"$2
    (set -C; exec > $tmp) 2> /dev/null ||
        die "Unable to create temporary file in $FFTMPDIR."
    eval $1=$tmp
}

trap 'rm -rf -- "$FFTMPDIR"' EXIT
trap 'exit 2' INT

tmpfile TMPASM .asm
tmpfile TMPC   .c
tmpfile TMPCPP .cpp
tmpfile TMPE   $EXESUF
tmpfile TMPH   .h
tmpfile TMPM   .m
tmpfile TMPCU  .cu
tmpfile TMPO   .o
tmpfile TMPS   .S
tmpfile TMPSH  .sh
tmpfile TMPV   .ver

unset -f mktemp

chmod +x $TMPE

# make sure we can execute files in $TMPDIR
cat > $TMPSH 2>> $logfile <<EOF
#!/bin/sh
EOF
chmod +x $TMPSH >> $logfile 2>&1
if ! $TMPSH >> $logfile 2>&1; then
    cat <<EOF
Unable to create and execute files in $TMPDIR.  Set the TMPDIR environment
variable to another directory and make sure that it is not mounted noexec.
EOF
    die "Sanity test failed."
fi

armasm_flags(){
    for flag; do
        case $flag in
            # Filter out MSVC cl.exe options from cflags that shouldn't
            # be passed to gas-preprocessor
            -M[TD]*)                                            ;;
            *)                  echo $flag                      ;;
        esac
   done
}

cparser_flags(){
    for flag; do
        case $flag in
            -Wno-switch)             echo -Wno-switch-enum ;;
            -Wno-format-zero-length) ;;
            -Wdisabled-optimization) ;;
            -Wno-pointer-sign)       echo -Wno-other ;;
            *)                       echo $flag ;;
        esac
    done
}

msvc_common_flags(){
    for flag; do
        case $flag in
            # In addition to specifying certain flags under the compiler
            # specific filters, they must be specified here as well or else the
            # generic catch all at the bottom will print the original flag.
            -Wall)                ;;
            -Wextra)              ;;
            -std=c*)              echo /std:${flag#-std=};;
            # Common flags
            -fomit-frame-pointer) ;;
            -g)                   echo -Z7 ;;
            -fno-math-errno)      ;;
            -fno-common)          ;;
            -fno-signed-zeros)    ;;
            -fPIC)                ;;
            -mthumb)              ;;
            -march=*)             ;;
            -mfp16-format=*)      ;;
            -lz)                  echo zlib.lib ;;
            -lx264)               echo libx264.lib ;;
            -lstdc++)             ;;
            -l*)                  echo ${flag#-l}.lib ;;
            -LARGEADDRESSAWARE)   echo $flag ;;
            -L*)                  echo -libpath:${flag#-L} ;;
            -Wl,*)                ;;
            *)                    echo $flag ;;
        esac
    done
}

msvc_flags(){
    msvc_common_flags "$@"
    for flag; do
        case $flag in
            -Wall)                echo -W3 -wd4018 -wd4146 -wd4244 -wd4305     \
                                       -wd4554 ;;
            -Wextra)              echo -W4 -wd4244 -wd4127 -wd4018 -wd4389     \
                                       -wd4146 -wd4057 -wd4204 -wd4706 -wd4305 \
                                       -wd4152 -wd4324 -we4013 -wd4100 -wd4214 \
                                       -wd4307 \
                                       -wd4273 -wd4554 -wd4701 -wd4703 ;;
        esac
    done
}

icl_flags(){
    msvc_common_flags "$@"
    for flag; do
        case $flag in
            # Despite what Intel's documentation says -Wall, which is supported
            # on Windows, does enable remarks so disable them here.
            -Wall)                echo $flag -Qdiag-disable:remark ;;
            -std=$stdc)           echo -Qstd=$stdc ;;
            -flto*)               echo -ipo ;;
        esac
    done
}

icc_flags(){
    for flag; do
        case $flag in
            -flto*)               echo -ipo ;;
            *)                    echo $flag ;;
        esac
    done
}

suncc_flags(){
    for flag; do
        case $flag in
            -march=*|-mcpu=*)
                case "${flag#*=}" in
                    native)                   echo -xtarget=native       ;;
                    v9|niagara)               echo -xarch=sparc          ;;
                    ultrasparc)               echo -xarch=sparcvis       ;;
                    ultrasparc3|niagara2)     echo -xarch=sparcvis2      ;;
                    i586|pentium)             echo -xchip=pentium        ;;
                    i686|pentiumpro|pentium2) echo -xtarget=pentium_pro  ;;
                    pentium3*|c3-2)           echo -xtarget=pentium3     ;;
                    pentium-m)          echo -xarch=sse2 -xchip=pentium3 ;;
                    pentium4*)          echo -xtarget=pentium4           ;;
                    prescott|nocona)    echo -xarch=sse3 -xchip=pentium4 ;;
                    *-sse3)             echo -xarch=sse3                 ;;
                    core2)              echo -xarch=ssse3 -xchip=core2   ;;
                    bonnell)                   echo -xarch=ssse3         ;;
                    corei7|nehalem)            echo -xtarget=nehalem     ;;
                    westmere)                  echo -xtarget=westmere    ;;
                    silvermont)                echo -xarch=sse4_2        ;;
                    corei7-avx|sandybridge)    echo -xtarget=sandybridge ;;
                    core-avx*|ivybridge|haswell|broadwell|skylake*|knl)
                                               echo -xarch=avx           ;;
                    amdfam10|barcelona)        echo -xtarget=barcelona   ;;
                    btver1)                    echo -xarch=amdsse4a      ;;
                    btver2|bdver*|znver*)      echo -xarch=avx           ;;
                    athlon-4|athlon-[mx]p)     echo -xarch=ssea          ;;
                    k8|opteron|athlon64|athlon-fx)
                                               echo -xarch=sse2a         ;;
                    athlon*)                   echo -xarch=pentium_proa  ;;
                esac
                ;;
            -std=$stdc)           echo -x$stdc            ;;
            -fomit-frame-pointer) echo -xregs=frameptr    ;;
            -fPIC)                echo -KPIC -xcode=pic32 ;;
            -W*,*)                echo $flag              ;;
            -f*-*|-W*|-mimpure-text)                      ;;
            -shared)              echo -G                 ;;
            *)                    echo $flag              ;;
        esac
    done
}

probe_cc(){
    pfx=$1
    _cc=$2
    first=$3

    unset _type _ident _cc_c _cc_e _cc_o _flags _cflags
    unset _ld_o _ldflags _ld_lib _ld_path
    unset _depflags _DEPCMD _DEPFLAGS
    _flags_filter=echo

    if $_cc --version 2>&1 | grep -q '^GNU assembler'; then
        true # no-op to avoid reading stdin in following checks
    elif $_cc -v 2>&1 | grep -q '^gcc.*LLVM'; then
        _type=llvm_gcc
        gcc_extra_ver=$(expr "$($_cc --version 2>/dev/null | head -n1)" : '.*\((.*)\)')
        _ident="llvm-gcc $($_cc -dumpversion 2>/dev/null) $gcc_extra_ver"
        _depflags='-MMD -MF $(@:.o=.d) -MT $@'
        _cflags_speed='-O3'
        _cflags_size='-Os'
    elif $_cc -v 2>&1 | grep -qi ^gcc; then
        _type=gcc
        gcc_version=$($_cc --version | head -n1)
        gcc_basever=$($_cc -dumpversion)
        gcc_pkg_ver=$(expr "$gcc_version" : '[^ ]* \(([^)]*)\)')
        gcc_ext_ver=$(expr "$gcc_version" : ".*$gcc_pkg_ver $gcc_basever \\(.*\\)")
        _ident=$(cleanws "gcc $gcc_basever $gcc_pkg_ver $gcc_ext_ver")
        case $gcc_basever in
            2) ;;
            2.*) ;;
            *) _depflags='-MMD -MF $(@:.o=.d) -MT $@' ;;
        esac
        if [ "$first" = true ]; then
            case $gcc_basever in
                4.2*)
                warn "gcc 4.2 is outdated and may miscompile FFmpeg. Please use a newer compiler." ;;
            esac
        fi
        _cflags_speed='-O3'
        _cflags_size='-Os'
    elif $_cc --version 2>/dev/null | grep -q ^icc; then
        _type=icc
        _ident=$($_cc --version | head -n1)
        _depflags='-MMD'
        _cflags_speed='-O3'
        _cflags_size='-Os'
        _cflags_noopt='-O1'
        _flags_filter=icc_flags
    elif $_cc -v 2>&1 | grep -q xlc; then
        _type=xlc
        _ident=$($_cc -qversion 2>/dev/null | head -n1)
        _cflags_speed='-O5'
        _cflags_size='-O5 -qcompact'
    elif $_cc --vsn 2>/dev/null | grep -Eq "ARM (C/C\+\+ )?Compiler"; then
        test -d "$sysroot" || die "No valid sysroot specified."
        _type=armcc
        _ident=$($_cc --vsn | grep -i build | head -n1 | sed 's/.*: //')
        armcc_conf="$PWD/armcc.conf"
        $_cc --arm_linux_configure                 \
             --arm_linux_config_file="$armcc_conf" \
             --configure_sysroot="$sysroot"        \
             --configure_cpp_headers="$sysinclude" >>$logfile 2>&1 ||
             die "Error creating armcc configuration file."
        $_cc --vsn | grep -q RVCT && armcc_opt=rvct || armcc_opt=armcc
        _flags="--arm_linux_config_file=$armcc_conf --translate_gcc"
        as_default="${cross_prefix}gcc"
        _depflags='-MMD'
        _cflags_speed='-O3'
        _cflags_size='-Os'
    elif $_cc -v 2>&1 | grep -q clang && ! $_cc -? > /dev/null 2>&1; then
        _type=clang
        _ident=$($_cc --version 2>/dev/null | head -n1)
        _depflags='-MMD -MF $(@:.o=.d) -MT $@'
        _cflags_speed='-O3'
        _cflags_size='-Oz'
    elif $_cc -V 2>&1 | grep -q Sun; then
        _type=suncc
        _ident=$($_cc -V 2>&1 | head -n1 | cut -d' ' -f 2-)
        _DEPCMD='$(DEP$(1)) $(DEP$(1)FLAGS) $($(1)DEP_FLAGS) $< | sed -e "1s,^.*: ,$@: ," -e "\$$!s,\$$, \\\," -e "1!s,^.*: , ," > $(@:.o=.d)'
        _DEPFLAGS='-xM1 -x$stdc'
        _ldflags='-std=$stdc'
        _cflags_speed='-O5'
        _cflags_size='-O5 -xspace'
        _flags_filter=suncc_flags
    elif $_cc -v 2>&1 | grep -q 'PathScale\|Path64'; then
        _type=pathscale
        _ident=$($_cc -v 2>&1 | head -n1 | tr -d :)
        _depflags='-MMD -MF $(@:.o=.d) -MT $@'
        _cflags_speed='-O2'
        _cflags_size='-Os'
        _flags_filter='filter_out -Wdisabled-optimization'
    elif $_cc -v 2>&1 | grep -q Open64; then
        _type=open64
        _ident=$($_cc -v 2>&1 | head -n1 | tr -d :)
        _depflags='-MMD -MF $(@:.o=.d) -MT $@'
        _cflags_speed='-O2'
        _cflags_size='-Os'
        _flags_filter='filter_out -Wdisabled-optimization|-Wtype-limits|-fno-signed-zeros'
    elif $_cc 2>&1 | grep -q 'Microsoft.*ARM.*Assembler'; then
        _type=armasm
        _ident=$($_cc | head -n1)
        # 4509: "This form of conditional instruction is deprecated"
        _flags="-nologo -ignore 4509"
        _flags_filter=armasm_flags
    elif $_cc 2>&1 | grep -q Intel; then
        _type=icl
        _ident=$($_cc 2>&1 | head -n1)
        _depflags='-QMMD -QMF$(@:.o=.d) -QMT$@'
        # Not only is O3 broken on 13.x+ but it is slower on all previous
        # versions (tested) as well.
        _cflags_speed="-O2"
        _cflags_size="-O1 -Oi" # -O1 without -Oi miscompiles stuff
        if $_cc 2>&1 | grep -q Linker; then
            _ld_o='-out:$@'
        else
            _ld_o='-Fe$@'
        fi
        _cc_o='-Fo$@'
        _cc_e='-P'
        _flags_filter=icl_flags
        _ld_lib='lib%.a'
        _ld_path='-libpath:'
        # -Qdiag-error to make icl error when seeing certain unknown arguments
        _flags='-nologo -Qdiag-error:4044,10157'
        # -Qvec- -Qsimd- to prevent miscompilation, -GS, fp:precise for consistency
        # with MSVC which enables it by default.
        _cflags='-Qms0 -Qvec- -Qsimd- -GS -fp:precise'
        disable stripping
    elif $_cc -? 2>/dev/null | grep -q 'LLVM.*Linker'; then
        # lld can emulate multiple different linkers; in ms link.exe mode,
        # the -? parameter gives the help output which contains an identifyable
        # string, while it gives an error in other modes.
        _type=lld-link
        # The link.exe mode doesn't have a switch for getting the version,
        # but we can force it back to gnu mode and get the version from there.
        _ident=$($_cc -flavor gnu --version 2>/dev/null)
        _ld_o='-out:$@'
        _flags_filter=msvc_flags
        _ld_lib='lib%.a'
        _ld_path='-libpath:'
    elif $_cc -nologo- 2>&1 | grep -q Microsoft || { $_cc -v 2>&1 | grep -q clang && $_cc -? > /dev/null 2>&1; }; then
        _type=msvc
        if $_cc -nologo- 2>&1 | grep -q Microsoft; then
            _ident=$($_cc 2>&1 | head -n1 | tr -d '\r')
        else
            _ident=$($_cc --version 2>/dev/null | head -n1 | tr -d '\r')
        fi
        if [ -x "$(command -v wslpath)" ]; then
            _DEPCMD='$(DEP$(1)) $(DEP$(1)FLAGS) $($(1)DEP_FLAGS) $< 2>&1 | awk '\''/including/ { sub(/^.*file: */, ""); if (!match($$0, / /)) { print $$0 } }'\'' | xargs -r -d\\n -n1 wslpath -u | awk '\''BEGIN { printf "%s:", "$@" }; { sub(/\r/,""); printf " %s", $$0 }; END { print "" }'\'' > $(@:.o=.d)'

        else
            _DEPCMD='$(DEP$(1)) $(DEP$(1)FLAGS) $($(1)DEP_FLAGS) $< 2>&1 | awk '\''/including/ { sub(/^.*file: */, ""); gsub(/\\/, "/"); if (!match($$0, / /)) print "$@:", $$0 }'\'' > $(@:.o=.d)'
        fi
        _DEPFLAGS='$(CPPFLAGS) $(CFLAGS) -showIncludes -Zs'
        _cflags_speed="-O2"
        _cflags_size="-O1"
        _cflags_noopt="-O1"
        if $_cc -nologo- 2>&1 | grep -q Linker; then
            _ld_o='-out:$@'
        else
            _ld_o='-Fe$@'
        fi
        _cc_o='-Fo$@'
        _cc_e='-P -Fi$@'
        _flags_filter=msvc_flags
        _ld_lib='lib%.a'
        _ld_path='-libpath:'
        _flags='-nologo'
        disable stripping
    elif $_cc --version 2>/dev/null | grep -q ^cparser; then
        _type=cparser
        _ident=$($_cc --version | head -n1)
        _depflags='-MMD'
        _cflags_speed='-O4'
        _cflags_size='-O2'
        _flags_filter=cparser_flags
    fi

    eval ${pfx}_type=\$_type
    eval ${pfx}_ident=\$_ident
}

set_ccvars(){
    eval ${1}_C=\${_cc_c-\${${1}_C}}
    eval ${1}_E=\${_cc_e-\${${1}_E}}
    eval ${1}_O=\${_cc_o-\${${1}_O}}

    if [ -n "$_depflags" ]; then
        eval ${1}_DEPFLAGS=\$_depflags
    else
        eval ${1}DEP=\${_DEPCMD:-\$DEPCMD}
        eval ${1}DEP_FLAGS=\${_DEPFLAGS:-\$DEPFLAGS}
        eval DEP${1}FLAGS=\$_flags
    fi
}

probe_cc cc "$cc" "true"
cflags_filter=$_flags_filter
cflags_speed=$_cflags_speed
cflags_size=$_cflags_size
cflags_noopt=$_cflags_noopt
add_cflags $_flags $_cflags
cc_ldflags=$_ldflags
set_ccvars CC
set_ccvars CXX

probe_cc hostcc "$host_cc"
host_cflags_filter=$_flags_filter
host_cflags_speed=$_cflags_speed
add_host_cflags  $_flags $_cflags
set_ccvars HOSTCC

test -n "$cc_type" && enable $cc_type ||
    warn "Unknown C compiler $cc, unable to select optimal CFLAGS"

: ${as_default:=$cc}
: ${objcc_default:=$cc}
: ${dep_cc_default:=$cc}
: ${ld_default:=$cc}
: ${host_ld_default:=$host_cc}
set_default ar as objcc dep_cc ld ln_s host_ld windres

probe_cc as "$as"
asflags_filter=$_flags_filter
add_asflags $_flags $_cflags
set_ccvars AS

probe_cc objcc "$objcc"
objcflags_filter=$_flags_filter
add_objcflags $_flags $_cflags
set_ccvars OBJC

probe_cc ld "$ld"
ldflags_filter=$_flags_filter
add_ldflags $_flags $_ldflags
test "$cc_type" != "$ld_type" && add_ldflags $cc_ldflags
LD_O=${_ld_o-$LD_O}
LD_LIB=${_ld_lib-$LD_LIB}
LD_PATH=${_ld_path-$LD_PATH}

probe_cc hostld "$host_ld"
host_ldflags_filter=$_flags_filter
add_host_ldflags $_flags $_ldflags
HOSTLD_O=${_ld_o-$HOSTLD_O}

if [ -z "$CC_DEPFLAGS" ] && [ "$dep_cc" != "$cc" ]; then
    probe_cc depcc "$dep_cc"
    CCDEP=${_DEPCMD:-$DEPCMD}
    CCDEP_FLAGS=${_DEPFLAGS:=$DEPFLAGS}
    DEPCCFLAGS=$_flags
fi

if $ar 2>&1 | grep -q Microsoft; then
    arflags="-nologo"
    ar_o='-out:$@'
elif $ar 2>&1 | grep -q "\[D\] "; then
    arflags="rcD"
    ar_o='$@'
else
    arflags="rc"
    ar_o='$@'
fi

add_cflags $extra_cflags
add_cxxflags $extra_cxxflags
add_objcflags $extra_objcflags
add_asflags $extra_cflags

if test -n "$sysroot"; then
    case "$cc_type" in
        gcc|llvm_gcc|clang)
            add_cppflags --sysroot="$sysroot"
            add_ldflags --sysroot="$sysroot"
        ;;
    esac
fi

if test "$cpu" = host; then
    enabled cross_compile &&
        warn "--cpu=host makes no sense when cross-compiling."

    case "$cc_type" in
        gcc|llvm_gcc)
            check_native(){
                $cc $1=native -v -c -o $TMPO $TMPC >$TMPE 2>&1 || return
                sed -n "/cc1.*$1=/{
                            s/.*$1=\\([^ ]*\\).*/\\1/
                            p
                            q
                        }" $TMPE
            }
            cpu=$(check_native -march || check_native -mcpu)
        ;;
        clang)
            check_native(){
                $cc $1=native -v -c -o $TMPO $TMPC >$TMPE 2>&1 || return
                sed -n "/cc1.*-target-cpu /{
                            s/.*-target-cpu \\([^ ]*\\).*/\\1/
                            p
                            q
                        }" $TMPE
            }
            cpu=$(check_native -march)
        ;;
    esac

    test "${cpu:-host}" = host &&
        die "--cpu=host not supported with compiler $cc"
fi

# Deal with common $arch aliases
case "$arch" in
    aarch64|arm64)
        arch="aarch64"
    ;;
    arm*|iPad*|iPhone*)
        arch="arm"
    ;;
    loongarch*)
        arch="loongarch"
    ;;
    mips*|IP*)
        case "$arch" in
        *el)
            add_cppflags -EL
            add_ldflags -EL
        ;;
        *eb)
            add_cppflags -EB
            add_ldflags -EB
        ;;
        esac
        arch="mips"
    ;;
    parisc*|hppa*)
        arch="parisc"
    ;;
    "Power Macintosh"|ppc*|powerpc*)
        arch="ppc"
    ;;
    riscv*)
        arch="riscv"
    ;;
    s390|s390x)
        arch="s390"
    ;;
    sun4*|sparc*)
        arch="sparc"
    ;;
    tilegx|tile-gx)
        arch="tilegx"
    ;;
    wasm*)
        arch="wasm"
    ;;
    i[3-6]86*|i86pc|BePC|x86pc|x86_64|x86_32|amd64)
        arch="x86"
    ;;
esac

is_in $arch $ARCH_LIST || warn "unknown architecture $arch"
enable $arch

# Add processor-specific flags
if enabled aarch64; then

    case $cpu in
        armv*)
            cpuflags="-march=$cpu"
        ;;
        *)
            cpuflags="-mcpu=$cpu"
        ;;
    esac

elif enabled arm; then

    check_arm_arch() {
        test_cpp_condition stddef.h \
            "defined __ARM_ARCH_${1}__ || defined __TARGET_ARCH_${2:-$1}" \
            $cpuflags
    }

    probe_arm_arch() {
        if   check_arm_arch 4;        then echo armv4
        elif check_arm_arch 4T;       then echo armv4t
        elif check_arm_arch 5;        then echo armv5
        elif check_arm_arch 5E;       then echo armv5e
        elif check_arm_arch 5T;       then echo armv5t
        elif check_arm_arch 5TE;      then echo armv5te
        elif check_arm_arch 5TEJ;     then echo armv5te
        elif check_arm_arch 6;        then echo armv6
        elif check_arm_arch 6J;       then echo armv6j
        elif check_arm_arch 6K;       then echo armv6k
        elif check_arm_arch 6Z;       then echo armv6z
        elif check_arm_arch 6KZ;      then echo armv6zk
        elif check_arm_arch 6ZK;      then echo armv6zk
        elif check_arm_arch 6T2;      then echo armv6t2
        elif check_arm_arch 7;        then echo armv7
        elif check_arm_arch 7A  7_A;  then echo armv7-a
        elif check_arm_arch 7S;       then echo armv7-a
        elif check_arm_arch 7R  7_R;  then echo armv7-r
        elif check_arm_arch 7M  7_M;  then echo armv7-m
        elif check_arm_arch 7EM 7E_M; then echo armv7-m
        elif check_arm_arch 8A  8_A;  then echo armv8-a
        fi
    }


    case $cpu in
        generic)
            subarch=$(probe_arm_arch | sed 's/[^a-z0-9]//g')
        ;;
        armv*)
            cpuflags="-march=$cpu"
            subarch=$(echo $cpu | sed 's/[^a-z0-9]//g')
        ;;
        *)
            cpuflags="-mcpu=$cpu"
            case $cpu in
                cortex-a*)                               subarch=armv7a  ;;
                cortex-r*)                               subarch=armv7r  ;;
                cortex-m*)                 enable thumb; subarch=armv7m  ;;
                arm11*)                                  subarch=armv6   ;;
                arm[79]*e*|arm9[24]6*|arm96*|arm102[26]) subarch=armv5te ;;
                armv4*|arm7*|arm9[24]*)                  subarch=armv4   ;;
                *)                             subarch=$(probe_arm_arch) ;;
            esac
        ;;
    esac

    case "$subarch" in
        armv5t*)    enable fast_clz                ;;
        armv[6-8]*)
            enable fast_clz
            disabled fast_unaligned || enable fast_unaligned
            ;;
    esac

    test_cflags -mfp16-format=ieee && add_cflags -mfp16-format=ieee

elif enabled loongarch; then

    enable simd_align_32
    enable fast_64bit
    enable fast_clz
    enable fast_unaligned
    case $cpu in
        la464)
            cpuflags="-march=$cpu"
        ;;
    esac
elif enabled mips; then

    if [ "$cpu" != "generic" ]; then
        disable mips32r2
        disable mips32r5
        disable mips64r2
        disable mips32r6
        disable mips64r6
        disable loongson2
        disable loongson3
        disable mipsdsp
        disable mipsdspr2

        cpuflags="-march=$cpu"

        case $cpu in
            # General ISA levels
            mips1|mips3)
            ;;
            mips32r2)
                enable mips32r2
            ;;
            mips32r5)
                enable mips32r2
                enable mips32r5
            ;;
            mips64r2|mips64r5)
                enable mips64r2
                enable loongson3
            ;;
            # Cores from MIPS(MTI)
            24kc)
                disable mipsfpu
                enable mips32r2
            ;;
            24kf*|24kec|34kc|74Kc|1004kc)
                enable mips32r2
            ;;
            24kef*|34kf*|1004kf*)
                enable mipsdsp
                enable mips32r2
            ;;
            p5600)
                enable mips32r2
                enable mips32r5
                check_cflags "-mtune=p5600" && check_cflags "-msched-weight -mload-store-pairs -funroll-loops"
            ;;
            i6400)
                enable mips64r6
                check_cflags "-mtune=i6400 -mabi=64" && check_cflags "-msched-weight -mload-store-pairs -funroll-loops" && check_ldflags "-mabi=64"
            ;;
            p6600)
                enable mips64r6
                check_cflags "-mtune=p6600 -mabi=64" && check_cflags "-msched-weight -mload-store-pairs -funroll-loops" && check_ldflags "-mabi=64"
            ;;
            # Cores from Loongson
            loongson2e|loongson2f|loongson3*)
                enable simd_align_16
                enable fast_64bit
                enable fast_clz
                enable fast_cmov
                enable fast_unaligned
                disable aligned_stack
                # When gcc version less than 5.3.0, add -fno-expensive-optimizations flag.
                if test "$cc_type" = "gcc"; then
                    case $gcc_basever in
                        2|2.*|3.*|4.*|5.0|5.1|5.2)
                        expensive_optimization_flag="-fno-expensive-optimizations"
                        ;;
                        *)
                        expensive_optimization_flag=""
                        ;;
                    esac
                fi

                case $cpu in
                    loongson3*)
                        enable loongson3
                        cpuflags="-march=loongson3a -mhard-float $expensive_optimization_flag"
                    ;;
                    loongson2e)
                        enable loongson2
                        cpuflags="-march=loongson2e -mhard-float $expensive_optimization_flag"
                    ;;
                    loongson2f)
                        enable loongson2
                        cpuflags="-march=loongson2f -mhard-float $expensive_optimization_flag"
                    ;;
                esac
            ;;
            *)
                warn "unknown MIPS CPU"
            ;;
        esac

    else
        disable mipsdsp
        disable mipsdspr2
        # Disable DSP stuff for generic CPU, it can't be detected at runtime.
        warn 'generic cpu selected'
    fi

elif enabled ppc; then

    disable ldbrx

    case $(tolower $cpu) in
        601|ppc601|powerpc601)
            cpuflags="-mcpu=601"
            disable altivec
        ;;
        603*|ppc603*|powerpc603*)
            cpuflags="-mcpu=603"
            disable altivec
        ;;
        604*|ppc604*|powerpc604*)
            cpuflags="-mcpu=604"
            disable altivec
        ;;
        g3|75*|ppc75*|powerpc75*)
            cpuflags="-mcpu=750"
            disable altivec
        ;;
        g4|745*|ppc745*|powerpc745*)
            cpuflags="-mcpu=7450"
            disable vsx
        ;;
        74*|ppc74*|powerpc74*)
            cpuflags="-mcpu=7400"
            disable vsx
        ;;
        g5|970|ppc970|powerpc970)
            cpuflags="-mcpu=970"
            disable vsx
        ;;
        power[3-6]*)
            cpuflags="-mcpu=$cpu"
            disable vsx
        ;;
        power[7-8]*)
            cpuflags="-mcpu=$cpu"
        ;;
        cell)
            cpuflags="-mcpu=cell"
            enable ldbrx
            disable vsx
        ;;
        e500mc)
            cpuflags="-mcpu=e500mc"
            disable altivec
        ;;
        e500v2)
            cpuflags="-mcpu=8548 -mhard-float -mfloat-gprs=double"
            disable altivec
            disable dcbzl
        ;;
        e500)
            cpuflags="-mcpu=8540 -mhard-float"
            disable altivec
            disable dcbzl
        ;;
    esac

elif enabled riscv; then

    check_headers asm/hwprobe.h
    check_headers sys/hwprobe.h

    if test_cpp_condition stddef.h "__riscv_zbb"; then
        enable fast_clz
    fi
    if test_cpp_condition stddef.h "__riscv_zfhmin"; then
        enable fast_float16
    fi

elif enabled sparc; then

    case $cpu in
        cypress|f93[04]|tsc701|sparcl*|supersparc|hypersparc|niagara|v[789])
            cpuflags="-mcpu=$cpu"
        ;;
        ultrasparc*|niagara[234])
            cpuflags="-mcpu=$cpu"
        ;;
    esac

elif enabled x86; then

    case $cpu in
        i[345]86|pentium)
            cpuflags="-march=$cpu"
            disable i686
            disable mmx
        ;;
        # targets that do NOT support nopl and conditional mov (cmov)
        pentium-mmx|k6|k6-[23]|winchip-c6|winchip2|c3)
            cpuflags="-march=$cpu"
            disable i686
        ;;
        # targets that do support conditional mov but on which it's slow
        pentium4|pentium4m|prescott|nocona)
            cpuflags="-march=$cpu"
            enable i686
            disable fast_cmov
        ;;
        # everything else should support nopl and conditional mov (cmov)
        *)
            cpuflags="-march=$cpu"
            enable i686
            enable fast_cmov
        ;;
    esac

else

    if test_cpp_condition inttypes.h "UINTPTR_MAX >= UINT64_MAX"; then
        enable fast_64bit
    fi

fi

if [ "$cpu" != generic ]; then
    add_cflags  $cpuflags
    add_asflags $cpuflags
    test "$cc_type" = "$ld_type" && add_ldflags $cpuflags
fi

# compiler sanity check
test_exec <<EOF
int main(void){ return 0; }
EOF
if test "$?" != 0; then
    echo "$cc is unable to create an executable file."
    if test -z "$cross_prefix" && ! enabled cross_compile ; then
        echo "If $cc is a cross-compiler, use the --enable-cross-compile option."
        echo "Only do this if you know what cross compiling means."
    fi
    die "C compiler test failed."
fi

add_cppflags -D_ISOC11_SOURCE
add_cxxflags -D__STDC_CONSTANT_MACROS
check_cxxflags_cc -std=$stdcxx ctype.h "__cplusplus >= 201103L" ||
    { check_cxxflags -std=c++11 && stdcxx="c++11" || { check_cxxflags -std=c++0x && stdcxx="c++0x"; }; }

# some compilers silently accept -std=c11, so we also need to check that the
# version macro is defined properly
check_cflags_cc -std=$stdc ctype.h "__STDC_VERSION__ >= 201112L" ||
    { check_cflags_cc -std=c11 ctype.h "__STDC_VERSION__ >= 201112L" && stdc="c11" || die "Compiler lacks C11 support"; }

test_cc <<EOF || die "Compiler lacks support for C11 static assertions"
#include <assert.h>
#include <stddef.h>
struct Foo {
    int a;
    void *ptr;
} obj;
static_assert(offsetof(struct Foo, a) == 0,
              "First element of struct does not have offset 0");
_Static_assert(offsetof(struct Foo, ptr) >= offsetof(struct Foo, a) + sizeof(obj.a),
               "elements not properly ordered in struct");
EOF

check_cppflags -D_FILE_OFFSET_BITS=64
check_cppflags -D_LARGEFILE_SOURCE

add_host_cppflags -D_ISOC11_SOURCE
check_host_cflags_cc -std=$stdc ctype.h "__STDC_VERSION__ >= 201112L" ||
    check_host_cflags_cc -std=c11 ctype.h "__STDC_VERSION__ >= 201112L" || die "Host compiler lacks C11 support"

check_host_cflags -Wall
check_host_cflags $host_cflags_speed

check_64bit(){
    arch32=$1
    arch64=$2
    expr=${3:-'sizeof(void *) > 4'}
    test_code cc "" "int test[2*($expr) - 1]" &&
        subarch=$arch64 || subarch=$arch32
    enable $subarch
}

case "$arch" in
    aarch64|ia64)
        enabled shared && enable_weak pic
    ;;
    loongarch)
        check_64bit loongarch32 loongarch64
        enabled loongarch64 && disable loongarch32
        enabled shared && enable_weak pic
    ;;
    mips)
        check_64bit mips mips64 '_MIPS_SIM > 1'
        enabled shared && enable_weak pic
    ;;
    parisc)
        check_64bit parisc parisc64
        enabled shared && enable_weak pic
    ;;
    ppc)
        check_64bit ppc ppc64
        enabled shared && enable_weak pic
    ;;
    riscv)
        check_64bit riscv32 riscv64
        enabled shared && enable_weak pic
    ;;
    s390)
        check_64bit s390 s390x
        enabled shared && enable_weak pic
    ;;
    sparc)
        check_64bit sparc sparc64
        enabled shared && enable_weak pic
    ;;
    x86)
        check_64bit x86_32 x86_64
        # Treat x32 as x64 for now. Note it also needs pic if shared
        test "$subarch" = "x86_32" && test_cpp_condition stddef.h 'defined(__x86_64__)' &&
            subarch=x86_64 && enable x86_64 && disable x86_32
        if enabled x86_64; then
            enabled shared && enable_weak pic
            objformat=elf64
        fi
    ;;
esac

# OS specific
case $target_os in
    aix)
        SHFLAGS=-shared
        add_cppflags '-I\$(SRC_PATH)/compat/aix'
        enabled shared && add_ldflags -Wl,-brtl
        arflags='-Xany -r -c'
        striptype=""
        ;;
    android)
        disable symver
        enable section_data_rel_ro
        add_cflags -fPIE
        add_ldexeflags -fPIE -pie
        SLIB_INSTALL_NAME='$(SLIBNAME)'
        SLIB_INSTALL_LINKS=
        SHFLAGS='-shared -Wl,-soname,$(SLIBNAME)'
        ;;
    haiku)
        prefix_default="/boot/common"
        network_extralibs="-lnetwork"
        host_extralibs=
        ;;
    sunos)
        SHFLAGS='-shared -Wl,-h,$$(@F)'
        enabled x86 && append SHFLAGS -mimpure-text
        network_extralibs="-lsocket -lnsl"
        add_cppflags -D__EXTENSIONS__
        # When using suncc to build, the Solaris linker will mark
        # an executable with each instruction set encountered by
        # the Solaris assembler.  As our libraries contain their own
        # guards for processor-specific code, instead suppress
        # generation of the HWCAPS ELF section on Solaris x86 only.
        enabled_all suncc x86 &&
            echo "hwcap_1 = OVERRIDE;" > mapfile &&
            add_ldflags -Wl,-M,mapfile
        nm_default='nm -P -g'
        striptype=""
        version_script='-M'
        VERSION_SCRIPT_POSTPROCESS_CMD='perl $(SRC_PATH)/compat/solaris/make_sunver.pl - $(OBJS)'
        ;;
    netbsd)
        disable symver
        enable section_data_rel_ro
        oss_indev_extralibs="-lossaudio"
        oss_outdev_extralibs="-lossaudio"
        enabled gcc || check_ldflags -Wl,-zmuldefs
        ;;
    openbsd)
        disable symver
        enable section_data_rel_ro
        striptype=""
        SHFLAGS='-shared'
        SLIB_INSTALL_NAME='$(SLIBNAME).$(LIBMAJOR).$(LIBMINOR)'
        SLIB_INSTALL_LINKS=
        oss_indev_extralibs="-lossaudio"
        oss_outdev_extralibs="-lossaudio"
        ;;
    dragonfly)
        disable symver
        ;;
    freebsd)
        enable section_data_rel_ro
        ;;
    bsd/os)
        add_extralibs -lpoll -lgnugetopt
        strip="strip -d"
        ;;
    darwin)
        enabled ppc && add_asflags -force_cpusubtype_ALL
        install_name_dir_default='$(SHLIBDIR)'
        SHFLAGS='-dynamiclib -Wl,-single_module -Wl,-install_name,$(INSTALL_NAME_DIR)/$(SLIBNAME_WITH_MAJOR),-current_version,$(LIBVERSION),-compatibility_version,$(LIBMAJOR)'
        enabled x86_32 && append SHFLAGS -Wl,-read_only_relocs,suppress
        strip="${strip} -x"
        add_ldflags -Wl,-dynamic,-search_paths_first
        check_cflags -Werror=partial-availability
        SLIBSUF=".dylib"
        SLIBNAME_WITH_VERSION='$(SLIBPREF)$(FULLNAME).$(LIBVERSION)$(SLIBSUF)'
        SLIBNAME_WITH_MAJOR='$(SLIBPREF)$(FULLNAME).$(LIBMAJOR)$(SLIBSUF)'
        enabled x86_64 && objformat="macho64" || objformat="macho32"
        enabled_any pic shared x86_64 ||
            { check_cflags -mdynamic-no-pic && add_asflags -mdynamic-no-pic; }
        check_headers dispatch/dispatch.h &&
            add_cppflags '-I\$(SRC_PATH)/compat/dispatch_semaphore'
        if test -n "$sysroot"; then
            is_in -isysroot $cc $CPPFLAGS $CFLAGS || check_cppflags -isysroot $sysroot
            is_in -isysroot $ld $LDFLAGS          || check_ldflags  -isysroot $sysroot
        fi
        version_script='-exported_symbols_list'
        VERSION_SCRIPT_POSTPROCESS_CMD='tr " " "\n" | sed -n /global:/,/local:/p | grep ";" | tr ";" "\n" | sed -E "s/(.+)/_\1/g" | sed -E "s/(.+[^*])$$$$/\1*/"'
        # Workaround for Xcode 11 -fstack-check bug
        if enabled clang; then
            clang_version=$($cc -dumpversion)
            test ${clang_version%%.*} -eq 11 && add_cflags -fno-stack-check
        fi
        ;;
    msys*)
        die "Native MSYS builds are discouraged, please use the MINGW environment."
        ;;
    mingw32*|mingw64*)
        target_os=mingw32
        LIBTARGET=i386
        if enabled x86_64; then
            LIBTARGET="i386:x86-64"
        elif enabled arm; then
            LIBTARGET="arm"
        elif enabled aarch64; then
            LIBTARGET="arm64"
        fi
        if enabled shared; then
            # Cannot build both shared and static libs when using dllimport.
            disable static
        fi
        ! enabled small && test_cmd $windres --version && enable gnu_windres
        enabled x86_32 && check_ldflags -Wl,--large-address-aware
        add_cppflags -DWIN32_LEAN_AND_MEAN
        shlibdir_default="$bindir_default"
        SLIBPREF=""
        SLIBSUF=".dll"
        SLIBNAME_WITH_VERSION='$(SLIBPREF)$(FULLNAME)-$(LIBVERSION)$(SLIBSUF)'
        SLIBNAME_WITH_MAJOR='$(SLIBPREF)$(FULLNAME)-$(LIBMAJOR)$(SLIBSUF)'
        if test_cmd lib.exe -list; then
            SLIB_EXTRA_CMD=-'lib.exe -nologo -machine:$(LIBTARGET) -def:$$(@:$(SLIBSUF)=.def) -out:$(SUBDIR)$(SLIBNAME:$(SLIBSUF)=.lib)'
            if enabled x86_64; then
                LIBTARGET=x64
            fi
        else
            SLIB_EXTRA_CMD=-'$(DLLTOOL) -m $(LIBTARGET) -d $$(@:$(SLIBSUF)=.def) -l $(SUBDIR)$(SLIBNAME:$(SLIBSUF)=.lib) -D $(SLIBNAME_WITH_MAJOR)'
        fi
        SLIB_INSTALL_NAME='$(SLIBNAME_WITH_MAJOR)'
        SLIB_INSTALL_LINKS=
        SLIB_INSTALL_EXTRA_SHLIB='$(SLIBNAME:$(SLIBSUF)=.lib)'
        SLIB_INSTALL_EXTRA_LIB='lib$(SLIBNAME:$(SLIBSUF)=.dll.a) $(SLIBNAME_WITH_MAJOR:$(SLIBSUF)=.def)'
        SLIB_CREATE_DEF_CMD='EXTERN_PREFIX="$(EXTERN_PREFIX)" AR="$(AR_CMD)" NM="$(NM_CMD)" $(SRC_PATH)/compat/windows/makedef $(SUBDIR)lib$(NAME).ver $(OBJS) > $$(@:$(SLIBSUF)=.def)'
        SHFLAGS='-shared -Wl,--out-implib,$(SUBDIR)lib$(SLIBNAME:$(SLIBSUF)=.dll.a) -Wl,--disable-auto-image-base $$(@:$(SLIBSUF)=.def)'
        enabled x86_64 && objformat="win64" || objformat="win32"
        dlltool="${cross_prefix}dlltool"
        ranlib=:
        enable dos_paths
        check_ldflags -Wl,--nxcompat,--dynamicbase
        # Lets work around some stupidity in binutils.
        # ld will strip relocations from executables even though we need them
        # for dynamicbase (ASLR).  Using -pie does retain the reloc section
        # however ld then forgets what the entry point should be (oops) so we
        # have to manually (re)set it.
        if enabled x86_32; then
            disabled debug && add_ldexeflags -Wl,--pic-executable,-e,_mainCRTStartup
        elif enabled x86_64; then
            disabled debug && add_ldexeflags -Wl,--pic-executable,-e,mainCRTStartup
            check_ldflags -Wl,--high-entropy-va # binutils 2.25
            # Set image base >4GB for extra entropy with HEASLR
            add_ldexeflags -Wl,--image-base,0x140000000
            append SHFLAGS -Wl,--image-base,0x180000000
        fi
        ;;
    win32|win64)
        disable symver
        if enabled shared; then
            # Link to the import library instead of the normal static library
            # for shared libs.
            LD_LIB='%.lib'
            # Cannot build both shared and static libs with MSVC or icl.
            disable static
        fi
        ! enabled small && test_cmd $windres --version && enable gnu_windres
        enabled x86_32 && check_ldflags -LARGEADDRESSAWARE
        add_cppflags -DWIN32_LEAN_AND_MEAN
        shlibdir_default="$bindir_default"
        SLIBPREF=""
        SLIBSUF=".dll"
        SLIBNAME_WITH_VERSION='$(SLIBPREF)$(FULLNAME)-$(LIBVERSION)$(SLIBSUF)'
        SLIBNAME_WITH_MAJOR='$(SLIBPREF)$(FULLNAME)-$(LIBMAJOR)$(SLIBSUF)'
        SLIB_CREATE_DEF_CMD='EXTERN_PREFIX="$(EXTERN_PREFIX)" $(SRC_PATH)/compat/windows/makedef $(SUBDIR)lib$(NAME).ver $(OBJS) > $$(@:$(SLIBSUF)=.def)'
        SLIB_INSTALL_NAME='$(SLIBNAME_WITH_MAJOR)'
        SLIB_INSTALL_LINKS=
        SLIB_INSTALL_EXTRA_SHLIB='$(SLIBNAME:$(SLIBSUF)=.lib)'
        SLIB_INSTALL_EXTRA_LIB='$(SLIBNAME_WITH_MAJOR:$(SLIBSUF)=.def)'
        SHFLAGS='-dll -def:$$(@:$(SLIBSUF)=.def) -implib:$(SUBDIR)$(SLIBNAME:$(SLIBSUF)=.lib)'
        enabled x86_64 && objformat="win64" || objformat="win32"
        ranlib=:
        enable dos_paths
        ;;
    cygwin*)
        target_os=cygwin
        shlibdir_default="$bindir_default"
        SLIBPREF="cyg"
        SLIBSUF=".dll"
        SLIBNAME_WITH_VERSION='$(SLIBPREF)$(FULLNAME)-$(LIBVERSION)$(SLIBSUF)'
        SLIBNAME_WITH_MAJOR='$(SLIBPREF)$(FULLNAME)-$(LIBMAJOR)$(SLIBSUF)'
        SLIB_INSTALL_NAME='$(SLIBNAME_WITH_MAJOR)'
        SLIB_INSTALL_LINKS=
        SLIB_INSTALL_EXTRA_LIB='lib$(FULLNAME).dll.a'
        SHFLAGS='-shared -Wl,--out-implib,$(SUBDIR)lib$(FULLNAME).dll.a'
        enabled x86_64 && objformat="win64" || objformat="win32"
        enable dos_paths
        ! enabled small && test_cmd $windres --version && enable gnu_windres
        add_cppflags -DWIN32_LEAN_AND_MEAN
        add_cppflags -D_POSIX_C_SOURCE=200112 -D_XOPEN_SOURCE=600
        ;;
    *-dos|freedos|opendos)
        network_extralibs="-lsocket"
        objformat="coff"
        enable dos_paths
        ;;
    linux)
        enable section_data_rel_ro
        enabled_any arm aarch64 && enable_weak linux_perf
        ;;
    irix*)
        target_os=irix
        ranlib="echo ignoring ranlib"
        ;;
    os/2*)
        strip="lxlite -CS"
        striptype=""
        objformat="aout"
        add_cppflags -D_GNU_SOURCE
        add_ldflags -Zomf -Zbin-files -Zargs-wild -Zhigh-mem -Zmap
        SHFLAGS='$(SUBDIR)$(NAME).def -Zdll -Zomf'
        LIBSUF="_s.a"
        SLIBPREF=""
        SLIBSUF=".dll"
        SLIBNAME_WITH_VERSION='$(SLIBPREF)$(FULLNAME)-$(LIBVERSION)$(SLIBSUF)'
        SLIBNAME_WITH_MAJOR='$(SLIBPREF)$(shell echo $(FULLNAME) | cut -c1-6)$(LIBMAJOR)$(SLIBSUF)'
        SLIB_CREATE_DEF_CMD='echo LIBRARY $(SLIBNAME_WITH_MAJOR:$(SLIBSUF)=) INITINSTANCE TERMINSTANCE > $(SUBDIR)$(FULLNAME).def; \
            echo CODE PRELOAD MOVEABLE DISCARDABLE >> $(SUBDIR)$(FULLNAME).def; \
            echo DATA PRELOAD MOVEABLE MULTIPLE NONSHARED >> $(SUBDIR)$(FULLNAME).def; \
            echo EXPORTS >> $(SUBDIR)$(FULLNAME).def; \
            emxexp $(OBJS) >> $(SUBDIR)$(FULLNAME).def'
        SLIB_EXTRA_CMD='emximp -o $(SUBDIR)$(LIBPREF)$(FULLNAME)_dll.a $(SUBDIR)$(FULLNAME).def; \
            emximp -o $(SUBDIR)$(LIBPREF)$(FULLNAME)_dll.lib $(SUBDIR)$(FULLNAME).def;'
        SLIB_INSTALL_NAME='$(SLIBNAME_WITH_MAJOR)'
        SLIB_INSTALL_LINKS=
        SLIB_INSTALL_EXTRA_LIB='$(LIBPREF)$(FULLNAME)_dll.a $(LIBPREF)$(FULLNAME)_dll.lib'
        enable dos_paths
        enable_weak os2threads
        ;;
    gnu/kfreebsd)
        add_cppflags -D_BSD_SOURCE
        ;;
    gnu)
        ;;
    qnx)
        add_cppflags -D_QNX_SOURCE
        network_extralibs="-lsocket"
        ;;
    symbian)
        SLIBSUF=".dll"
        enable dos_paths
        add_cflags --include=$sysinclude/gcce/gcce.h -fvisibility=default
        add_cppflags -D__GCCE__ -D__SYMBIAN32__ -DSYMBIAN_OE_POSIX_SIGNALS
        add_ldflags -Wl,--target1-abs,--no-undefined \
                    -Wl,-Ttext,0x80000,-Tdata,0x1000000 -shared \
                    -Wl,--entry=_E32Startup -Wl,-u,_E32Startup
        add_extralibs -l:eexe.lib -l:usrt2_2.lib -l:dfpaeabi.dso \
                      -l:drtaeabi.dso -l:scppnwdl.dso -lsupc++ -lgcc \
                      -l:libc.dso -l:libm.dso -l:euser.dso -l:libcrt0.lib
        ;;
    minix)
        ;;
    none)
        ;;
    *)
        die "Unknown OS '$target_os'."
        ;;
esac

# test if creating links works
link_dest=$(mktemp -u $TMPDIR/dest_XXXXXXXX)
link_name=$(mktemp -u $TMPDIR/name_XXXXXXXX)
mkdir "$link_dest"
$ln_s "$link_dest" "$link_name"
touch "$link_dest/test_file"
if [ "$source_path" != "." ] && [ "$source_path" != "src" ] && ([ ! -d src ] || [ -L src ]) && [ -e "$link_name/test_file" ]; then
    # create link to source path
    [ -e src ] && rm src
    $ln_s "$source_path" src
    source_link=src
else
    # creating directory links doesn't work
    # fall back to using the full source path
    source_link="$source_path"
fi
# cleanup
rm -r "$link_dest"
rm -r "$link_name"

# determine libc flavour

probe_libc(){
    pfx=$1
    pfx_no_=${pfx%_}
    # uclibc defines __GLIBC__, so it needs to be checked before glibc.
    if test_${pfx}cpp_condition features.h "defined __UCLIBC__"; then
        eval ${pfx}libc_type=uclibc
        add_${pfx}cppflags -D_POSIX_C_SOURCE=200112 -D_XOPEN_SOURCE=600
    elif test_${pfx}cpp_condition features.h "defined __GLIBC__"; then
        eval ${pfx}libc_type=glibc
        add_${pfx}cppflags -D_POSIX_C_SOURCE=200112 -D_XOPEN_SOURCE=600
    # MinGW headers can be installed on Cygwin, so check for newlib first.
    elif test_${pfx}cpp_condition newlib.h "defined _NEWLIB_VERSION"; then
        eval ${pfx}libc_type=newlib
        add_${pfx}cppflags -U__STRICT_ANSI__ -D_XOPEN_SOURCE=600
    # MinGW64 is backwards compatible with MinGW32, so check for it first.
    elif test_${pfx}cpp_condition _mingw.h "defined __MINGW64_VERSION_MAJOR"; then
        eval ${pfx}libc_type=mingw64
        if test_${pfx}cpp_condition _mingw.h "__MINGW64_VERSION_MAJOR < 3"; then
            add_compat msvcrt/snprintf.o
            add_cflags "-include $source_path/compat/msvcrt/snprintf.h"
        fi
        add_${pfx}cppflags -U__STRICT_ANSI__ -D__USE_MINGW_ANSI_STDIO=1
        eval test \$${pfx_no_}cc_type = "gcc" &&
            add_${pfx}cppflags -D__printf__=__gnu_printf__
        test_${pfx}cpp_condition windows.h "!defined(_WIN32_WINNT) || _WIN32_WINNT < 0x0600" &&
            add_${pfx}cppflags -D_WIN32_WINNT=0x0600
        add_${pfx}cppflags -D_POSIX_C_SOURCE=200112 -D_XOPEN_SOURCE=600
    elif test_${pfx}cpp_condition _mingw.h "defined __MINGW_VERSION"  ||
         test_${pfx}cpp_condition _mingw.h "defined __MINGW32_VERSION"; then
        eval ${pfx}libc_type=mingw32
        test_${pfx}cpp_condition _mingw.h "__MINGW32_MAJOR_VERSION > 3 || \
            (__MINGW32_MAJOR_VERSION == 3 && __MINGW32_MINOR_VERSION >= 15)" ||
            die "ERROR: MinGW32 runtime version must be >= 3.15."
        add_${pfx}cppflags -U__STRICT_ANSI__ -D__USE_MINGW_ANSI_STDIO=1
        test_${pfx}cpp_condition _mingw.h "__MSVCRT_VERSION__ < 0x0700" &&
            add_${pfx}cppflags -D__MSVCRT_VERSION__=0x0700
        test_${pfx}cpp_condition windows.h "!defined(_WIN32_WINNT) || _WIN32_WINNT < 0x0600" &&
            add_${pfx}cppflags -D_WIN32_WINNT=0x0600
        eval test \$${pfx_no_}cc_type = "gcc" &&
            add_${pfx}cppflags -D__printf__=__gnu_printf__
        add_${pfx}cppflags -D_POSIX_C_SOURCE=200112 -D_XOPEN_SOURCE=600
    elif test_${pfx}cpp_condition crtversion.h "defined _VC_CRT_MAJOR_VERSION"; then
        eval ${pfx}libc_type=msvcrt
        if test_${pfx}cpp_condition crtversion.h "_VC_CRT_MAJOR_VERSION < 14"; then
            if [ "$pfx" = host_ ]; then
                add_host_cppflags -Dsnprintf=_snprintf
            else
                add_compat strtod.o strtod=avpriv_strtod
                add_compat msvcrt/snprintf.o snprintf=avpriv_snprintf   \
                                             _snprintf=avpriv_snprintf  \
                                             vsnprintf=avpriv_vsnprintf
            fi
        fi
        add_${pfx}cppflags -D_USE_MATH_DEFINES -D_CRT_SECURE_NO_WARNINGS -D_CRT_NONSTDC_NO_WARNINGS
        # The MSVC 2010 headers (Win 7.0 SDK) set _WIN32_WINNT to
        # 0x601 by default unless something else is set by the user.
        # This can easily lead to us detecting functions only present
        # in such new versions and producing binaries requiring windows 7.0.
        # Therefore explicitly set the default to Vista unless the user has
        # set something else on the command line.
        # Don't do this if WINAPI_FAMILY is set and is set to a non-desktop
        # family. For these cases, configure is free to use any functions
        # found in the SDK headers by default. (Alternatively, we could force
        # _WIN32_WINNT to 0x0602 in that case.)
        test_${pfx}cpp_condition stdlib.h "defined(_WIN32_WINNT)" ||
            { test_${pfx}cpp <<EOF && add_${pfx}cppflags -D_WIN32_WINNT=0x0600; }
#ifdef WINAPI_FAMILY
#include <winapifamily.h>
#if !WINAPI_FAMILY_PARTITION(WINAPI_PARTITION_DESKTOP)
#error not desktop
#endif
#endif
EOF
        if [ "$pfx" = "" ]; then
            check_func strtoll || add_cflags -Dstrtoll=_strtoi64
            check_func strtoull || add_cflags -Dstrtoull=_strtoui64
        fi
    elif test_${pfx}cpp_condition stddef.h "defined __KLIBC__"; then
        eval ${pfx}libc_type=klibc
    elif test_${pfx}cpp_condition sys/cdefs.h "defined __BIONIC__"; then
        eval ${pfx}libc_type=bionic
    elif test_${pfx}cpp_condition sys/brand.h "defined LABELED_BRAND_NAME"; then
        eval ${pfx}libc_type=solaris
        add_${pfx}cppflags -D__EXTENSIONS__ -D_XOPEN_SOURCE=600
    elif test_${pfx}cpp_condition sys/version.h "defined __DJGPP__"; then
        eval ${pfx}libc_type=djgpp
        add_cppflags -U__STRICT_ANSI__
        add_cflags "-include $source_path/compat/djgpp/math.h"
        add_compat djgpp/math.o
    fi
    test_${pfx}cc <<EOF
#include <time.h>
void *v = localtime_r;
EOF
test "$?" != 0 && test_${pfx}cc -D_POSIX_C_SOURCE=200112 -D_XOPEN_SOURCE=600 <<EOF && add_${pfx}cppflags -D_POSIX_C_SOURCE=200112 -D_XOPEN_SOURCE=600
#include <time.h>
void *v = localtime_r;
EOF

    eval test -n "\${${pfx}libc_type}" && enable ${pfx}libc_${libc_type}
}

probe_libc
probe_libc host_

# hacks for compiler/libc/os combinations

case $libc_type in
    bionic)
        add_compat strtod.o strtod=avpriv_strtod
        ;;
esac

check_compile_assert flt_lim "float.h limits.h" "DBL_MAX == (double)DBL_MAX" ||
    add_cppflags '-I\$(SRC_PATH)/compat/float'

test_cpp_condition stdlib.h "defined(__PIC__) || defined(__pic__) || defined(PIC)" && enable_weak pic

set_default libdir
: ${shlibdir_default:="$libdir"}
: ${pkgconfigdir_default:="$libdir/pkgconfig"}

set_default $PATHS_LIST
set_default nm

disabled optimizations || enabled ossfuzz || check_cflags -fomit-frame-pointer

enable_weak_pic() {
    disabled pic && return
    enable pic
    add_cppflags -DPIC
    case "$target_os" in
    mingw*|cygwin*|win*)
        ;;
    *)
        add_cflags -fPIC
        add_asflags -fPIC
        ;;
    esac
}

enabled pic && enable_weak_pic

test_cc <<EOF || die "Symbol mangling check failed."
int ff_extern;
EOF
sym=$($nm $TMPO | awk '/[ \t]+[^ \t]?ff_extern$/{ print substr($0, match($0, /[^ \t]?ff_extern$/)) }')
extern_prefix=${sym%%ff_extern*}

log "Symbol prefix detected as: '${extern_prefix}'"

! disabled inline_asm && check_inline_asm inline_asm '"" ::'

check_cc pragma_deprecated "" '_Pragma("GCC diagnostic push") _Pragma("GCC diagnostic ignored \"-Wdeprecated-declarations\"")'

test_cpp_condition stdlib.h "defined(__BYTE_ORDER__) && (__BYTE_ORDER__ == __ORDER_BIG_ENDIAN__)" && enable bigendian

check_cc const_nan math.h "struct { double d; } static const bar[] = { { NAN } }"

if ! enabled ppc64 || enabled bigendian; then
    disable vsx
fi

check_gas() {
    log "check_gas using '$as' as AS"
    # :vararg is used on aarch64, arm and ppc altivec
    check_as vararg "
.macro m n, y:vararg=0
\n: .int \y
.endm
m x" || return 1
    # .altmacro is only used in arm asm
    ! enabled arm || check_as gnu_as ".altmacro"
}

if enabled_any arm aarch64 || enabled_all ppc altivec && enabled asm; then
    nogas=:
    enabled_any arm aarch64 && nogas=die
    enabled_all ppc altivec && [ $target_os_default != aix ] && nogas=warn
    as_noop=-v

    case $as_type in
        arm*) gaspp_as_type=armasm; as_noop=-h ;;
        gcc)  gaspp_as_type=gas ;;
        *)    gaspp_as_type=$as_type ;;
    esac

    [ $target_os = "darwin" ] && gaspp_as_type="apple-$gaspp_as_type"

    test "${as#*gas-preprocessor.pl}" != "$as" ||
    test_cmd gas-preprocessor.pl -arch $arch -as-type $gaspp_as_type -- ${as:=$cc} $as_noop &&
        gas="${gas:=gas-preprocessor.pl} -arch $arch -as-type $gaspp_as_type -- ${as:=$cc}"

    if ! check_gas ; then
        as=${gas:=$as}
        check_gas || \
            $nogas "GNU assembler not found, install/update gas-preprocessor"
    fi

    check_as as_func ".func test
                      .endfunc"
fi

check_inline_asm inline_asm_labels '"1:\n"'

check_inline_asm inline_asm_nonlocal_labels '"Label:\n"'

if enabled aarch64; then
    as_arch_level="armv8-a"
    check_as as_arch_directive ".arch $as_arch_level"
    if enabled as_arch_directive; then
        # Check for higher .arch levels. We only need armv8.2-a in order to
        # enable the extensions we want below - we primarily want to control
        # them via .arch_extension. However:
        #
        # Clang before version 17 (Xcode versions up to and including 15.0)
        # didn't support controlling the dotprod/i8mm extensions via
        # .arch_extension; thus try to enable them via the .arch level as well.
        for level in armv8.2-a armv8.4-a armv8.6-a; do
            check_arch_level $level
        done
        # Clang before version 17 (Xcode versions up to and including 15.0)
        # also had a bug (https://github.com/llvm/llvm-project/issues/32220)
        # causing a plain ".arch <level>" to not have any effect unless it
        # had an extra "+<feature>" included - but it was activated on the next
        # ".arch_extension" directive. Check if we can include "+crc" as dummy
        # feature to make the .arch directive behave as expected and take
        # effect right away.
        check_arch_level "${as_arch_level}+crc"
    fi

    enabled armv8 && check_insn armv8 'prfm   pldl1strm, [x0]'
    # internal assembler in clang 3.3 does not support this instruction
    enabled neon && check_insn neon 'ext   v0.8B, v0.8B, v1.8B, #1'

    archext_list="dotprod i8mm sve sve2"
    enabled dotprod && check_archext_insn dotprod 'udot v0.4s, v0.16b, v0.16b'
    enabled i8mm    && check_archext_insn i8mm    'usdot v0.4s, v0.16b, v0.16b'
    enabled sve     && check_archext_insn sve     'whilelt p0.s, x0, x1'
    enabled sve2    && check_archext_insn sve2    'sqrdmulh z0.s, z0.s, z0.s'

    # Disable the main feature (e.g. HAVE_NEON) if neither inline nor external
    # assembly support the feature out of the box. Skip this for the features
    # checked with check_archext_insn above, as that function takes care of
    # updating all the variables as necessary.
    for v in $ARCH_EXT_LIST_ARM; do
        is_in $v $archext_list && continue
        enabled_any ${v}_external ${v}_inline || disable $v
    done

elif enabled arm; then

    enabled msvc && check_cpp_condition thumb stddef.h "defined _M_ARMT"
    test_cpp_condition stddef.h "defined __thumb__" && test_cc <<EOF && enable_weak thumb
float func(float a, float b){ return a+b; }
EOF
    enabled thumb && check_cflags -mthumb || check_cflags -marm

    if check_cpp_condition vfp_args stddef.h "defined __ARM_PCS_VFP"; then
        :
    elif check_cpp_condition vfp_args stddef.h "defined _M_ARM_FP && _M_ARM_FP >= 30"; then
        :
    elif ! test_cpp_condition stddef.h "defined __ARM_PCS || defined __SOFTFP__" && [ $target_os != darwin ]; then
        case "${cross_prefix:-$cc}" in
            *hardfloat*) enable vfp_args; fpabi=vfp ;;
            *) check_ld "cc" vfp_args <<EOF && fpabi=vfp || fpabi=soft ;;
__asm__ (".eabi_attribute 28, 1");
int main(void) { return 0; }
EOF
        esac
        warn "Compiler does not indicate floating-point ABI, guessing $fpabi."
    fi

    # Test for various instruction sets, testing support both in inline and
    # external assembly. This sets the ${v}_inline or ${v}_external flags
    # if the instruction can be used unconditionally in either inline or
    # external assembly. This means that if the ${v}_external feature is set,
    # that feature can be used unconditionally in various support macros
    # anywhere in external assembly, in any function.
    enabled armv5te && check_insn armv5te 'qadd r0, r0, r0'
    enabled armv6   && check_insn armv6   'sadd16 r0, r0, r0'
    enabled armv6t2 && check_insn armv6t2 'movt r0, #0'
    enabled neon    && check_insn neon    'vadd.i16 q0, q0, q0'
    enabled vfp     && check_insn vfp     'fadds s0, s0, s0'
    enabled vfpv3   && check_insn vfpv3   'vmov.f32 s0, #1.0'
    enabled setend  && check_insn setend  'setend be'

    # If neither inline nor external assembly can use the feature by default,
    # disable the main unsuffixed feature (e.g. HAVE_NEON).
    #
    # For targets that support runtime CPU feature detection, don't disable
    # the main feature flag - there we assume that all supported toolchains
    # can assemble code for all instruction set features (e.g. NEON) with
    # suitable assembly flags (such as ".fpu neon"); we don't check
    # specifically that they really do.
    [ $target_os = linux ] || [ $target_os = android ] ||
        map 'enabled_any ${v}_external ${v}_inline || disable $v' \
            $ARCH_EXT_LIST_ARM

    check_inline_asm asm_mod_q '"add r0, %Q0, %R0" :: "r"((long long)0)'

    check_as as_arch_directive ".arch armv7-a"
    check_as as_dn_directive   "ra .dn d0.i16"
    check_as as_fpu_directive  ".fpu neon"

    # llvm's integrated assembler supports .object_arch from llvm 3.5
    [ "$objformat" = elf32 ] || [ "$objformat" = elf64 ] &&
        check_as as_object_arch ".object_arch armv4"

    # MS armasm fails to assemble our PIC constructs
    [ $target_os != win32 ] && enabled_all armv6t2 shared !pic && enable_weak_pic

elif enabled mips; then

    # Check toolchain ISA level
    if enabled mips64; then
        enabled mips64r6 && check_inline_asm mips64r6 '"dlsa $0, $0, $0, 1"' &&
            disable mips64r2

        enabled mips64r2 && check_inline_asm mips64r2 '"dext $0, $0, 0, 1"'

        disable mips32r6 && disable mips32r5 && disable mips32r2
    else
        enabled mips32r6 && check_inline_asm mips32r6 '"aui $0, $0, 0"' &&
            disable mips32r5 && disable mips32r2

        enabled mips32r5 && check_inline_asm mips32r5 '"eretnc"'
        enabled mips32r2 && check_inline_asm mips32r2 '"ext $0, $0, 0, 1"'

        disable mips64r6 && disable mips64r5 && disable mips64r2
    fi

    enabled mipsfpu && check_inline_asm mipsfpu '"cvt.d.l $f0, $f2"'
    enabled mipsfpu && (enabled mips32r5 || enabled mips32r6 || enabled mips64r6) && check_inline_asm_flags mipsfpu '"cvt.d.l $f0, $f1"' '-mfp64'

    enabled mipsdsp && check_inline_asm_flags mipsdsp '"addu.qb $t0, $t1, $t2"' '-mdsp'
    enabled mipsdspr2 && check_inline_asm_flags mipsdspr2 '"absq_s.qb $t0, $t1"' '-mdspr2'

    # MSA can be detected at runtime so we supply extra flags here
    enabled mipsfpu && enabled msa && check_inline_asm msa '"addvi.b $w0, $w1, 1"' '-mmsa' && append MSAFLAGS '-mmsa'

    # loongson2 have no switch cflag so we can only probe toolchain ability
    enabled loongson2 && check_inline_asm loongson2 '"dmult.g $8, $9, $10"' && disable loongson3

    # loongson3 is paired with MMI
    enabled loongson3 && check_inline_asm loongson3 '"gsldxc1 $f0, 0($2, $3)"' '-mloongson-ext' && append MMIFLAGS '-mloongson-ext'

    # MMI can be detected at runtime too
    enabled mmi && check_inline_asm mmi '"pxor $f0, $f0, $f0"' '-mloongson-mmi' && append MMIFLAGS '-mloongson-mmi'

    if enabled bigendian && enabled msa; then
        disable msa
    fi

elif enabled parisc; then

    if enabled gcc; then
        case $($cc -dumpversion) in
            4.[3-9].*) check_cflags -fno-optimize-sibling-calls ;;
        esac
    fi

elif enabled ppc; then

    check_inline_asm dcbzl     '"dcbzl 0, %0" :: "r"(0)'
    check_inline_asm ibm_asm   '"add 0, 0, 0"'
    check_inline_asm ppc4xx    '"maclhw r10, r11, r12"'
    check_inline_asm xform_asm '"lwzx %1, %y0" :: "Z"(*(int*)0), "r"(0)'

    if enabled altivec; then
        check_cflags -maltivec -mabi=altivec

        # check if our compiler supports Motorola AltiVec C API
        check_cc altivec altivec.h "vector signed int v1 = (vector signed int) { 0 };
                                    vector signed int v2 = (vector signed int) { 1 };
                                    v1 = vec_add(v1, v2);"

        enabled altivec || warn "Altivec disabled, possibly missing --cpu flag"
    fi

    if enabled vsx; then
        check_cflags -mvsx &&
        check_cc vsx altivec.h "int v[4] = { 0 };
                                vector signed int v1 = vec_vsx_ld(0, v);"
    fi

    if enabled power8; then
        check_cpp_condition power8 "altivec.h" "defined(_ARCH_PWR8)"
    fi

elif enabled riscv; then

    enabled rv && check_inline_asm rv '".option arch, +zbb\nrev8 t0, t1"'
    enabled rvv && check_inline_asm rvv '".option arch, +v\nvsetivli zero, 0, e8, m1, ta, ma"'
    enabled rv_zicbop && check_inline_asm rv_zicbop '".option arch, +zicbop\nprefetch.r 64(a0)"'
    enabled rv_zvbb && check_inline_asm rv_zvbb '".option arch, +zvbb\nvclz.v v0, v8"'

elif enabled wasm; then

    enabled simd128 && check_cc simd128 wasm_simd128.h  "v128_t v = wasm_v128_load(0);"

elif enabled x86; then

    check_builtin rdtsc    intrin.h   "__rdtsc()"
    check_builtin mm_empty mmintrin.h "_mm_empty()"

    # check whether EBP is available on x86
    # As 'i' is stored on the stack, this program will crash
    # if the base pointer is used to access it because the
    # base pointer is cleared in the inline assembly code.
    check_exec_crash <<EOF && enable ebp_available
volatile int i=0;
__asm__ volatile ("xorl %%ebp, %%ebp" ::: "%ebp");
return i;
EOF

    # check whether EBX is available on x86
    check_inline_asm ebx_available '""::"b"(0)' &&
        check_inline_asm ebx_available '"":::"%ebx"'

    # check whether xmm clobbers are supported
    check_inline_asm xmm_clobbers '"":::"%xmm0"'

    check_inline_asm inline_asm_direct_symbol_refs '"movl '$extern_prefix'test, %eax"' ||
        check_inline_asm inline_asm_direct_symbol_refs '"movl '$extern_prefix'test(%rip), %eax"'

    # check whether binutils is new enough to compile SSSE3/MMXEXT
    enabled ssse3  && check_inline_asm ssse3_inline  '"pabsw %xmm0, %xmm0"'
    enabled mmxext && check_inline_asm mmxext_inline '"pmaxub %mm0, %mm1"'

    probe_x86asm(){
        x86asmexe_probe=$1
        if test_cmd $x86asmexe_probe -v; then
            x86asmexe=$x86asmexe_probe
            x86asm_debug="-g -F dwarf"
            X86ASMDEP=
            X86ASM_DEPFLAGS='-MD $(@:.o=.d)'
        fi
        check_x86asm x86asm "movbe ecx, [5]"
    }

    if ! disabled_any asm mmx x86asm; then
        disable x86asm
        for program in $x86asmexe nasm; do
            probe_x86asm $program && break
        done
        disabled x86asm && die "nasm not found or too old. Please install/update nasm or use --disable-x86asm for a build without hand-optimized assembly."
        X86ASMFLAGS="-f $objformat"
        test -n "$extern_prefix"  && append X86ASMFLAGS "-DPREFIX"
        case "$objformat" in
            elf*) enabled debug && append X86ASMFLAGS $x86asm_debug ;;
        esac

        enabled avx512    && check_x86asm avx512_external    "vmovdqa32 [eax]{k1}{z}, zmm0"
        enabled avx512icl && check_x86asm avx512icl_external "vpdpwssds zmm31{k1}{z}, zmm29, zmm28"
        enabled avx2      && check_x86asm avx2_external      "vextracti128 xmm0, ymm0, 0"
        enabled xop       && check_x86asm xop_external       "vpmacsdd xmm0, xmm1, xmm2, xmm3"
        enabled fma4      && check_x86asm fma4_external      "vfmaddps ymm0, ymm1, ymm2, ymm3"
    fi

    case "$cpu" in
        athlon*|opteron*|k8*|pentium|pentium-mmx|prescott|nocona|atom|geode)
            disable fast_clz
        ;;
    esac

elif enabled loongarch; then
    enabled lsx && check_inline_asm lsx '"vadd.b $vr0, $vr1, $vr2"' '-mlsx' && append LSXFLAGS '-mlsx'
    enabled lasx && check_inline_asm lasx '"xvadd.b $xr0, $xr1, $xr2"' '-mlasx' && append LASXFLAGS '-mlasx'
fi

check_cc intrinsics_neon arm_neon.h "int16x8_t test = vdupq_n_s16(0)"
check_cc intrinsics_sse2 emmintrin.h "__m128i test = _mm_setzero_si128()"

check_ldflags -Wl,--as-needed
check_ldflags -Wl,-z,noexecstack
if [ $target_os = "darwin" ]; then
    check_ldflags -Wl,-no_warn_duplicate_libraries
fi

if ! disabled network; then
    check_func getaddrinfo $network_extralibs
    check_func inet_aton $network_extralibs

    check_type netdb.h "struct addrinfo"
    check_type netinet/in.h "struct group_source_req" -D_BSD_SOURCE
    check_type netinet/in.h "struct ip_mreq_source" -D_BSD_SOURCE
    check_type netinet/in.h "struct ipv6_mreq" -D_DARWIN_C_SOURCE
    check_type poll.h "struct pollfd"
    check_type netinet/sctp.h "struct sctp_event_subscribe"
    check_struct "sys/socket.h" "struct msghdr" msg_flags
    check_struct "sys/types.h sys/socket.h" "struct sockaddr" sa_len
    check_type netinet/in.h "struct sockaddr_in6"
    check_type "sys/types.h sys/socket.h" "struct sockaddr_storage"
    check_type "sys/types.h sys/socket.h" socklen_t

    # Prefer arpa/inet.h over winsock2
    if check_headers arpa/inet.h ; then
        check_func closesocket
    elif check_headers winsock2.h ; then
        check_func_headers winsock2.h closesocket -lws2 &&
            network_extralibs="-lws2" ||
        { check_func_headers winsock2.h closesocket -lws2_32 &&
            network_extralibs="-lws2_32"; } || disable winsock2_h network
        check_func_headers ws2tcpip.h getaddrinfo $network_extralibs

        check_type ws2tcpip.h socklen_t
        check_type ws2tcpip.h "struct addrinfo"
        check_type ws2tcpip.h "struct group_source_req"
        check_type ws2tcpip.h "struct ip_mreq_source"
        check_type ws2tcpip.h "struct ipv6_mreq"
        check_type winsock2.h "struct pollfd"
        check_struct winsock2.h "struct sockaddr" sa_len
        check_type ws2tcpip.h "struct sockaddr_in6"
        check_type ws2tcpip.h "struct sockaddr_storage"
    else
        disable network
    fi
fi

check_builtin MemoryBarrier windows.h "MemoryBarrier()"
check_builtin gmtime_r time.h "time_t *time; struct tm *tm; gmtime_r(time, tm)"
check_builtin localtime_r time.h "time_t *time; struct tm *tm; localtime_r(time, tm)"

check_builtin float16 "" "_Float16 f16var"
if enabled float16; then
    if enabled x86; then
        test_cpp_condition stddef.h "defined(__F16C__)" && enable fast_float16
    elif enabled arm || enabled aarch64; then
        enable fast_float16
    fi
fi

case "$custom_allocator" in
    "")
    ;;
    jemalloc)
        test -n "$malloc_prefix" ||
            malloc_prefix=$($pkg_config --variable=jemalloc_prefix $pkg_config_flags jemalloc 2>/dev/null)
        require_pkg_config custom_allocator jemalloc jemalloc/jemalloc.h ${malloc_prefix}malloc
    ;;
    tcmalloc)
        require_pkg_config custom_allocator libtcmalloc gperftools/tcmalloc.h tc_malloc
        malloc_prefix=tc_
    ;;
    *)
        require_pkg_config custom_allocator "$custom_allocator" stdlib.h malloc
    ;;
esac

if test -n "$custom_allocator"; then
    add_extralibs "$custom_allocator_extralibs"
fi

# Unlike other feature flags or libraries, spirv_compiler is not defined
# within any of our predefined categories of components.
# It gets defined if either libshaderc or libglslang check succeeds.
# As such, its in a state of neither being explicitly enabled, nor
# explicitly disabled, but even in this state, being mentioned in
# _deps results in it always passing.
# Disable it explicitly to fix this.
disable spirv_compiler

check_func_headers malloc.h _aligned_malloc     && enable aligned_malloc
check_func  ${malloc_prefix}memalign            && enable memalign
check_func  ${malloc_prefix}posix_memalign      && enable posix_memalign

check_func  access
check_func_headers stdlib.h arc4random_buf
check_lib   clock_gettime time.h clock_gettime || check_lib clock_gettime time.h clock_gettime -lrt
check_func  fcntl
check_func  fork
check_func  gethrtime
check_func  getopt
check_func  getrusage
check_func  gettimeofday
check_func  isatty
check_func  mkstemp
check_func  mmap
check_func  mprotect
# Solaris has nanosleep in -lrt, OpenSolaris no longer needs that
check_func_headers time.h nanosleep || check_lib nanosleep time.h nanosleep -lrt
check_func_headers sys/prctl.h prctl
check_func  sched_getaffinity
check_func  setrlimit
check_struct "sys/stat.h" "struct stat" st_mtim.tv_nsec -D_BSD_SOURCE
check_func  strerror_r
check_func  sysconf
check_func  sysctl
check_func  tempnam
check_func  usleep

check_func_headers conio.h kbhit
check_func_headers io.h setmode
check_func_headers lzo/lzo1x.h lzo1x_999_compress
check_func_headers mach/mach_time.h mach_absolute_time
check_func_headers stdlib.h getenv
check_func_headers sys/stat.h lstat
check_func_headers sys/auxv.h getauxval
check_func_headers sys/auxv.h elf_aux_info
check_func_headers sys/sysctl.h sysctlbyname

check_func_headers windows.h GetModuleHandle
check_func_headers windows.h GetProcessAffinityMask
check_func_headers windows.h GetProcessTimes
check_func_headers windows.h GetStdHandle
check_func_headers windows.h GetSystemTimeAsFileTime
check_func_headers windows.h LoadLibrary
check_func_headers windows.h MapViewOfFile
check_func_headers windows.h PeekNamedPipe
check_func_headers windows.h SetConsoleTextAttribute
check_func_headers windows.h SetConsoleCtrlHandler
check_func_headers windows.h SetDllDirectory
check_func_headers windows.h Sleep
check_func_headers windows.h VirtualAlloc
check_func_headers glob.h glob

if enabled xlib; then
    check_pkg_config xlib_x11 x11 "X11/Xlib.h" XPending ||
    check_lib xlib_x11 "X11/Xlib.h" XPending -lX11 ||
        disable xlib

    check_pkg_config xlib_xext xext "X11/Xlib.h X11/extensions/XShm.h" XShmAttach ||
    check_lib xlib_xext "X11/Xlib.h X11/extensions/XShm.h" XShmAttach -lXext ||
        disable xlib

    check_pkg_config xlib_xv xv "X11/Xlib.h X11/extensions/Xvlib.h" XvGetPortAttribute ||
    check_lib xlib_xv "X11/Xlib.h X11/extensions/Xvlib.h" XvGetPortAttribute -lXv ||
        disable xlib
fi

check_headers direct.h
check_headers dirent.h
check_headers dxgidebug.h
check_headers dxva.h
check_headers dxva2api.h -D_WIN32_WINNT=0x0600
check_headers io.h
enabled libdrm &&
    check_headers linux/dma-buf.h

check_headers linux/perf_event.h
check_headers malloc.h
check_headers mftransform.h
check_headers net/udplite.h
check_headers poll.h
check_headers pthread_np.h
check_headers sys/param.h
check_headers sys/resource.h
check_headers sys/select.h
check_headers sys/time.h
check_headers sys/un.h
check_headers termios.h
check_headers unistd.h
check_headers valgrind/valgrind.h
check_func_headers VideoToolbox/VTCompressionSession.h VTCompressionSessionPrepareToEncodeFrames -framework VideoToolbox
check_func_headers VideoToolbox/VideoToolbox.h VTPixelTransferSessionCreate -framework VideoToolbox
check_func_headers VideoToolbox/VideoToolbox.h VTPixelRotationSessionCreate -framework VideoToolbox
check_headers windows.h
check_headers asm/types.h

# it seems there are versions of clang in some distros that try to use the
# gcc headers, which explodes for stdatomic
# so we also check that atomics actually work here
#
# some configurations also require linking to libatomic, so try
# both with -latomic and without
for LATOMIC in "-latomic" ""; do
    check_builtin stdatomic stdatomic.h                                \
        "atomic_int foo, bar = -1; atomic_store(&foo, 0); foo += bar"  \
        $LATOMIC && eval stdatomic_extralibs="\$LATOMIC" && break
done

check_lib advapi32 "windows.h"            RegCloseKey          -ladvapi32
check_lib bcrypt   "windows.h bcrypt.h"   BCryptGenRandom      -lbcrypt &&
    check_cpp_condition bcrypt bcrypt.h "defined BCRYPT_RNG_ALGORITHM"
check_lib ole32    "windows.h objbase.h"  CoTaskMemFree        -lole32
check_lib shell32  "windows.h shellapi.h" CommandLineToArgvW   -lshell32
check_lib psapi    "windows.h psapi.h"    GetProcessMemoryInfo -lpsapi

check_lib android android/native_window.h ANativeWindow_acquire -landroid
check_lib mediandk "stdint.h media/NdkMediaFormat.h" AMediaFormat_new -lmediandk
check_lib camera2ndk "stdbool.h stdint.h camera/NdkCameraManager.h" ACameraManager_create -lcamera2ndk

enabled appkit       && check_apple_framework AppKit
enabled audiotoolbox && check_apple_framework AudioToolbox
enabled avfoundation && check_apple_framework AVFoundation
enabled coreimage    && check_apple_framework CoreImage
enabled metal        && check_apple_framework Metal
enabled videotoolbox && check_apple_framework VideoToolbox

check_apple_framework CoreFoundation
check_apple_framework CoreMedia
check_apple_framework CoreVideo
check_apple_framework CoreAudio

enabled avfoundation && {
    disable coregraphics applicationservices
    check_lib coregraphics        CoreGraphics/CoreGraphics.h               CGGetActiveDisplayList "-framework CoreGraphics" ||
    check_lib applicationservices ApplicationServices/ApplicationServices.h CGGetActiveDisplayList "-framework ApplicationServices"; }

enabled videotoolbox && {
    check_lib coreservices CoreServices/CoreServices.h UTGetOSTypeFromString "-framework CoreServices"
    check_func_headers CoreMedia/CMFormatDescription.h kCMVideoCodecType_HEVC "-framework CoreMedia"
    check_func_headers CoreMedia/CMFormatDescription.h kCMVideoCodecType_HEVCWithAlpha "-framework CoreMedia"
    check_func_headers CoreMedia/CMFormatDescription.h kCMVideoCodecType_VP9 "-framework CoreMedia"
    check_func_headers CoreMedia/CMFormatDescription.h kCMVideoCodecType_AV1 "-framework CoreMedia"
    check_func_headers CoreVideo/CVPixelBuffer.h kCVPixelFormatType_420YpCbCr10BiPlanarVideoRange "-framework CoreVideo"
    check_func_headers CoreVideo/CVPixelBuffer.h kCVPixelFormatType_422YpCbCr8BiPlanarVideoRange "-framework CoreVideo"
    check_func_headers CoreVideo/CVPixelBuffer.h kCVPixelFormatType_422YpCbCr10BiPlanarVideoRange "-framework CoreVideo"
    check_func_headers CoreVideo/CVPixelBuffer.h kCVPixelFormatType_422YpCbCr16BiPlanarVideoRange "-framework CoreVideo"
    check_func_headers CoreVideo/CVPixelBuffer.h kCVPixelFormatType_444YpCbCr8BiPlanarVideoRange "-framework CoreVideo"
    check_func_headers CoreVideo/CVPixelBuffer.h kCVPixelFormatType_444YpCbCr10BiPlanarVideoRange "-framework CoreVideo"
    check_func_headers CoreVideo/CVPixelBuffer.h kCVPixelFormatType_444YpCbCr16BiPlanarVideoRange "-framework CoreVideo"
    check_func_headers CoreVideo/CVImageBuffer.h kCVImageBufferTransferFunction_SMPTE_ST_2084_PQ "-framework CoreVideo"
    check_func_headers CoreVideo/CVImageBuffer.h kCVImageBufferTransferFunction_ITU_R_2100_HLG "-framework CoreVideo"
    check_func_headers CoreVideo/CVImageBuffer.h kCVImageBufferTransferFunction_Linear "-framework CoreVideo"
    check_func_headers CoreVideo/CVImageBuffer.h kCVImageBufferYCbCrMatrix_ITU_R_2020 "-framework CoreVideo"
    check_func_headers CoreVideo/CVImageBuffer.h kCVImageBufferColorPrimaries_ITU_R_2020 "-framework CoreVideo"
    check_func_headers CoreVideo/CVImageBuffer.h kCVImageBufferTransferFunction_ITU_R_2020 "-framework CoreVideo"
    check_func_headers CoreVideo/CVImageBuffer.h kCVImageBufferTransferFunction_SMPTE_ST_428_1 "-framework CoreVideo"
}

enabled metal && test_cmd $metalcc -v || disable metal

check_struct "sys/time.h sys/resource.h" "struct rusage" ru_maxrss

check_type "windows.h dxva.h" "DXVA_PicParams_AV1" -DWINAPI_FAMILY=WINAPI_FAMILY_DESKTOP_APP -D_CRT_BUILD_DESKTOP_APP=0
check_type "windows.h dxva.h" "DXVA_PicParams_HEVC" -DWINAPI_FAMILY=WINAPI_FAMILY_DESKTOP_APP -D_CRT_BUILD_DESKTOP_APP=0
check_type "windows.h dxva.h" "DXVA_PicParams_VP9" -DWINAPI_FAMILY=WINAPI_FAMILY_DESKTOP_APP -D_CRT_BUILD_DESKTOP_APP=0
check_type "windows.h dxgi1_2.h" "DXGI_OUTDUPL_FRAME_INFO"
check_type "windows.h dxgi1_2.h" "IDXGIOutput1"
check_type "windows.h dxgi1_5.h" "IDXGIOutput5"
check_type "windows.h d3d11.h" "ID3D11VideoDecoder"
check_type "windows.h d3d11.h" "ID3D11VideoContext"
check_type "windows.h d3d12.h" "ID3D12Device"
check_type "windows.h d3d12video.h" "ID3D12VideoDecoder"
check_type "windows.h d3d12video.h" "ID3D12VideoEncoder"
test_code cc "windows.h d3d12video.h" "D3D12_FEATURE_VIDEO feature = D3D12_FEATURE_VIDEO_ENCODER_CODEC" && \
test_code cc "windows.h d3d12video.h" "D3D12_FEATURE_DATA_VIDEO_ENCODER_RESOURCE_REQUIREMENTS req" && enable d3d12_encoder_feature
check_type "windows.h" "DPI_AWARENESS_CONTEXT" -D_WIN32_WINNT=0x0A00
check_type "d3d9.h dxva2api.h" DXVA2_ConfigPictureDecode -D_WIN32_WINNT=0x0602
check_func_headers mfapi.h MFCreateAlignedMemoryBuffer -lmfplat

check_type "vdpau/vdpau.h" "VdpPictureInfoHEVC"
check_type "vdpau/vdpau.h" "VdpPictureInfoVP9"
check_type "vdpau/vdpau.h" "VdpPictureInfoAV1"

if [ -z "$nvccflags" ]; then
    nvccflags=$nvccflags_default
fi

nvccflags="$nvccflags -std=c++11"

if enabled x86_64 || enabled ppc64 || enabled aarch64; then
    nvccflags="$nvccflags -m64"
else
    nvccflags="$nvccflags -m32"
fi

if enabled cuda_nvcc; then
    nvccflags="$nvccflags -ptx"
else
    nvccflags="$nvccflags -S -nocudalib -nocudainc --cuda-device-only -Wno-c++11-narrowing -include ${source_link}/compat/cuda/cuda_runtime.h"
    check_nvcc cuda_llvm
fi

if ! disabled ffnvcodec; then
    ffnv_hdr_list="ffnvcodec/nvEncodeAPI.h ffnvcodec/dynlink_cuda.h ffnvcodec/dynlink_cuviddec.h ffnvcodec/dynlink_nvcuvid.h"
    check_pkg_config ffnvcodec "ffnvcodec >= 12.1.14.0" "$ffnv_hdr_list" "" || \
      check_pkg_config ffnvcodec "ffnvcodec >= 12.0.16.1 ffnvcodec < 12.1" "$ffnv_hdr_list" "" || \
      check_pkg_config ffnvcodec "ffnvcodec >= 11.1.5.3 ffnvcodec < 12.0" "$ffnv_hdr_list" "" || \
      check_pkg_config ffnvcodec "ffnvcodec >= 11.0.10.3 ffnvcodec < 11.1" "$ffnv_hdr_list" "" || \
      check_pkg_config ffnvcodec "ffnvcodec >= 8.1.24.15 ffnvcodec < 8.2" "$ffnv_hdr_list" ""
fi

if enabled_all libglslang libshaderc; then
    die "ERROR: libshaderc and libglslang are mutually exclusive, if in doubt, disable libglslang"
fi

check_cpp_condition winrt windows.h "!WINAPI_FAMILY_PARTITION(WINAPI_PARTITION_DESKTOP)"

if ! disabled w32threads && ! enabled pthreads; then
    check_func_headers "windows.h process.h" _beginthreadex &&
        check_type "windows.h" CONDITION_VARIABLE &&
        check_type "windows.h" INIT_ONCE &&
        enable w32threads || disable w32threads
    if ! enabled w32threads && enabled winrt; then
        check_func_headers "windows.h" CreateThread &&
            enable w32threads || disable w32threads
    fi
fi

# check for some common methods of building with pthread support
# do this before the optional library checks as some of them require pthreads
if ! disabled pthreads && ! enabled w32threads && ! enabled os2threads; then
    if check_lib pthreads pthread.h pthread_join   -pthread &&
       check_lib pthreads pthread.h pthread_create -pthread; then
        add_cflags -pthread
    elif check_lib pthreads pthread.h pthread_join   -pthreads &&
         check_lib pthreads pthread.h pthread_create -pthreads; then
        add_cflags -pthreads
    elif check_lib pthreads pthread.h pthread_join   -ldl -pthread &&
         check_lib pthreads pthread.h pthread_create -ldl -pthread; then
        add_cflags -ldl -pthread
    elif check_lib pthreads pthread.h pthread_join   -lpthreadGC2 &&
         check_lib pthreads pthread.h pthread_create -lpthreadGC2; then
        :
    elif check_lib pthreads pthread.h pthread_join   -lpthread &&
         check_lib pthreads pthread.h pthread_create -lpthread; then
        :
    elif check_func pthread_join && check_func pthread_create; then
        enable pthreads
    fi
    check_cc pthreads "pthread.h" "static pthread_mutex_t atomic_lock = PTHREAD_MUTEX_INITIALIZER"

    if enabled pthreads; then
        check_builtin sem_timedwait semaphore.h "sem_t *s; sem_init(s,0,0); sem_timedwait(s,0); sem_destroy(s)" $pthreads_extralibs
        check_func pthread_cancel $pthreads_extralibs
        hdrs=pthread.h
        if enabled pthread_np_h; then
            hdrs="$hdrs pthread_np.h"
        fi
        check_lib pthread_set_name_np "$hdrs" pthread_set_name_np -lpthread
        check_lib pthread_setname_np "$hdrs" pthread_setname_np -lpthread
    fi
fi

enabled  zlib && { check_pkg_config zlib zlib "zlib.h" zlibVersion ||
                   check_lib zlib   zlib.h      zlibVersion    -lz; }
enabled bzlib && check_lib bzlib bzlib.h BZ2_bzlibVersion    -lbz2
enabled  lzma && check_lib lzma   lzma.h lzma_version_number -llzma

enabled zlib && test_exec $zlib_extralibs <<EOF && enable zlib_gzip
#include <zlib.h>
int main(void) {
    if (zlibCompileFlags() & (1 << 17)) return 1;
    return 0;
}
EOF

[ -x "$(command -v gzip)" ] && enable gzip

enabled zlib_gzip && enabled gzip || disable ptx_compression

# On some systems dynamic loading requires no extra linker flags
check_lib libdl dlfcn.h "dlopen dlsym" || check_lib libdl dlfcn.h "dlopen dlsym" -ldl

check_lib libm math.h sin -lm

atan2f_args=2
copysign_args=2
hypot_args=2
ldexpf_args=2
powf_args=2

for func in $MATH_FUNCS; do
    eval check_mathfunc $func \${${func}_args:-1} $libm_extralibs
done

# these are off by default, so fail if requested and not available
enabled avisynth          && { require_headers "avisynth/avisynth_c.h avisynth/avs/version.h" &&
                               { test_cpp_condition avisynth/avs/version.h "AVS_MAJOR_VER >= 3 && AVS_MINOR_VER >= 7 && AVS_BUGFIX_VER >= 3 || AVS_MAJOR_VER >= 3 && AVS_MINOR_VER > 7 || AVS_MAJOR_VER > 3" ||
                                 die "ERROR: AviSynth+ header version must be >= 3.7.3"; } }
enabled cuda_nvcc         && { check_nvcc cuda_nvcc || die "ERROR: failed checking for nvcc."; }
enabled chromaprint       && { check_pkg_config chromaprint libchromaprint "chromaprint.h" chromaprint_get_version ||
                               require chromaprint chromaprint.h chromaprint_get_version -lchromaprint; }
enabled decklink          && { require_headers DeckLinkAPI.h &&
                               { test_cpp_condition DeckLinkAPIVersion.h "BLACKMAGIC_DECKLINK_API_VERSION >= 0x0a0b0000" || die "ERROR: Decklink API version must be >= 10.11"; } }
enabled frei0r            && require_headers "frei0r.h"
enabled gmp               && require gmp gmp.h mpz_export -lgmp
enabled gnutls            && require_pkg_config gnutls gnutls gnutls/gnutls.h gnutls_global_init
enabled jni               && { [ $target_os = "android" ] && check_headers jni.h && enabled pthreads || die "ERROR: jni not found"; }
enabled ladspa            && require_headers "ladspa.h dlfcn.h"
enabled lcms2             && require_pkg_config lcms2 "lcms2 >= 2.13" lcms2.h cmsCreateContext
enabled libaom            && require_pkg_config libaom "aom >= 2.0.0" aom/aom_codec.h aom_codec_version
enabled libaribb24        && { check_pkg_config libaribb24 "aribb24 > 1.0.3" "aribb24/aribb24.h" arib_instance_new ||
                               { enabled gpl && require_pkg_config libaribb24 aribb24 "aribb24/aribb24.h" arib_instance_new; } ||
                               die "ERROR: libaribb24 requires version higher than 1.0.3 or --enable-gpl."; }
enabled libaribcaption    && require_pkg_config libaribcaption "libaribcaption >= 1.1.1" "aribcaption/aribcaption.h" aribcc_context_alloc
enabled lv2               && require_pkg_config lv2 lilv-0 "lilv/lilv.h" lilv_world_new
enabled libiec61883       && require libiec61883 libiec61883/iec61883.h iec61883_cmp_connect -lraw1394 -lavc1394 -lrom1394 -liec61883
enabled libass            && require_pkg_config libass "libass >= 0.11.0" ass/ass.h ass_library_init
enabled libbluray         && require_pkg_config libbluray libbluray libbluray/bluray.h bd_open
enabled libbs2b           && require_pkg_config libbs2b libbs2b bs2b.h bs2b_open
enabled libcelt           && require libcelt celt/celt.h celt_decode -lcelt0 &&
                             { check_lib libcelt celt/celt.h celt_decoder_create_custom -lcelt0 ||
                               die "ERROR: libcelt must be installed and version must be >= 0.11.0."; }
enabled libcaca           && require_pkg_config libcaca caca caca.h caca_create_canvas
enabled libcodec2         && require libcodec2 codec2/codec2.h codec2_create -lcodec2
enabled libdav1d          && require_pkg_config libdav1d "dav1d >= 0.5.0" "dav1d/dav1d.h" dav1d_version
enabled libdavs2          && require_pkg_config libdavs2 "davs2 >= 1.6.0" davs2.h davs2_decoder_open
enabled libdc1394         && require_pkg_config libdc1394 libdc1394-2 dc1394/dc1394.h dc1394_new
enabled libdrm            && check_pkg_config libdrm libdrm xf86drm.h drmGetVersion
enabled libdvdnav         && require_pkg_config libdvdnav "dvdnav >= 6.1.1" dvdnav/dvdnav.h dvdnav_open2
enabled libdvdread        && require_pkg_config libdvdread "dvdread >= 6.1.2" dvdread/dvd_reader.h DVDOpen2
enabled libfdk_aac        && { check_pkg_config libfdk_aac fdk-aac "fdk-aac/aacenc_lib.h" aacEncOpen ||
                               { require libfdk_aac fdk-aac/aacenc_lib.h aacEncOpen -lfdk-aac &&
                                 warn "using libfdk without pkg-config"; } }
flite_extralibs="-lflite_cmu_time_awb -lflite_cmu_us_awb -lflite_cmu_us_kal -lflite_cmu_us_kal16 -lflite_cmu_us_rms -lflite_cmu_us_slt -lflite_usenglish -lflite_cmulex -lflite"
enabled libflite          && require libflite "flite/flite.h" flite_init $flite_extralibs
enabled fontconfig        && enable libfontconfig
enabled libfontconfig     && require_pkg_config libfontconfig fontconfig "fontconfig/fontconfig.h" FcInit
enabled libfreetype       && require_pkg_config libfreetype freetype2 "ft2build.h FT_FREETYPE_H" FT_Init_FreeType
enabled libfribidi        && require_pkg_config libfribidi fribidi fribidi.h fribidi_version_info
enabled libharfbuzz       && require_pkg_config libharfbuzz harfbuzz hb.h hb_buffer_create
enabled libglslang && { check_lib spirv_compiler glslang/Include/glslang_c_interface.h glslang_initialize_process \
                            -lglslang -lMachineIndependent -lGenericCodeGen \
                            -lSPVRemapper -lSPIRV -lSPIRV-Tools-opt -lSPIRV-Tools -lpthread -lstdc++ -lm ||
                        require spirv_compiler glslang/Include/glslang_c_interface.h glslang_initialize_process \
                            -lglslang -lMachineIndependent -lOSDependent -lHLSL -lOGLCompiler -lGenericCodeGen \
                            -lSPVRemapper -lSPIRV -lSPIRV-Tools-opt -lSPIRV-Tools -lpthread -lstdc++ -lm ; }
enabled libgme            && { check_pkg_config libgme libgme gme/gme.h gme_new_emu ||
                               require libgme gme/gme.h gme_new_emu -lgme -lstdc++; }
enabled libgsm            && { for gsm_hdr in "gsm.h" "gsm/gsm.h"; do
                                   check_lib libgsm "${gsm_hdr}" gsm_create -lgsm && break;
                               done || die "ERROR: libgsm not found"; }
enabled libilbc           && require libilbc ilbc.h WebRtcIlbcfix_InitDecode -lilbc $pthreads_extralibs
enabled libjxl            && require_pkg_config libjxl "libjxl >= 0.7.0" jxl/decode.h JxlDecoderVersion &&
                             require_pkg_config libjxl_threads "libjxl_threads >= 0.7.0" jxl/thread_parallel_runner.h JxlThreadParallelRunner
enabled libklvanc         && require libklvanc libklvanc/vanc.h klvanc_context_create -lklvanc
enabled libkvazaar        && require_pkg_config libkvazaar "kvazaar >= 2.0.0" kvazaar.h kvz_api_get
enabled liblc3            && require_pkg_config liblc3 "lc3 >= 1.1.0" lc3.h lc3_hr_setup_encoder
enabled liblensfun        && require_pkg_config liblensfun lensfun lensfun.h lf_db_create
enabled liblcevc_dec      && require_pkg_config liblcevc_dec "lcevc_dec >= 2.0.0" "LCEVC/lcevc_dec.h" LCEVC_CreateDecoder

if enabled libmfx && enabled libvpl; then
   die "ERROR: can not use libmfx and libvpl together"
# While it may appear that require is being used as a pkg-config
# fallback for libmfx, it is actually being used to detect a different
# installation route altogether.  If libmfx is installed via the Intel
# Media SDK or Intel Media Server Studio, these don't come with
# pkg-config support.  Instead, users should make sure that the build
# can find the libraries and headers through other means.
elif enabled libmfx; then
    { check_pkg_config libmfx "libmfx >= 1.28 libmfx < 2.0" "mfxvideo.h" MFXInit ||
# Some old versions of libmfx have the following settings in libmfx.pc:
#   includedir=/usr/include
#   Cflags: -I${includedir}
# So add -I${includedir}/mfx to CFLAGS
      { check_pkg_config libmfx "libmfx >= 1.28 libmfx < 2.0" "mfx/mfxvideo.h" MFXInit && add_cflags -I${libmfx_incdir}/mfx; } ||
      { require libmfx "mfxvideo.h mfxdefs.h" MFXInit "-llibmfx $advapi32_extralibs" &&
        { test_cpp_condition mfxdefs.h "MFX_VERSION >= 1028 && MFX_VERSION < 2000" || die "ERROR: libmfx version must be >= 1.28 and < 2.0"; }  &&
        warn "using libmfx without pkg-config"; } } &&
    warn "libmfx is deprecated. Please run configure with --enable-libvpl to use libvpl instead."
elif enabled libvpl; then
# Consider pkg-config only. The name of libmfx is still passed to check_pkg_config function for --enable-libvpl option
# because QSV has dependency on libmfx, we can use the same dependency if using libmfx in this check. The package name
# is extracted from "vpl >= 2.6"
    check_pkg_config libmfx "vpl >= 2.6" "mfxvideo.h mfxdispatcher.h" MFXLoad || \
            die "ERROR: libvpl >= 2.6 not found"
    add_cflags -DMFX_DEPRECATED_OFF
    check_type "vpl/mfxdefs.h vpl/mfxvideo.h" "struct mfxConfigInterface"
fi

if enabled libmfx; then
   check_cc MFX_CODEC_VP9 "mfxdefs.h mfxstructures.h" "MFX_CODEC_VP9"
fi

enabled libmodplug        && require_pkg_config libmodplug libmodplug libmodplug/modplug.h ModPlug_Load
enabled libmp3lame        && require "libmp3lame >= 3.98.3" lame/lame.h lame_set_VBR_quality -lmp3lame $libm_extralibs
enabled libmysofa         && { check_pkg_config libmysofa libmysofa mysofa.h mysofa_neighborhood_init_withstepdefine ||
                               require libmysofa mysofa.h mysofa_neighborhood_init_withstepdefine -lmysofa $zlib_extralibs; }
enabled libnpp            && { check_lib libnpp npp.h nppGetLibVersion -lnppig -lnppicc -lnppc -lnppidei -lnppif ||
                               check_lib libnpp npp.h nppGetLibVersion -lnppi -lnppif -lnppc -lnppidei ||
                               die "ERROR: libnpp not found"; }
enabled libopencore_amrnb && require libopencore_amrnb opencore-amrnb/interf_dec.h Decoder_Interface_init -lopencore-amrnb
enabled libopencore_amrwb && require libopencore_amrwb opencore-amrwb/dec_if.h D_IF_init -lopencore-amrwb
enabled libopencv         && { check_headers opencv2/core/core_c.h &&
                               { check_pkg_config libopencv opencv opencv2/core/core_c.h cvCreateImageHeader ||
                                 require libopencv opencv2/core/core_c.h cvCreateImageHeader -lopencv_core -lopencv_imgproc; } ||
                               require_pkg_config libopencv opencv opencv/cxcore.h cvCreateImageHeader; }
enabled libopenh264       && require_pkg_config libopenh264 "openh264 >= 1.3.0" wels/codec_api.h WelsGetCodecVersion
enabled libopenjpeg       && { check_pkg_config libopenjpeg "libopenjp2 >= 2.1.0" openjpeg.h opj_version ||
                               { require_pkg_config libopenjpeg "libopenjp2 >= 2.1.0" openjpeg.h opj_version -DOPJ_STATIC && add_cppflags -DOPJ_STATIC; } }
enabled libopenmpt        && require_pkg_config libopenmpt "libopenmpt >= 0.2.6557" libopenmpt/libopenmpt.h openmpt_module_create -lstdc++ && append libopenmpt_extralibs "-lstdc++"
enabled libopenvino       && { { check_pkg_config libopenvino openvino openvino/c/openvino.h ov_core_create && enable openvino2; } ||
                                { check_pkg_config libopenvino openvino c_api/ie_c_api.h ie_c_api_version ||
                                  require libopenvino c_api/ie_c_api.h ie_c_api_version -linference_engine_c_api; } }
enabled libopus           && {
    enabled libopus_decoder && {
        require_pkg_config libopus opus opus_multistream.h opus_multistream_decoder_create
    }
    enabled libopus_encoder && {
        require_pkg_config libopus opus opus_multistream.h opus_multistream_surround_encoder_create
    }
}
enabled libplacebo        && require_pkg_config libplacebo "libplacebo >= 4.192.0" libplacebo/vulkan.h pl_vulkan_create
enabled libpulse          && require_pkg_config libpulse libpulse pulse/pulseaudio.h pa_context_new
enabled libqrencode       && require_pkg_config libqrencode libqrencode qrencode.h QRcode_encodeString
enabled libquirc          && require libquirc quirc.h quirc_decode -lquirc
enabled librabbitmq       && require_pkg_config librabbitmq "librabbitmq >= 0.7.1" amqp.h amqp_new_connection
enabled librav1e          && require_pkg_config librav1e "rav1e >= 0.5.0" rav1e.h rav1e_context_new
enabled librist           && require_pkg_config librist "librist >= 0.2.7" librist/librist.h rist_receiver_create
enabled librsvg           && require_pkg_config librsvg librsvg-2.0 librsvg-2.0/librsvg/rsvg.h rsvg_handle_new_from_data
enabled librtmp           && require_pkg_config librtmp librtmp librtmp/rtmp.h RTMP_Socket
enabled librubberband     && require_pkg_config librubberband "rubberband >= 1.8.1" rubberband/rubberband-c.h rubberband_new -lstdc++ && append librubberband_extralibs "-lstdc++"
enabled libshaderc        && require_pkg_config spirv_compiler "shaderc >= 2019.1" shaderc/shaderc.h shaderc_compiler_initialize
enabled libshine          && require_pkg_config libshine shine shine/layer3.h shine_encode_buffer
enabled libsmbclient      && { check_pkg_config libsmbclient smbclient libsmbclient.h smbc_init ||
                               require libsmbclient libsmbclient.h smbc_init -lsmbclient; }
enabled libsnappy         && require libsnappy snappy-c.h snappy_compress -lsnappy -lstdc++
enabled libsoxr           && require libsoxr soxr.h soxr_create -lsoxr
enabled libssh            && require_pkg_config libssh "libssh >= 0.6.0" libssh/sftp.h sftp_init
enabled libspeex          && require_pkg_config libspeex speex speex/speex.h speex_decoder_init
enabled libsrt            && require_pkg_config libsrt "srt >= 1.3.0" srt/srt.h srt_socket
enabled libsvtav1         && require_pkg_config libsvtav1 "SvtAv1Enc >= 0.9.0" EbSvtAv1Enc.h svt_av1_enc_init_handle
enabled libsvthevc        && require_pkg_config libsvthevc SvtHevcEnc EbApi.h EbInitHandle
enabled libtensorflow     && require libtensorflow tensorflow/c/c_api.h TF_Version -ltensorflow
enabled libtesseract      && require_pkg_config libtesseract tesseract tesseract/capi.h TessBaseAPICreate
enabled libtheora         && require libtheora theora/theoraenc.h th_info_init -ltheoraenc -ltheoradec -logg
enabled libtls            && require_pkg_config libtls libtls tls.h tls_configure
enabled libtorch          && check_cxxflags -std=c++17 && require_cpp libtorch torch/torch.h "torch::Tensor" -ltorch -lc10 -ltorch_cpu -lstdc++ -lpthread
enabled libtwolame        && require libtwolame twolame.h twolame_init -ltwolame &&
                             { check_lib libtwolame twolame.h twolame_encode_buffer_float32_interleaved -ltwolame ||
                               die "ERROR: libtwolame must be installed and version must be >= 0.3.10"; }
enabled libuavs3d         && require_pkg_config libuavs3d "uavs3d >= 1.1.41" uavs3d.h uavs3d_decode
enabled libuavs3e         && require_pkg_config libuavs3e "uavs3e >= 1.3.0" uavs3e/uavs3e.h uavs3e_enc
enabled libv4l2           && require_pkg_config libv4l2 libv4l2 libv4l2.h v4l2_ioctl
enabled libvidstab        && require_pkg_config libvidstab "vidstab >= 0.98" vid.stab/libvidstab.h vsMotionDetectInit
enabled libvmaf           && require_pkg_config libvmaf "libvmaf >= 2.0.0" libvmaf.h vmaf_init
enabled libvmaf           && check_pkg_config libvmaf_cuda "libvmaf >= 2.0.0" libvmaf_cuda.h vmaf_cuda_state_init
enabled libvo_amrwbenc    && require libvo_amrwbenc vo-amrwbenc/enc_if.h E_IF_init -lvo-amrwbenc
enabled libvorbis         && require_pkg_config libvorbis vorbis vorbis/codec.h vorbis_info_init &&
                             require_pkg_config libvorbisenc vorbisenc vorbis/vorbisenc.h vorbis_encode_init
enabled libsvtjpegxs      && require_pkg_config libsvtjpegxs "SvtJpegxs >= 0.9.0" SvtJpegxsEnc.h svt_jpeg_xs_encoder_init

enabled libvpx            && {
    enabled libvpx_vp8_decoder && {
        check_pkg_config libvpx_vp8_decoder "vpx >= 1.4.0" "vpx/vpx_decoder.h vpx/vp8dx.h" vpx_codec_vp8_dx ||
            check_lib libvpx_vp8_decoder "vpx/vpx_decoder.h vpx/vp8dx.h" "vpx_codec_vp8_dx VPX_IMG_FMT_HIGHBITDEPTH" "-lvpx $libm_extralibs $pthreads_extralibs"
    }
    enabled libvpx_vp8_encoder && {
        check_pkg_config libvpx_vp8_encoder "vpx >= 1.4.0" "vpx/vpx_encoder.h vpx/vp8cx.h" vpx_codec_vp8_cx ||
            check_lib libvpx_vp8_encoder "vpx/vpx_encoder.h vpx/vp8cx.h" "vpx_codec_vp8_cx VPX_IMG_FMT_HIGHBITDEPTH" "-lvpx $libm_extralibs $pthreads_extralibs"
    }
    enabled libvpx_vp9_decoder && {
        check_pkg_config libvpx_vp9_decoder "vpx >= 1.4.0" "vpx/vpx_decoder.h vpx/vp8dx.h" vpx_codec_vp9_dx ||
            check_lib libvpx_vp9_decoder "vpx/vpx_decoder.h vpx/vp8dx.h" "vpx_codec_vp9_dx VPX_IMG_FMT_HIGHBITDEPTH" "-lvpx $libm_extralibs $pthreads_extralibs"
    }
    enabled libvpx_vp9_encoder && {
        check_pkg_config libvpx_vp9_encoder "vpx >= 1.4.0" "vpx/vpx_encoder.h vpx/vp8cx.h" vpx_codec_vp9_cx ||
            check_lib libvpx_vp9_encoder "vpx/vpx_encoder.h vpx/vp8cx.h" "vpx_codec_vp9_cx VPX_IMG_FMT_HIGHBITDEPTH" "-lvpx $libm_extralibs $pthreads_extralibs"
    }
    if disabled_all libvpx_vp8_decoder libvpx_vp9_decoder libvpx_vp8_encoder libvpx_vp9_encoder; then
        die "libvpx enabled but no supported decoders found"
    fi
}
enabled libvvdec          && require_pkg_config libvvdec "libvvdec >= 1.6.0" "vvdec/vvdec.h" vvdec_get_version

enabled ia_mpegh

enabled libvvenc          && require_pkg_config libvvenc "libvvenc >= 1.6.1" "vvenc/vvenc.h" vvenc_get_version
enabled libsvtvp9         && require_pkg_config libsvtvp9 SvtVp9Enc EbSvtVp9Enc.h       eb_vp9_svt_init_handle
enabled libwebp           && {
    enabled libwebp_encoder      && require_pkg_config libwebp "libwebp >= 0.2.0" webp/encode.h WebPGetEncoderVersion
    enabled libwebp_anim_encoder && check_pkg_config libwebp_anim_encoder "libwebpmux >= 0.4.0" webp/mux.h WebPAnimEncoderOptionsInit; }
enabled libx264           && require_pkg_config libx264 x264 "stdint.h x264.h" x264_encoder_encode &&
                             require_cpp_condition libx264 x264.h "X264_BUILD >= 155" && {
                             [ "$toolchain" != "msvc" ] ||
                             require_cpp_condition libx264 x264.h "X264_BUILD >= 158"; } &&
                             check_cpp_condition libx264_hdr10 x264.h "X264_BUILD >= 163" &&
                             check_cpp_condition libx262 x264.h "X264_MPEG2"
enabled libx265           && require_pkg_config libx265 x265 x265.h x265_api_get &&
                             require_cpp_condition libx265 x265.h "X265_BUILD >= 89"
enabled libxavs           && require libxavs "stdint.h xavs.h" xavs_encoder_encode "-lxavs $pthreads_extralibs $libm_extralibs"
enabled libxavs2          && require_pkg_config libxavs2 "xavs2 >= 1.3.0" "stdint.h xavs2.h" xavs2_api_get
enabled libxevd           && require_pkg_config libxevd "xevd >= 0.4.1" "xevd.h" xevd_decode
enabled libxeve           && require_pkg_config libxeve "xeve >= 0.5.1" "xeve.h" xeve_encode
enabled libxvid           && require libxvid xvid.h xvid_global -lxvidcore
enabled libzimg           && require_pkg_config libzimg "zimg >= 2.7.0" zimg.h zimg_get_api_version
enabled libzmq            && require_pkg_config libzmq "libzmq >= 4.2.1" zmq.h zmq_ctx_new
enabled libzvbi           && require_pkg_config libzvbi zvbi-0.2 libzvbi.h vbi_decoder_new &&
                             { test_cpp_condition libzvbi.h "VBI_VERSION_MAJOR > 0 || VBI_VERSION_MINOR > 2 || VBI_VERSION_MINOR == 2 && VBI_VERSION_MICRO >= 28" ||
                               enabled gpl || die "ERROR: libzvbi requires version 0.2.28 or --enable-gpl."; }
enabled libxml2           && require_pkg_config libxml2 libxml-2.0 libxml2/libxml/xmlversion.h xmlCheckVersion
enabled mbedtls           && { check_pkg_config mbedtls mbedtls mbedtls/x509_crt.h mbedtls_x509_crt_init ||
                               check_pkg_config mbedtls mbedtls mbedtls/ssl.h mbedtls_ssl_init ||
                               check_lib mbedtls mbedtls/ssl.h mbedtls_ssl_init -lmbedtls -lmbedx509 -lmbedcrypto ||
                               die "ERROR: mbedTLS not found"; }
enabled mediacodec        && { enabled jni || die "ERROR: mediacodec requires --enable-jni"; }
enabled mmal              && { check_lib mmal interface/mmal/mmal.h mmal_port_connect -lmmal_core -lmmal_util -lmmal_vc_client -lbcm_host ||
                               { ! enabled cross_compile &&
                                 add_cflags -isystem/opt/vc/include/ -isystem/opt/vc/include/interface/vmcs_host/linux -isystem/opt/vc/include/interface/vcos/pthreads -fgnu89-inline &&
                                 add_ldflags -L/opt/vc/lib/ &&
                                 check_lib mmal interface/mmal/mmal.h mmal_port_connect -lmmal_core -lmmal_util -lmmal_vc_client -lbcm_host; } ||
                               die "ERROR: mmal not found" &&
                               check_func_headers interface/mmal/mmal.h "MMAL_PARAMETER_VIDEO_MAX_NUM_CALLBACKS"; }
enabled openal            && { check_pkg_config openal "openal >= 1.1" "AL/al.h" alGetError ||
                               { for al_extralibs in "${OPENAL_LIBS}" "-lopenal" "-lOpenAL32"; do
                               check_lib openal 'AL/al.h' alGetError "${al_extralibs}" && break; done } ||
                               die "ERROR: openal not found"; } &&
                             { test_cpp_condition "AL/al.h" "defined(AL_VERSION_1_1)" ||
                               die "ERROR: openal must be installed and version must be 1.1 or compatible"; }
enabled opencl            && { check_pkg_config opencl OpenCL CL/cl.h clEnqueueNDRangeKernel ||
                               check_lib opencl OpenCL/cl.h clEnqueueNDRangeKernel "-framework OpenCL" ||
                               check_lib opencl CL/cl.h clEnqueueNDRangeKernel -lOpenCL ||
                               die "ERROR: opencl not found"; } &&
                             { test_cpp_condition "OpenCL/cl.h" "defined(CL_VERSION_1_2)" ||
                               test_cpp_condition "CL/cl.h" "defined(CL_VERSION_1_2)" ||
                               die "ERROR: opencl must be installed and version must be 1.2 or compatible"; }
enabled opengl            && { check_lib opengl GL/glx.h glXGetProcAddress "-lGL" ||
                               check_lib opengl windows.h wglGetProcAddress "-lopengl32 -lgdi32" ||
                               check_lib opengl OpenGL/gl3.h glGetError "-framework OpenGL" ||
                               check_lib opengl ES2/gl.h glGetError "-isysroot=${sysroot} -framework OpenGLES" ||
                               die "ERROR: opengl not found."
                             }
enabled omx_rpi           && { test_code cc OMX_Core.h OMX_IndexConfigBrcmVideoRequestIFrame ||
                               { ! enabled cross_compile &&
                                 add_cflags -isystem/opt/vc/include/IL &&
                                 test_code cc OMX_Core.h OMX_IndexConfigBrcmVideoRequestIFrame; } ||
                               die "ERROR: OpenMAX IL headers from raspberrypi/firmware not found"; } &&
                             enable omx
enabled omx               && require_headers OMX_Core.h && \
    warn "The OpenMAX encoders are deprecated and will be removed in future versions"

enabled openssl           && { { check_pkg_config openssl "openssl >= 3.0.0" openssl/ssl.h OPENSSL_init_ssl &&
                                 { enabled gplv3 || ! enabled gpl || enabled nonfree || die "ERROR: OpenSSL >=3.0.0 requires --enable-version3"; }; } ||
                               { enabled gpl && ! enabled nonfree && die "ERROR: OpenSSL <3.0.0 is incompatible with the gpl"; } ||
                               check_pkg_config openssl openssl openssl/ssl.h OPENSSL_init_ssl ||
                               check_pkg_config openssl openssl openssl/ssl.h SSL_library_init ||
                               check_lib openssl openssl/ssl.h OPENSSL_init_ssl -lssl -lcrypto ||
                               check_lib openssl openssl/ssl.h SSL_library_init -lssl -lcrypto ||
                               check_lib openssl openssl/ssl.h SSL_library_init -lssl32 -leay32 ||
                               check_lib openssl openssl/ssl.h SSL_library_init -lssl -lcrypto -lws2_32 -lgdi32 ||
                               die "ERROR: openssl not found"; }
enabled pocketsphinx      && require_pkg_config pocketsphinx pocketsphinx pocketsphinx/pocketsphinx.h ps_init
enabled rkmpp             && { require_pkg_config rkmpp rockchip_mpp  rockchip/rk_mpi.h mpp_create &&
                               require_pkg_config rockchip_mpp "rockchip_mpp >= 1.3.7" rockchip/rk_mpi.h mpp_create &&
                               { enabled libdrm ||
                                 die "ERROR: rkmpp requires --enable-libdrm"; }
                             }
enabled vapoursynth       && require_headers "vapoursynth/VSScript4.h vapoursynth/VapourSynth4.h"


if enabled gcrypt; then
    GCRYPT_CONFIG="${cross_prefix}libgcrypt-config"
    if "${GCRYPT_CONFIG}" --version > /dev/null 2>&1; then
        gcrypt_cflags=$("${GCRYPT_CONFIG}" --cflags)
        gcrypt_extralibs=$("${GCRYPT_CONFIG}" --libs)
        check_func_headers gcrypt.h gcry_mpi_new $gcrypt_cflags $gcrypt_extralibs ||
            die "ERROR: gcrypt not found"
        add_cflags $gcrypt_cflags
    else
        require gcrypt gcrypt.h gcry_mpi_new -lgcrypt
    fi
fi

if enabled sdl2; then
    SDL2_CONFIG="${cross_prefix}sdl2-config"
    test_pkg_config sdl2 "sdl2 >= 2.0.1 sdl2 < 3.0.0" SDL_events.h SDL_PollEvent
    if disabled sdl2 && "${SDL2_CONFIG}" --version > /dev/null 2>&1; then
        sdl2_cflags=$("${SDL2_CONFIG}" --cflags)
        sdl2_extralibs=$("${SDL2_CONFIG}" --libs)
        test_cpp_condition SDL.h "(SDL_MAJOR_VERSION<<16 | SDL_MINOR_VERSION<<8 | SDL_PATCHLEVEL) >= 0x020001" $sdl2_cflags &&
        test_cpp_condition SDL.h "(SDL_MAJOR_VERSION<<16 | SDL_MINOR_VERSION<<8 | SDL_PATCHLEVEL) < 0x030000" $sdl2_cflags &&
        check_func_headers SDL_events.h SDL_PollEvent $sdl2_extralibs $sdl2_cflags &&
            enable sdl2
    fi
    if test $target_os = "mingw32"; then
        sdl2_extralibs=$(filter_out '-mwindows' $sdl2_extralibs)
    fi
fi

if enabled decklink; then
    case $target_os in
        mingw32*|mingw64*|win32|win64)
            decklink_outdev_extralibs="$decklink_outdev_extralibs -lole32 -loleaut32"
            decklink_indev_extralibs="$decklink_indev_extralibs -lole32 -loleaut32"
            ;;
    esac
fi

enabled securetransport &&
    check_func SecIdentityCreate "-framework CoreFoundation -framework Security" &&
    check_lib securetransport "Security/SecureTransport.h Security/Security.h" "SSLCreateContext" "-framework CoreFoundation -framework Security" ||
        disable securetransport

enabled securetransport &&
    check_func SecItemImport "-framework CoreFoundation -framework Security"

enabled schannel &&
    check_func_headers "windows.h security.h" InitializeSecurityContext -DSECURITY_WIN32 -lsecur32 &&
    test_cpp_condition winerror.h "defined(SEC_I_CONTEXT_EXPIRED)" &&
    schannel_extralibs="-lsecur32" ||
        disable schannel

makeinfo --version > /dev/null 2>&1 && enable makeinfo  || disable makeinfo
enabled makeinfo \
    && [ 0$(makeinfo --version | grep "texinfo" | sed 's/.*texinfo[^0-9]*\([0-9]*\)\..*/\1/') -ge 5 ] \
    && enable makeinfo_html || disable makeinfo_html
disabled makeinfo_html && texi2html --help 2> /dev/null | grep -q 'init-file' && enable texi2html || disable texi2html
perl -v            > /dev/null 2>&1 && enable perl      || disable perl
pod2man --help     > /dev/null 2>&1 && enable pod2man   || disable pod2man
rsync --help 2> /dev/null | grep -q 'contimeout' && enable rsync_contimeout || disable rsync_contimeout
xmllint --version  > /dev/null 2>&1 && enable xmllint   || disable xmllint

check_headers linux/fb.h
check_headers linux/videodev2.h
test_code cc linux/videodev2.h "struct v4l2_frmsizeenum vfse; vfse.discrete.width = 0;" && enable_sanitized struct_v4l2_frmivalenum_discrete
test_code cc sys/ioctl.h "int ioctl(int, int, ...)" && enable posix_ioctl

# check V4L2 codecs available in the API
if enabled v4l2_m2m; then
    check_cc v4l2_m2m linux/videodev2.h "int i = V4L2_CAP_VIDEO_M2M_MPLANE | V4L2_CAP_VIDEO_M2M | V4L2_BUF_FLAG_LAST;"
    check_cc vc1_v4l2_m2m linux/videodev2.h "int i = V4L2_PIX_FMT_VC1_ANNEX_G;"
    check_cc mpeg1_v4l2_m2m linux/videodev2.h "int i = V4L2_PIX_FMT_MPEG1;"
    check_cc mpeg2_v4l2_m2m linux/videodev2.h "int i = V4L2_PIX_FMT_MPEG2;"
    check_cc mpeg4_v4l2_m2m linux/videodev2.h "int i = V4L2_PIX_FMT_MPEG4;"
    check_cc hevc_v4l2_m2m linux/videodev2.h "int i = V4L2_PIX_FMT_HEVC;"
    check_cc h263_v4l2_m2m linux/videodev2.h "int i = V4L2_PIX_FMT_H263;"
    check_cc h264_v4l2_m2m linux/videodev2.h "int i = V4L2_PIX_FMT_H264;"
    check_cc vp8_v4l2_m2m linux/videodev2.h "int i = V4L2_PIX_FMT_VP8;"
    check_cc vp9_v4l2_m2m linux/videodev2.h "int i = V4L2_PIX_FMT_VP9;"
fi

check_headers sys/videoio.h
test_code cc sys/videoio.h "struct v4l2_frmsizeenum vfse; vfse.discrete.width = 0;" && enable_sanitized struct_v4l2_frmivalenum_discrete

check_lib user32 "windows.h winuser.h" GetShellWindow -luser32
check_lib vfw32 "windows.h vfw.h" capCreateCaptureWindow -lvfw32
# check that WM_CAP_DRIVER_CONNECT is defined to the proper value
# w32api 3.12 had it defined wrong
check_cpp_condition vfwcap_defines vfw.h "WM_CAP_DRIVER_CONNECT > WM_USER"

check_type "dshow.h" IBaseFilter

# check for ioctl_meteor.h, ioctl_bt848.h and alternatives
check_headers "dev/bktr/ioctl_meteor.h dev/bktr/ioctl_bt848.h"                   ||
    check_headers "machine/ioctl_meteor.h machine/ioctl_bt848.h"                 ||
    check_headers "dev/video/meteor/ioctl_meteor.h dev/video/bktr/ioctl_bt848.h" ||
    check_headers "dev/ic/bt8xx.h"

if check_struct sys/soundcard.h audio_buf_info bytes; then
    enable_sanitized sys/soundcard.h
else
    test_cc -D__BSD_VISIBLE -D__XSI_VISIBLE <<EOF && add_cppflags -D__BSD_VISIBLE -D__XSI_VISIBLE && enable_sanitized sys/soundcard.h
    #include <sys/soundcard.h>
    audio_buf_info abc;
EOF
fi

enabled alsa && { check_pkg_config alsa alsa "alsa/asoundlib.h" snd_pcm_htimestamp ||
                  check_lib alsa alsa/asoundlib.h snd_pcm_htimestamp -lasound; }

enabled libjack &&
    require_pkg_config libjack jack jack/jack.h jack_port_get_latency_range

enabled sndio && check_pkg_config sndio sndio sndio.h sio_open

if enabled libcdio; then
    check_pkg_config libcdio libcdio_paranoia "cdio/cdda.h cdio/paranoia.h" cdio_cddap_open ||
    check_pkg_config libcdio libcdio_paranoia "cdio/paranoia/cdda.h cdio/paranoia/paranoia.h" cdio_cddap_open ||
    check_lib libcdio "cdio/cdda.h cdio/paranoia.h" cdio_cddap_open -lcdio_paranoia -lcdio_cdda -lcdio ||
    check_lib libcdio "cdio/paranoia/cdda.h cdio/paranoia/paranoia.h" cdio_cddap_open -lcdio_paranoia -lcdio_cdda -lcdio ||
    die "ERROR: No usable libcdio/cdparanoia found"
fi

enabled libxcb && check_pkg_config libxcb "xcb >= 1.4" xcb/xcb.h xcb_connect ||
    disable libxcb_shm libxcb_shape libxcb_xfixes

if enabled libxcb; then
    enabled libxcb_shm    && check_pkg_config libxcb_shm    xcb-shm    xcb/shm.h    xcb_shm_attach
    enabled libxcb_shape  && check_pkg_config libxcb_shape  xcb-shape  xcb/shape.h  xcb_shape_get_rectangles
    enabled libxcb_xfixes && check_pkg_config libxcb_xfixes xcb-xfixes xcb/xfixes.h xcb_xfixes_get_cursor_image
fi

check_func_headers "windows.h" CreateDIBSection "$gdigrab_indev_extralibs"

# check if building for desktop or uwp
test_cpp <<EOF && enable uwp
#ifdef WINAPI_FAMILY
#include <winapifamily.h>
#if WINAPI_FAMILY_PARTITION(WINAPI_PARTITION_DESKTOP)
#error desktop, not uwp
#else
// WINAPI_FAMILY_APP, WINAPI_FAMILY_PHONE_APP => UWP
#endif
#else
#error no family set
#endif
EOF

mediafoundation_extralibs="-lmfuuid -lole32 -lstrmiids"

if enabled uwp; then
    # In UWP mode, we can't use LoadLibrary+GetProcAddress to conditionally
    # try to load these APIs at runtime, like we do in regular desktop mode -
    # therefore, we need to link directly against these APIs.
    d3d11va_extralibs="-ldxgi -ld3d11"
    d3d12va_extralibs="-ldxgi -ld3d12"
    vaapi_win32_extralibs="-ldxgi"
    mediafoundation_extralibs="-lmfplat $mediafoundation_extralibs"
fi

enabled libdrm &&
    check_pkg_config libdrm_getfb2 libdrm "xf86drmMode.h" drmModeGetFB2

enabled vaapi &&
    check_pkg_config vaapi "libva >= 0.35.0" "va/va.h" vaInitialize

if enabled vaapi; then
    case $target_os in
        mingw32*|mingw64*|win32|win64)
            check_pkg_config vaapi_win32 "libva-win32" "va/va_win32.h" vaGetDisplayWin32
            ;;
        *)
            check_pkg_config vaapi_drm "libva-drm" "va/va_drm.h" vaGetDisplayDRM
            ;;
    esac

    if enabled xlib_x11; then
        check_pkg_config vaapi_x11 "libva-x11" "va/va_x11.h" vaGetDisplay
    fi

    check_cpp_condition vaapi_1 "va/va.h" "VA_CHECK_VERSION(1, 0, 0)"

    check_type "va/va.h va/va_dec_hevc.h" "VAPictureParameterBufferHEVC"
    check_type "va/va.h va/va_dec_vvc.h" "VAPictureParameterBufferVVC"
    check_struct "va/va.h" "VADecPictureParameterBufferVP9" bit_depth
    check_struct "va/va.h" "VADecPictureParameterBufferAV1" bit_depth_idx
    check_type   "va/va.h va/va_vpp.h" "VAProcFilterParameterBufferHDRToneMapping"
    check_struct "va/va.h va/va_vpp.h" "VAProcPipelineCaps" rotation_flags
    check_struct "va/va.h va/va_vpp.h" "VAProcPipelineCaps" blend_flags
    check_type "va/va.h va/va_enc_hevc.h" "VAEncPictureParameterBufferHEVC"
    check_type "va/va.h va/va_enc_jpeg.h" "VAEncPictureParameterBufferJPEG"
    check_type "va/va.h va/va_enc_vp8.h"  "VAEncPictureParameterBufferVP8"
    check_type "va/va.h va/va_enc_vp9.h"  "VAEncPictureParameterBufferVP9"
    check_type "va/va.h va/va_enc_av1.h"  "VAEncPictureParameterBufferAV1"
fi

if enabled_all opencl libdrm ; then
    check_type "CL/cl_intel.h" "clCreateImageFromFdINTEL_fn" &&
        enable opencl_drm_beignet
    check_func_headers "CL/cl_ext.h" clImportMemoryARM &&
        enable opencl_drm_arm
fi

if enabled_all opencl vaapi ; then
    if enabled opencl_drm_beignet ; then
        enable opencl_vaapi_beignet
    else
        check_type "CL/cl.h CL/cl_va_api_media_sharing_intel.h" "clCreateFromVA_APIMediaSurfaceINTEL_fn" &&
            enable opencl_vaapi_intel_media
    fi
fi

if enabled_all opencl dxva2 ; then
    check_type "CL/cl_dx9_media_sharing.h" cl_dx9_surface_info_khr &&
        enable opencl_dxva2
fi

if enabled_all opencl d3d11va ; then
    check_type "CL/cl_d3d11.h" clGetDeviceIDsFromD3D11KHR_fn &&
        enable opencl_d3d11
fi

if enabled_all opencl videotoolbox ; then
    check_func_headers OpenCL/cl_gl_ext.h clCreateImageFromIOSurfaceWithPropertiesAPPLE -framework VideoToolbox -framework OpenCL &&
        enable opencl_videotoolbox
fi

enabled vdpau &&
    check_cpp_condition vdpau vdpau/vdpau.h "defined VDP_DECODER_PROFILE_MPEG4_PART2_ASP"

enabled vdpau &&
    check_lib vdpau_x11 "vdpau/vdpau.h vdpau/vdpau_x11.h" vdp_device_create_x11 -lvdpau -lX11

if enabled_all vulkan vulkan_static; then
    check_pkg_config vulkan "vulkan >= 1.3.277" "vulkan/vulkan.h" "defined VK_VERSION_1_3" ||
        check_lib vulkan "vulkan/vulkan.h" vkGetInstanceProcAddr -lvulkan
elif enabled vulkan; then
    check_pkg_config_header_only vulkan "vulkan >= 1.3.277" "vulkan/vulkan.h" "defined VK_VERSION_1_3" ||
        check_cpp_condition vulkan "vulkan/vulkan.h" "defined(VK_VERSION_1_4) || (defined(VK_VERSION_1_3) && VK_HEADER_VERSION >= 277)"
fi

if disabled vulkan; then
    disable libglslang libshaderc spirv_compiler
fi

if enabled x86; then
    case $target_os in
        freebsd|mingw32*|mingw64*|win32|win64|linux|cygwin*)
            ;;
        *)
            disable ffnvcodec cuvid nvdec nvenc
            ;;
    esac
elif enabled_any aarch64 ppc64 && ! enabled bigendian; then
    case $target_os in
        linux)
            ;;
        *)
            disable ffnvcodec cuvid nvdec nvenc
            ;;
    esac
else
    disable ffnvcodec cuvid nvdec nvenc
fi

enabled ffnvcodec && enable cuda

enabled nvenc &&
    test_cc -I$source_path <<EOF || disable nvenc
#include <ffnvcodec/nvEncodeAPI.h>
NV_ENCODE_API_FUNCTION_LIST flist;
void f(void) { struct { const GUID guid; } s[] = { { NV_ENC_CODEC_H264_GUID } }; }
int main(void) { return 0; }
EOF

if enabled nvenc; then
    check_type "ffnvcodec/nvEncodeAPI.h" "NV_ENC_PIC_PARAMS_AV1"
fi

if enabled_any nvdec cuvid; then
    check_type "ffnvcodec/dynlink_cuda.h ffnvcodec/dynlink_cuviddec.h" "CUVIDAV1PICPARAMS"
fi

enabled amf &&
    check_cpp_condition amf "AMF/core/Version.h" \
        "(AMF_VERSION_MAJOR << 48 | AMF_VERSION_MINOR << 32 | AMF_VERSION_RELEASE << 16 | AMF_VERSION_BUILD_NUM) >= 0x0001000400230000"

# Funny iconv installations are not unusual, so check it after all flags have been set
if enabled libc_iconv; then
    check_func_headers iconv.h iconv
elif enabled iconv; then
    check_func_headers iconv.h iconv || check_lib iconv iconv.h iconv -liconv
fi

enabled debug && add_cflags -g"$debuglevel" && add_asflags -g"$debuglevel"

# add some useful compiler flags if supported
check_cflags -Wdeclaration-after-statement
check_cflags -Wall
check_cflags -Wdisabled-optimization
check_cflags -Wpointer-arith
check_cflags -Wredundant-decls
check_cflags -Wwrite-strings
check_cflags -Wtype-limits
check_cflags -Wundef
check_cflags -Wmissing-prototypes
check_cflags -Wstrict-prototypes
check_cflags -Wempty-body

if enabled extra_warnings; then
    check_cflags -Wcast-qual
    check_cflags -Wextra
    check_cflags -Wpedantic
fi

check_disable_warning(){
    warning_flag=-W${1#-Wno-}
    test_cflags $unknown_warning_flags $warning_flag && add_cflags $1
}

test_cflags -Werror=unused-command-line-argument &&
    append unknown_warning_flags "-Werror=unused-command-line-argument"
test_cflags -Werror=unknown-warning-option &&
    append unknown_warning_flags "-Werror=unknown-warning-option"

check_disable_warning -Wno-parentheses
check_disable_warning -Wno-switch
check_disable_warning -Wno-format-zero-length
check_disable_warning -Wno-pointer-sign
check_disable_warning -Wno-unused-const-variable
check_disable_warning -Wno-bool-operation
check_disable_warning -Wno-char-subscripts
check_disable_warning -Wno-implicit-const-int-float-conversion

check_disable_warning_headers(){
    warning_flag=-W${1#-Wno-}
    test_cflags $warning_flag && add_cflags_headers $1
}

check_disable_warning_headers -Wno-deprecated-declarations
check_disable_warning_headers -Wno-unused-variable

test_cc <<EOF && enable blocks_extension
void (^block)(void);
EOF

# add some linker flags
check_ldflags -Wl,-rpath-link=:libpostproc:libswresample:libswscale:libavfilter:libavdevice:libavformat:libavcodec:libavutil
enabled rpath && add_ldexeflags -Wl,-rpath,$libdir && add_ldsoflags -Wl,-rpath,$libdir
test_ldflags -Wl,-Bsymbolic && append SHFLAGS -Wl,-Bsymbolic

# add some strip flags
check_stripflags -x

enabled neon_clobber_test &&
    check_ldflags -Wl,--wrap,avcodec_open2              \
                  -Wl,--wrap,avcodec_decode_subtitle2   \
                  -Wl,--wrap,avcodec_encode_subtitle    \
                  -Wl,--wrap,avcodec_send_packet        \
                  -Wl,--wrap,avcodec_receive_packet     \
                  -Wl,--wrap,avcodec_send_frame         \
                  -Wl,--wrap,avcodec_receive_frame      \
                  -Wl,--wrap,swr_convert        ||
    disable neon_clobber_test

enabled xmm_clobber_test &&
    check_ldflags -Wl,--wrap,avcodec_open2              \
                  -Wl,--wrap,avcodec_decode_subtitle2   \
                  -Wl,--wrap,avcodec_encode_subtitle    \
                  -Wl,--wrap,avcodec_send_packet        \
                  -Wl,--wrap,avcodec_receive_packet     \
                  -Wl,--wrap,avcodec_send_frame         \
                  -Wl,--wrap,avcodec_receive_frame      \
                  -Wl,--wrap,swr_convert                \
                  -Wl,--wrap,sws_scale ||
    disable xmm_clobber_test

check_ld "cc" proper_dce <<EOF
extern const int array[512];
static inline int func(void) { return array[0]; }
int main(void) { return 0; }
EOF

if enabled proper_dce; then
    echo "X { local: *; };" > $TMPV
    if test_ldflags -Wl,${version_script},$TMPV; then
        append SHFLAGS '-Wl,${version_script},\$(SUBDIR)lib\$(NAME).ver'
        quotes='""'
        test_cc <<EOF && enable symver_asm_label
void ff_foo(void) __asm__ ("av_foo@VERSION");
void ff_foo(void) { ${inline_asm+__asm__($quotes);} }
EOF
        test_cc <<EOF && enable symver_gnu_asm
__asm__(".symver ff_foo,av_foo@VERSION");
void ff_foo(void) {}
EOF
    fi
fi

if [ -z "$optflags" ]; then
    if enabled small; then
        optflags=$cflags_size
    elif enabled optimizations; then
        optflags=$cflags_speed
    else
        optflags=$cflags_noopt
    fi
fi

check_optflags(){
    check_cflags "$@"
    [ -n "$lto" ] && check_ldflags "$@"
}

check_optflags $optflags
check_optflags -fno-math-errno
check_optflags -fno-signed-zeros

if [ -n "$lto" ]; then
    test "$cc_type" != "$ld_type" && die "LTO requires same compiler and linker"
    check_cflags  $lto
    check_ldflags $lto $cpuflags
    disable inline_asm_direct_symbol_refs
    if test "$cc_type" = "clang"; then
        # Clang's LTO fails on Windows, when there are references outside
        # of inline assembly to nonlocal labels defined within inline assembly,
        # see https://github.com/llvm/llvm-project/issues/76046.
        case $target_os in
        mingw32|win32)
            disable inline_asm_nonlocal_labels
            ;;
        esac
    fi
fi

enabled ftrapv && check_cflags -ftrapv

test_cc -mno-red-zone <<EOF && noredzone_flags="-mno-red-zone"
int x;
EOF


if enabled icc; then
    # Just warnings, no remarks
    check_cflags -w1
    # -wd: Disable following warnings
    # 144, 167, 556: -Wno-pointer-sign
    # 188: enumerated type mixed with another type
    # 1292: attribute "foo" ignored
    # 1419: external declaration in primary source file
    # 10006: ignoring unknown option -fno-signed-zeros
    # 10148: ignoring unknown option -Wno-parentheses
    # 10156: ignoring option '-W'; no argument required
    # 13200: No EMMS instruction before call to function
    # 13203: No EMMS instruction before return from function
    check_cflags -wd144,167,188,556,1292,1419,10006,10148,10156,13200,13203
    # 11030: Warning unknown option --as-needed
    # 10156: ignoring option '-export'; no argument required
    check_ldflags -wd10156,11030
    # icc 11.0 and 11.1 work with ebp_available, but don't pass the test
    enable ebp_available
    # The test above does not test linking
    [ -n "$lto" ] && disable symver_asm_label
    if enabled x86_32; then
        icc_version=$($cc -dumpversion)
        test ${icc_version%%.*} -ge 11 &&
            check_cflags -falign-stack=maintain-16-byte ||
            disable aligned_stack
    fi
elif enabled gcc; then
    check_optflags -fno-tree-vectorize
    check_cflags -Werror=format-security
    check_cflags -Werror=implicit-function-declaration
    check_cflags -Werror=missing-prototypes
    check_cflags -Werror=return-type
    check_cflags -Werror=vla
    check_cflags -Wformat
    check_cflags -fdiagnostics-color=auto
    enabled extra_warnings || check_disable_warning -Wno-maybe-uninitialized
    if enabled x86_32; then
        case $target_os in
        *bsd*)
            # BSDs don't guarantee a 16 byte aligned stack, but we can
            # request GCC to try to maintain 16 byte alignment throughout
            # function calls. Library entry points that might call assembly
            # functions align the stack. (The parameter means 2^4 bytes.)
            check_cflags -mpreferred-stack-boundary=4
            ;;
        esac
    fi
elif enabled llvm_gcc; then
    check_cflags -mllvm -stack-alignment=16
elif enabled clang; then
    if enabled x86_32; then
        # Clang doesn't support maintaining alignment without assuming the
        # same alignment in every function. If 16 byte alignment would be
        # enabled, one would also have to either add attribute_align_arg on
        # every single entry point into the libraries or enable -mstackrealign
        # (doing stack realignment in every single function).
        case $target_os in
        mingw32|win32|*bsd*)
            disable aligned_stack
            ;;
        *)
            check_cflags -mllvm -stack-alignment=16
            check_cflags -mstack-alignment=16
            ;;
        esac
    else
        check_cflags -mllvm -stack-alignment=16
        check_cflags -mstack-alignment=16
    fi
    check_cflags -Qunused-arguments
    check_cflags -Werror=implicit-function-declaration
    check_cflags -Werror=missing-prototypes
    check_cflags -Werror=return-type
elif enabled cparser; then
    add_cflags -Wno-missing-variable-declarations
    add_cflags -Wno-empty-statement
elif enabled armcc; then
    add_cflags -W${armcc_opt},--diag_suppress=4343 # hardfp compat
    add_cflags -W${armcc_opt},--diag_suppress=3036 # using . as system include dir
    # 2523: use of inline assembly is deprecated
    add_cflags -W${armcc_opt},--diag_suppress=2523
    add_cflags -W${armcc_opt},--diag_suppress=1207
    add_cflags -W${armcc_opt},--diag_suppress=1293 # assignment in condition
    add_cflags -W${armcc_opt},--diag_suppress=3343 # hardfp compat
    add_cflags -W${armcc_opt},--diag_suppress=167  # pointer sign
    add_cflags -W${armcc_opt},--diag_suppress=513  # pointer sign
elif enabled pathscale; then
    add_cflags -fstrict-overflow -OPT:wrap_around_unsafe_opt=OFF
    disable inline_asm
elif enabled_any msvc icl; then
    enabled x86_32 && disable aligned_stack
    enabled_all x86_32 debug && add_cflags -Oy-
    enabled debug && add_ldflags -debug
    enable pragma_deprecated
    if enabled icl; then
        # -Qansi-alias is basically -fstrict-aliasing, but does not work
        # (correctly) on icl 13.x.
        test_cpp_condition "windows.h" "__ICL < 1300 || __ICL >= 1400" &&
            add_cflags -Qansi-alias
        # Some inline asm is not compilable in debug
        if enabled debug; then
            disable ebp_available
            disable ebx_available
        fi
    fi
    # msvcrt10 x64 incorrectly enables log2, only msvcrt12 (MSVC 2013) onwards actually has log2.
    check_cpp_condition log2 crtversion.h "_VC_CRT_MAJOR_VERSION >= 12"
    # the new SSA optimzer in VS2015 U3 is mis-optimizing some parts of the code
    # Issue has been fixed in MSVC v19.00.24218.
    test_cpp_condition windows.h "_MSC_FULL_VER >= 190024218" ||
        check_cflags -d2SSAOptimizer-
    # enable utf-8 source processing on VS2015 U2 and newer
    test_cpp_condition windows.h "_MSC_FULL_VER >= 190023918" &&
        add_cflags -utf-8
fi

for pfx in "" host_; do
    varname=${pfx%_}cc_type
    eval "type=\$$varname"
    if [ "$type" = "msvc" ]; then
        test_${pfx}cc <<EOF || add_${pfx}cflags -Dinline=__inline
static inline int foo(int a) { return a; }
EOF
    fi
done

case $as_type in
    clang)
        add_asflags -Qunused-arguments
    ;;
esac

case $ld_type in
    clang)
        check_ldflags -Qunused-arguments
    ;;
esac

enable frame_thread_encoder

enabled asm || { arch=c; disable $ARCH_LIST $ARCH_EXT_LIST; }

check_deps $CONFIG_LIST       \
           $CONFIG_EXTRA      \
           $HAVE_LIST         \
           $ALL_COMPONENTS    \

enabled threads && ! enabled pthreads && ! enabled atomics_native && die "non pthread threading without atomics not supported, try adding --enable-pthreads or --cpu=i486 or higher if you are on x86"

enabled threads || warn \
    "Threading support was disabled or is not available on the target platform." \
    "This means that not only is this build not multi-threaded, but also"    \
    "that the libraries from this build MUST NOT be used in a multi-threaded"\
    "environment."

case $target_os in
haiku)
    disable memalign
    disable posix_memalign
    ;;
*-dos|freedos|opendos)
    if test_cpp_condition sys/version.h "defined(__DJGPP__) && __DJGPP__ == 2 && __DJGPP_MINOR__ == 5"; then
        disable memalign
    fi
    ;;
esac

flatten_extralibs(){
    nested_entries=
    list_name=$1
    eval list=\$${1}
    for entry in $list; do
        entry_copy=$entry
        resolve entry_copy
        flat_entries=
        for e in $entry_copy; do
            case $e in
                *_extralibs) nested_entries="$nested_entries$e ";;
                          *) flat_entries="$flat_entries$e ";;
            esac
        done
        eval $entry="\$flat_entries"
    done
    append $list_name "$nested_entries"

    resolve nested_entries
    if test -n "$(filter '*_extralibs' $nested_entries)"; then
        flatten_extralibs $list_name
    fi
}

flatten_extralibs_wrapper(){
    list_name=$1
    flatten_extralibs $list_name
    unique $list_name
    resolve $list_name
    eval $list_name=\$\(\$ldflags_filter \$$list_name\)
    eval printf \''%s'\' \""\$$list_name"\"
}

for linkunit in $LIBRARY_LIST; do
    unset current_extralibs
    eval components=\$$(toupper ${linkunit})_COMPONENTS_LIST
    for comp in ${components}; do
        enabled $comp || continue
        comp_extralibs="${comp}_extralibs"
        append current_extralibs $comp_extralibs
    done
    eval prepend ${linkunit}_extralibs $current_extralibs
done

for linkunit in $LIBRARY_LIST $PROGRAM_LIST $EXTRALIBS_LIST; do
    eval ${linkunit}_extralibs=\$\(flatten_extralibs_wrapper ${linkunit}_extralibs\)
done

map 'enabled $v && intrinsics=${v#intrinsics_}' $INTRINSICS_LIST

for thread in $THREADS_LIST; do
    if enabled $thread; then
        test -n "$thread_type" &&
            die "ERROR: Only one thread type must be selected." ||
            thread_type="$thread"
    fi
done

if disabled stdatomic; then
    if enabled atomics_win32; then
        add_cppflags '-I\$(SRC_PATH)/compat/atomics/win32'
    else
        enabled threads && die "Threading is enabled, but no atomics are available"
        add_cppflags '-I\$(SRC_PATH)/compat/atomics/dummy'
    fi
fi

check_builtin stdbit "stdbit.h assert.h" \
    'static_assert(__STDC_VERSION_STDBIT_H__ >= 202311L, "Compiler lacks stdbit.h")' || \
    add_cppflags '-I\$(SRC_PATH)/compat/stdbit'

# Check if requested libraries were found.
for lib in $AUTODETECT_LIBS; do
    requested $lib && ! enabled $lib && die "ERROR: $lib requested but not found";
done

enabled zlib && add_cppflags -DZLIB_CONST

# conditional library dependencies, in any order
enabled amovie_filter       && prepend avfilter_deps "avformat avcodec"
enabled aresample_filter    && prepend avfilter_deps "swresample"
enabled cover_rect_filter   && prepend avfilter_deps "avformat avcodec"
enabled ebur128_filter && enabled swresample && prepend avfilter_deps "swresample"
enabled elbg_filter         && prepend avfilter_deps "avcodec"
enabled find_rect_filter    && prepend avfilter_deps "avformat avcodec"
enabled fsync_filter        && prepend avfilter_deps "avformat"
enabled mcdeint_filter      && prepend avfilter_deps "avcodec"
enabled movie_filter        && prepend avfilter_deps "avformat avcodec"
enabled pan_filter          && prepend avfilter_deps "swresample"
enabled pp_filter           && prepend avfilter_deps "postproc"
enabled qrencode_filter     && prepend avfilter_deps "swscale"
enabled qrencodesrc_filter  && prepend avfilter_deps "swscale"
enabled removelogo_filter   && prepend avfilter_deps "avformat avcodec swscale"
enabled sab_filter          && prepend avfilter_deps "swscale"
enabled scale_filter        && prepend avfilter_deps "swscale"
enabled scale2ref_filter    && prepend avfilter_deps "swscale"
enabled showcqt_filter      && prepend avfilter_deps "avformat swscale"
enabled signature_filter    && prepend avfilter_deps "avcodec avformat"
enabled smartblur_filter    && prepend avfilter_deps "swscale"
enabled spp_filter          && prepend avfilter_deps "avcodec"
enabled sr_filter           && prepend avfilter_deps "avformat swscale"
enabled subtitles_filter    && prepend avfilter_deps "avformat avcodec"
enabled uspp_filter         && prepend avfilter_deps "avcodec"
enabled zoompan_filter      && prepend avfilter_deps "swscale"

enabled lavfi_indev         && prepend avdevice_deps "avfilter"

#FIXME
enabled_any sdl2_outdev opengl_outdev && enabled sdl2 &&
    add_cflags $(filter_out '-Dmain=SDL_main' $sdl2_cflags)

enabled opus_decoder    && prepend avcodec_deps "swresample"

# reorder the items at var $1 to align with the items order at var $2 .
# die if an item at $1 is not at $2 .
reorder_by(){
    eval rb_in=\$$1
    eval rb_ordered=\$$2

    for rb in $rb_in; do
        is_in $rb $rb_ordered || die "$rb at \$$1 is not at \$$2"
    done

    rb_out=
    for rb in $rb_ordered; do
        is_in $rb $rb_in && rb_out="$rb_out$rb "
    done
    eval $1=\$rb_out
}

# deps-expand fflib $1:  N x {append all expanded deps; unique}
# within a set of N items, N expansions are enough to expose a cycle.
expand_deps(){
    unique ${1}_deps  # required for the early break test.
    for dummy in $LIBRARY_LIST; do  # N iteratios
        eval deps=\$${1}_deps
        append ${1}_deps $(map 'eval echo \$${v}_deps' $deps)
        unique ${1}_deps
        eval '[ ${#deps} = ${#'${1}_deps'} ]' && break  # doesn't expand anymore
    done

    eval is_in $1 \$${1}_deps && die "Dependency cycle at ${1}_deps"
    reorder_by ${1}_deps LIBRARY_LIST  # linking order is expected later
}

#we have to remove gpl from the deps here as some code assumes all lib deps are libs
postproc_deps="$(filter_out 'gpl' $postproc_deps)"

map 'expand_deps $v' $LIBRARY_LIST

if test "$quiet" != "yes"; then

echo "install prefix            $prefix"
echo "source path               $source_path"
echo "C compiler                $cc"
echo "C library                 $libc_type"
if test "$host_cc" != "$cc"; then
    echo "host C compiler           $host_cc"
    echo "host C library            $host_libc_type"
fi
echo "ARCH                      $arch ($cpu)"
if test "$build_suffix" != ""; then
    echo "build suffix              $build_suffix"
fi
if test "$progs_suffix" != ""; then
    echo "progs suffix              $progs_suffix"
fi
if test "$extra_version" != ""; then
    echo "version string suffix     $extra_version"
fi
echo "big-endian                ${bigendian-no}"
echo "runtime cpu detection     ${runtime_cpudetect-no}"
if enabled x86; then
    echo "standalone assembly       ${x86asm-no}"
    echo "x86 assembler             ${x86asmexe}"
    echo "MMX enabled               ${mmx-no}"
    echo "MMXEXT enabled            ${mmxext-no}"
    echo "3DNow! enabled            ${amd3dnow-no}"
    echo "3DNow! extended enabled   ${amd3dnowext-no}"
    echo "SSE enabled               ${sse-no}"
    echo "SSSE3 enabled             ${ssse3-no}"
    echo "AESNI enabled             ${aesni-no}"
    echo "AVX enabled               ${avx-no}"
    echo "AVX2 enabled              ${avx2-no}"
    echo "AVX-512 enabled           ${avx512-no}"
    echo "AVX-512ICL enabled        ${avx512icl-no}"
    echo "XOP enabled               ${xop-no}"
    echo "FMA3 enabled              ${fma3-no}"
    echo "FMA4 enabled              ${fma4-no}"
    echo "i686 features enabled     ${i686-no}"
    echo "CMOV is fast              ${fast_cmov-no}"
    echo "EBX available             ${ebx_available-no}"
    echo "EBP available             ${ebp_available-no}"
fi
if enabled aarch64; then
    echo "NEON enabled              ${neon-no}"
    echo "DOTPROD enabled           ${dotprod-no}"
    echo "I8MM enabled              ${i8mm-no}"
    echo "SVE enabled               ${sve-no}"
    echo "SVE2 enabled              ${sve2-no}"
fi
if enabled arm; then
    echo "ARMv5TE enabled           ${armv5te-no}"
    echo "ARMv6 enabled             ${armv6-no}"
    echo "ARMv6T2 enabled           ${armv6t2-no}"
    echo "VFP enabled               ${vfp-no}"
    echo "NEON enabled              ${neon-no}"
    echo "THUMB enabled             ${thumb-no}"
fi
if enabled mips; then
    echo "MIPS FPU enabled          ${mipsfpu-no}"
    echo "MIPS DSP R1 enabled       ${mipsdsp-no}"
    echo "MIPS DSP R2 enabled       ${mipsdspr2-no}"
    echo "MIPS MSA enabled          ${msa-no}"
    echo "LOONGSON MMI enabled      ${mmi-no}"
fi
if enabled ppc; then
    echo "AltiVec enabled           ${altivec-no}"
    echo "VSX enabled               ${vsx-no}"
    echo "POWER8 enabled            ${power8-no}"
    echo "PPC 4xx optimizations     ${ppc4xx-no}"
    echo "dcbzl available           ${dcbzl-no}"
fi
if enabled loongarch; then
    echo "LSX enabled               ${lsx-no}"
    echo "LASX enabled              ${lasx-no}"
fi
if enabled riscv; then
    echo "RISC-V CBO Prefetch       ${rv_zicbop-no}"
    echo "RISC-V Vector enabled     ${rvv-no}"
fi
echo "debug symbols             ${debug-no}"
echo "strip symbols             ${stripping-no}"
echo "optimize for size         ${small-no}"
echo "optimizations             ${optimizations-no}"
echo "static                    ${static-no}"
echo "shared                    ${shared-no}"
echo "postprocessing support    ${postproc-no}"
echo "network support           ${network-no}"
echo "threading support         ${thread_type-no}"
echo "safe bitstream reader     ${safe_bitstream_reader-no}"
echo "texi2html enabled         ${texi2html-no}"
echo "perl enabled              ${perl-no}"
echo "pod2man enabled           ${pod2man-no}"
echo "makeinfo enabled          ${makeinfo-no}"
echo "makeinfo supports HTML    ${makeinfo_html-no}"
echo "xmllint enabled           ${xmllint-no}"
test -n "$random_seed" &&
    echo "random seed               ${random_seed}"
echo

echo "External libraries:"
print_enabled '' $EXTERNAL_LIBRARY_LIST $EXTERNAL_AUTODETECT_LIBRARY_LIST | print_in_columns
echo

echo "External libraries providing hardware acceleration:"
print_enabled '' $HWACCEL_LIBRARY_LIST $HWACCEL_AUTODETECT_LIBRARY_LIST | print_in_columns
echo

echo "Libraries:"
print_enabled '' $LIBRARY_LIST | print_in_columns
echo

echo "Programs:"
print_enabled '' $PROGRAM_LIST | print_in_columns
echo

for type in decoder encoder hwaccel parser demuxer muxer protocol filter bsf indev outdev; do
    echo "Enabled ${type}s:"
    eval list=\$$(toupper $type)_LIST
    print_enabled '_*' $list | print_in_columns
    echo
done

if test -n "$ignore_tests"; then
    ignore_tests=$(echo $ignore_tests | tr ',' ' ')
    echo "Ignored FATE tests:"
    echo $ignore_tests | print_in_columns
    echo
fi

echo "License: $license"

fi # test "$quiet" != "yes"

if test -n "$WARN_IF_GETS_DISABLED_LIST"; then
    for cfg in $WARN_IF_GETS_DISABLED_LIST; do
        if disabled $cfg; then
            varname=${cfg}_disable_reason
            eval "warn \"Disabled $cfg because \$$varname\""
        fi
    done
fi

if test -n "$WARNINGS"; then
    printf "\n%s%s$WARNINGS%s" "$warn_color" "$bold_color" "$reset_color"
    enabled fatal_warnings && exit 1
fi

test -e Makefile || echo "include $source_path/Makefile" > Makefile

esc(){
    echo "$*" | sed 's/%/%25/g;s/:/%3a/g'
}

echo "config:$arch:$subarch:$cpu:$target_os:$(esc $cc_ident):$(esc $FFMPEG_CONFIGURATION)" > ffbuild/config.fate

enabled stripping || strip="echo skipping strip"
enabled stripping || striptype=""

config_files="$TMPH ffbuild/config.mak doc/config.texi"

cat > ffbuild/config.mak <<EOF
# Automatically generated by configure - do not modify!
ifndef FFMPEG_CONFIG_MAK
FFMPEG_CONFIG_MAK=1
FFMPEG_CONFIGURATION=$FFMPEG_CONFIGURATION
prefix=$prefix
LIBDIR=\$(DESTDIR)$libdir
SHLIBDIR=\$(DESTDIR)$shlibdir
INCDIR=\$(DESTDIR)$incdir
BINDIR=\$(DESTDIR)$bindir
DATADIR=\$(DESTDIR)$datadir
DOCDIR=\$(DESTDIR)$docdir
MANDIR=\$(DESTDIR)$mandir
PKGCONFIGDIR=\$(DESTDIR)$pkgconfigdir
INSTALL_NAME_DIR=$install_name_dir
SRC_PATH=$source_path
SRC_LINK=$source_link
ifndef MAIN_MAKEFILE
SRC_PATH:=\$(SRC_PATH:.%=..%)
endif
CC_IDENT=$cc_ident
ARCH=$arch
INTRINSICS=$intrinsics
EXTERN_PREFIX=$extern_prefix
CC=$cc
CXX=$cxx
AS=$as
OBJCC=$objcc
LD=$ld
DEPCC=$dep_cc
DEPCCFLAGS=$DEPCCFLAGS \$(CPPFLAGS)
DEPAS=$as
DEPASFLAGS=$DEPASFLAGS \$(CPPFLAGS)
X86ASM=$x86asmexe
DEPX86ASM=$x86asmexe
DEPX86ASMFLAGS=\$(X86ASMFLAGS)
AR=$ar
ARFLAGS=$arflags
AR_O=$ar_o
AR_CMD=$ar
NM_CMD=$nm
METALCC=$metalcc
METALLIB=$metallib
RANLIB=$ranlib
STRIP=$strip
STRIPTYPE=$striptype
NVCC=$nvcc
CP=cp -p
LN_S=$ln_s
CPPFLAGS=$CPPFLAGS
CFLAGS=$CFLAGS
CXXFLAGS=$CXXFLAGS
OBJCCFLAGS=$OBJCFLAGS
ASFLAGS=$ASFLAGS
NVCCFLAGS=$nvccflags
AS_C=$AS_C
AS_O=$AS_O
OBJCC_C=$OBJCC_C
OBJCC_E=$OBJCC_E
OBJCC_O=$OBJCC_O
CC_C=$CC_C
CC_E=$CC_E
CC_O=$CC_O
CXX_C=$CXX_C
CXX_O=$CXX_O
NVCC_C=$NVCC_C
NVCC_O=$NVCC_O
LD_O=$LD_O
X86ASM_O=$X86ASM_O
LD_LIB=$LD_LIB
LD_PATH=$LD_PATH
DLLTOOL=$dlltool
WINDRES=$windres
DOXYGEN=$doxygen
LDFLAGS=$LDFLAGS
LDEXEFLAGS=$LDEXEFLAGS
LDSOFLAGS=$LDSOFLAGS
SHFLAGS=$(echo $($ldflags_filter $SHFLAGS))
ASMSTRIPFLAGS=$ASMSTRIPFLAGS
X86ASMFLAGS=$X86ASMFLAGS
MSAFLAGS=$MSAFLAGS
MMIFLAGS=$MMIFLAGS
LSXFLAGS=$LSXFLAGS
LASXFLAGS=$LASXFLAGS
BUILDSUF=$build_suffix
PROGSSUF=$progs_suffix
FULLNAME=$FULLNAME
LIBPREF=$LIBPREF
LIBSUF=$LIBSUF
LIBNAME=$LIBNAME
SLIBPREF=$SLIBPREF
SLIBSUF=$SLIBSUF
EXESUF=$EXESUF
EXTRA_VERSION=$extra_version
CCDEP=$CCDEP
CXXDEP=$CXXDEP
CCDEP_FLAGS=$CCDEP_FLAGS
ASDEP=$ASDEP
ASDEP_FLAGS=$ASDEP_FLAGS
X86ASMDEP=$X86ASMDEP
X86ASMDEP_FLAGS=$X86ASMDEP_FLAGS
CC_DEPFLAGS=$CC_DEPFLAGS
CXX_DEPFLAGS=$CXX_DEPFLAGS
OBJCC_DEPFLAGS=$OBJC_DEPFLAGS
AS_DEPFLAGS=$AS_DEPFLAGS
X86ASM_DEPFLAGS=$X86ASM_DEPFLAGS
HOSTCC=$host_cc
HOSTLD=$host_ld
HOSTCFLAGS=$host_cflags
HOSTCPPFLAGS=$host_cppflags
HOSTEXESUF=$HOSTEXESUF
HOSTLDFLAGS=$host_ldflags
HOSTEXTRALIBS=$host_extralibs
DEPHOSTCC=$host_cc
DEPHOSTCCFLAGS=$DEPHOSTCCFLAGS \$(HOSTCCFLAGS)
HOSTCCDEP=$HOSTCCDEP
HOSTCCDEP_FLAGS=$HOSTCCDEP_FLAGS
HOSTCC_DEPFLAGS=$HOSTCC_DEPFLAGS
HOSTCC_C=$HOSTCC_C
HOSTCC_O=$HOSTCC_O
HOSTLD_O=$HOSTLD_O
TARGET_EXEC=$target_exec $target_exec_args
TARGET_PATH=$target_path
TARGET_SAMPLES=${target_samples:-\$(SAMPLES)}
CFLAGS-ffplay=${sdl2_cflags}
CFLAGS_HEADERS=$CFLAGS_HEADERS
LIB_INSTALL_EXTRA_CMD=$LIB_INSTALL_EXTRA_CMD
EXTRALIBS=$extralibs
COMPAT_OBJS=$compat_objs
INSTALL=$install
LIBTARGET=${LIBTARGET}
SLIBNAME=${SLIBNAME}
SLIBNAME_WITH_VERSION=${SLIBNAME_WITH_VERSION}
SLIBNAME_WITH_MAJOR=${SLIBNAME_WITH_MAJOR}
SLIB_CREATE_DEF_CMD=${SLIB_CREATE_DEF_CMD}
SLIB_EXTRA_CMD=${SLIB_EXTRA_CMD}
SLIB_INSTALL_NAME=${SLIB_INSTALL_NAME}
SLIB_INSTALL_LINKS=${SLIB_INSTALL_LINKS}
SLIB_INSTALL_EXTRA_LIB=${SLIB_INSTALL_EXTRA_LIB}
SLIB_INSTALL_EXTRA_SHLIB=${SLIB_INSTALL_EXTRA_SHLIB}
VERSION_SCRIPT_POSTPROCESS_CMD=${VERSION_SCRIPT_POSTPROCESS_CMD}
SAMPLES:=${samples:-\$(FATE_SAMPLES)}
NOREDZONE_FLAGS=$noredzone_flags
LIBFUZZER_PATH=$libfuzzer_path
IGNORE_TESTS=$ignore_tests
VERSION_TRACKING=$version_tracking
EOF

map 'eval echo "${v}_FFLIBS=\$${v}_deps" >> ffbuild/config.mak' $LIBRARY_LIST

for entry in $LIBRARY_LIST $PROGRAM_LIST $EXTRALIBS_LIST; do
    eval echo "EXTRALIBS-${entry}=\$${entry}_extralibs" >> ffbuild/config.mak
done

cat > $TMPH <<EOF
/* Automatically generated by configure - do not modify! */
#ifndef FFMPEG_CONFIG_H
#define FFMPEG_CONFIG_H
#define FFMPEG_CONFIGURATION "$(c_escape $FFMPEG_CONFIGURATION)"
#define FFMPEG_LICENSE "$(c_escape $license)"
#define CONFIG_THIS_YEAR 2024
#define FFMPEG_DATADIR "$(eval c_escape $datadir)"
#define AVCONV_DATADIR "$(eval c_escape $datadir)"
#define CC_IDENT "$(c_escape ${cc_ident:-Unknown compiler})"
#define OS_NAME $target_os
#define EXTERN_PREFIX "${extern_prefix}"
#define EXTERN_ASM ${extern_prefix}
#define BUILDSUF "$build_suffix"
#define SLIBSUF "$SLIBSUF"
#define SWS_MAX_FILTER_SIZE $sws_max_filter_size
EOF

test -n "$assert_level" &&
    echo "#define ASSERT_LEVEL $assert_level" >>$TMPH

test -n "$malloc_prefix" &&
    echo "#define MALLOC_PREFIX $malloc_prefix" >>$TMPH

enabled aarch64 &&
    echo "#define AS_ARCH_LEVEL $as_arch_level" >>$TMPH

if enabled x86asm; then
    append config_files $TMPASM
    cat > $TMPASM <<EOF
; Automatically generated by configure - do not modify!
EOF
fi

enabled getenv || echo "#define getenv(x) NULL" >> $TMPH


mkdir -p doc
mkdir -p tests
mkdir -p tests/api
echo "@c auto-generated by configure - do not modify! " > doc/config.texi

print_config ARCH_   "$config_files" $ARCH_LIST
print_config HAVE_   "$config_files" $HAVE_LIST
print_config CONFIG_ "$config_files" $CONFIG_LIST       \
                                     $CONFIG_EXTRA      \

echo "#endif /* FFMPEG_CONFIG_H */" >> $TMPH

# Do not overwrite an unchanged config.h to avoid superfluous rebuilds.
cp_if_changed $TMPH config.h
touch ffbuild/.config

# Copy config.asm before printing ALL_COMPONENTS; that's not needed in assembly.
enabled x86asm && cp_if_changed $TMPASM config.asm

# Reopen a new TMPH for config_components.h.
cat > $TMPH <<EOF
/* Automatically generated by configure - do not modify! */
#ifndef FFMPEG_CONFIG_COMPONENTS_H
#define FFMPEG_CONFIG_COMPONENTS_H
EOF

print_config CONFIG_ "$config_files" $ALL_COMPONENTS

echo "#endif /* FFMPEG_CONFIG_COMPONENTS_H */" >> $TMPH
echo "endif # FFMPEG_CONFIG_MAK" >> ffbuild/config.mak

cp_if_changed $TMPH config_components.h

cat > $TMPH <<EOF
/* Generated by ffmpeg configure */
#ifndef AVUTIL_AVCONFIG_H
#define AVUTIL_AVCONFIG_H
EOF

print_config AV_HAVE_ $TMPH $HAVE_LIST_PUB

echo "#endif /* AVUTIL_AVCONFIG_H */" >> $TMPH

cp_if_changed $TMPH libavutil/avconfig.h

# full_filter_name_foo=vf_foo
# full_filter_name_bar=asrc_bar
# ...
eval "$(sed -n "s/^extern const AVFilter ff_\([avfsinkrc]\{2,5\}\)_\(.*\);/full_filter_name_\2=\1_\2/p" $source_path/libavfilter/allfilters.c)"

# generate the lists of enabled components
print_enabled_components(){
    file=$1
    struct_name=$2
    name=$3
    shift 3
    echo "static const $struct_name * const $name[] = {" > $TMPH
    for c in $*; do
        if enabled $c; then
            case $name in
                filter_list)
                    eval c=\$full_filter_name_${c%_filter}
                ;;
                indev_list)
                    c=${c%_indev}_demuxer
                ;;
                outdev_list)
                    c=${c%_outdev}_muxer
                ;;
            esac
            printf "    &ff_%s,\n" $c >> $TMPH
        fi
    done
    if [ "$name" = "filter_list" ]; then
        for c in asrc_abuffer vsrc_buffer asink_abuffer vsink_buffer; do
            printf "    &ff_%s,\n" $c >> $TMPH
        done
    fi
    echo "    NULL };" >> $TMPH
    cp_if_changed $TMPH $file
}

print_enabled_components libavfilter/filter_list.c AVFilter filter_list $FILTER_LIST
print_enabled_components libavcodec/codec_list.c FFCodec codec_list $CODEC_LIST
print_enabled_components libavcodec/parser_list.c AVCodecParser parser_list $PARSER_LIST
print_enabled_components libavcodec/bsf_list.c FFBitStreamFilter bitstream_filters $BSF_LIST
print_enabled_components libavformat/demuxer_list.c FFInputFormat demuxer_list $DEMUXER_LIST
print_enabled_components libavformat/muxer_list.c FFOutputFormat muxer_list $MUXER_LIST
print_enabled_components libavdevice/indev_list.c FFInputFormat indev_list $INDEV_LIST
print_enabled_components libavdevice/outdev_list.c FFOutputFormat outdev_list $OUTDEV_LIST
print_enabled_components libavformat/protocol_list.c URLProtocol url_protocols $PROTOCOL_LIST

# Settings for pkg-config files

cat > $TMPH <<EOF
# Automatically generated by configure - do not modify!
shared=$shared
build_suffix=$build_suffix
prefix=$prefix
libdir=$libdir
incdir=$incdir
rpath=$(enabled rpath && echo "-Wl,-rpath,\${libdir}")
source_path=${source_path}
LIBPREF=${LIBPREF}
LIBSUF=${LIBSUF}
extralibs_avutil="$avutil_extralibs"
extralibs_avcodec="$avcodec_extralibs"
extralibs_avformat="$avformat_extralibs"
extralibs_avdevice="$avdevice_extralibs"
extralibs_avfilter="$avfilter_extralibs"
extralibs_postproc="$postproc_extralibs"
extralibs_swscale="$swscale_extralibs"
extralibs_swresample="$swresample_extralibs"
EOF

for lib in $LIBRARY_LIST; do
    lib_deps="$(eval echo \$${lib}_deps)"
    echo ${lib}_deps=\"$lib_deps\" >> $TMPH
done

cp_if_changed $TMPH ffbuild/config.sh<|MERGE_RESOLUTION|>--- conflicted
+++ resolved
@@ -1999,11 +1999,8 @@
     openssl
     pocketsphinx
     vapoursynth
-<<<<<<< HEAD
+    vulkan_static
     libsvtjpegxs
-=======
-    vulkan_static
->>>>>>> 954d55c2
 "
 
 HWACCEL_AUTODETECT_LIBRARY_LIST="
