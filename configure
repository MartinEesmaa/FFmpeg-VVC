--- conflicted
+++ resolved
@@ -293,13 +293,9 @@
   --enable-libvorbis       enable Vorbis en/decoding via libvorbis,
                            native implementation exists [no]
   --enable-libvpx          enable VP8 and VP9 de/encoding via libvpx [no]
-<<<<<<< HEAD
   --enable-libvvdec        enable H.266/VVC decoding via vvdec [no]
   --enable-libvvenc        enable H.266/VVC encoding via vvenc [no]
   --enable-ia_mpegh        enable MPEG-H 3D Audio encoding via ia_mpegh [no]
-=======
-  --enable-libvvenc        enable H.266/VVC encoding via vvenc [no]
->>>>>>> fa325379
   --enable-libwebp         enable WebP encoding via libwebp [no]
   --enable-libx264         enable H.264 encoding via x264 [no]
   --enable-libx265         enable HEVC encoding via x265 [no]
@@ -1973,13 +1969,9 @@
     libvmaf
     libvorbis
     libvpx
-<<<<<<< HEAD
     libvvdec
     libvvenc
     ia_mpegh
-=======
-    libvvenc
->>>>>>> fa325379
     libwebp
     libxevd
     libxeve
@@ -3568,13 +3560,10 @@
 libvpx_vp8_encoder_deps="libvpx"
 libvpx_vp9_decoder_deps="libvpx"
 libvpx_vp9_encoder_deps="libvpx"
-<<<<<<< HEAD
 libvvdec_decoder_deps="libvvdec"
 libvvdec_decoder_select="vvc_mp4toannexb_bsf"
 ia_mpegh_encoder_deps="ia_mpegh"
 ia_mpegh_encoder_extralibs="-lia_mpeghe -L."
-=======
->>>>>>> fa325379
 libvvenc_encoder_deps="libvvenc"
 libwebp_encoder_deps="libwebp"
 libwebp_anim_encoder_deps="libwebp"
