--- conflicted
+++ resolved
@@ -639,12 +639,9 @@
 OBJS-$(CONFIG_WEBP_MUXER)                += webpenc.o
 OBJS-$(CONFIG_WEBVTT_DEMUXER)            += webvttdec.o subtitles.o
 OBJS-$(CONFIG_WEBVTT_MUXER)              += webvttenc.o
-<<<<<<< HEAD
-OBJS-$(CONFIG_WHIP_MUXER)                += whip.o whip_whep.o
-OBJS-$(CONFIG_WHEP_DEMUXER)              += whep.o whip_whep.o
-=======
+OBJS-$(CONFIG_EWHIP_MUXER)               += whip_external.o whip_whep.o
+OBJS-$(CONFIG_EWHEP_DEMUXER)             += whep.o whip_whep.o
 OBJS-$(CONFIG_WHIP_MUXER)                += whip.o avc.o http.o srtp.o tls_openssl.o
->>>>>>> b7fc195e
 OBJS-$(CONFIG_WSAUD_DEMUXER)             += westwood_aud.o
 OBJS-$(CONFIG_WSAUD_MUXER)               += westwood_audenc.o
 OBJS-$(CONFIG_WSD_DEMUXER)               += wsddec.o rawdec.o
