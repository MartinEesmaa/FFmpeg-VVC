NAME = avformat
DESC = FFmpeg container format library

HEADERS = avformat.h                                                    \
          avio.h                                                        \
          version.h                                                     \
          version_major.h                                               \

OBJS = allformats.o         \
       avformat.o           \
       avio.o               \
       aviobuf.o            \
       demux.o              \
       demux_utils.o        \
       dump.o               \
       dv.o                 \
       format.o             \
       id3v1.o              \
       id3v2.o              \
       isom_tags.o          \
       metadata.o           \
       mux.o                \
       mux_utils.o          \
       options.o            \
       os_support.o         \
       protocols.o          \
       riff.o               \
       sdp.o                \
       seek.o               \
       url.o                \
       utils.o              \
       version.o            \

OBJS-$(HAVE_LIBC_MSVCRT)                 += file_open.o

# subsystems
OBJS-$(CONFIG_ISO_MEDIA)                 += isom.o
OBJS-$(CONFIG_ISO_WRITER)                += av1.o avc.o hevc.o nal.o vvc.o vpcc.o
OBJS-$(CONFIG_IAMFDEC)                   += iamf_reader.o iamf_parse.o iamf.o
OBJS-$(CONFIG_IAMFENC)                   += iamf_writer.o iamf.o
OBJS-$(CONFIG_NETWORK)                   += network.o
OBJS-$(CONFIG_RIFFDEC)                   += riffdec.o
OBJS-$(CONFIG_RIFFENC)                   += riffenc.o
OBJS-$(CONFIG_RTPDEC)                    += rdt.o                       \
                                            rtp.o                       \
                                            rtpdec.o                    \
                                            rtpdec_ac3.o                \
                                            rtpdec_amr.o                \
                                            rtpdec_asf.o                \
                                            rtpdec_av1.o                \
                                            rtpdec_dv.o                 \
                                            rtpdec_g726.o               \
                                            rtpdec_h261.o               \
                                            rtpdec_h263.o               \
                                            rtpdec_h263_rfc2190.o       \
                                            rtpdec_h264.o               \
                                            rtpdec_hevc.o               \
                                            rtpdec_ilbc.o               \
                                            rtpdec_jpeg.o               \
                                            rtpdec_latm.o               \
                                            rtpdec_mpa_robust.o         \
                                            rtpdec_mpeg12.o             \
                                            rtpdec_mpeg4.o              \
                                            rtpdec_mpegts.o             \
                                            rtpdec_opus.o               \
                                            rtpdec_qcelp.o              \
                                            rtpdec_qdm2.o               \
                                            rtpdec_qt.o                 \
                                            rtpdec_rfc4175.o            \
                                            rtpdec_svq3.o               \
                                            rtpdec_vc2hq.o              \
                                            rtpdec_vp8.o                \
                                            rtpdec_vp9.o                \
                                            rtpdec_xiph.o
OBJS-$(CONFIG_RTPENC_CHAIN)              += rtpenc_chain.o rtp.o
OBJS-$(CONFIG_SRTP)                      += srtp.o

# muxers/demuxers
OBJS-$(CONFIG_A64_MUXER)                 += a64.o rawenc.o
OBJS-$(CONFIG_AA_DEMUXER)                += aadec.o
OBJS-$(CONFIG_AAC_DEMUXER)               += aacdec.o apetag.o img2.o rawdec.o
OBJS-$(CONFIG_AAX_DEMUXER)               += aaxdec.o
OBJS-$(CONFIG_AC3_DEMUXER)               += ac3dec.o rawdec.o
OBJS-$(CONFIG_AC3_MUXER)                 += rawenc.o
OBJS-$(CONFIG_AC4_DEMUXER)               += ac4dec.o
OBJS-$(CONFIG_AC4_MUXER)                 += ac4enc.o
OBJS-$(CONFIG_ACE_DEMUXER)               += acedec.o
OBJS-$(CONFIG_ACM_DEMUXER)               += acm.o rawdec.o
OBJS-$(CONFIG_ACT_DEMUXER)               += act.o
OBJS-$(CONFIG_ADF_DEMUXER)               += bintext.o sauce.o
OBJS-$(CONFIG_ADP_DEMUXER)               += adp.o
OBJS-$(CONFIG_ADS_DEMUXER)               += ads.o
OBJS-$(CONFIG_ADTS_MUXER)                += adtsenc.o apetag.o img2.o \
                                            id3v2enc.o
OBJS-$(CONFIG_ADX_DEMUXER)               += adxdec.o
OBJS-$(CONFIG_ADX_MUXER)                 += rawenc.o
OBJS-$(CONFIG_AEA_DEMUXER)               += aeadec.o pcm.o
OBJS-$(CONFIG_AEA_MUXER)                 += aeaenc.o rawenc.o
OBJS-$(CONFIG_AFC_DEMUXER)               += afc.o
OBJS-$(CONFIG_AIFF_DEMUXER)              += aiffdec.o aiff.o pcm.o \
                                            mov_chan.o replaygain.o
OBJS-$(CONFIG_AIFF_MUXER)                += aiffenc.o aiff.o id3v2enc.o
OBJS-$(CONFIG_AIX_DEMUXER)               += aixdec.o
OBJS-$(CONFIG_ALP_DEMUXER)               += alp.o
OBJS-$(CONFIG_ALP_MUXER)                 += alp.o rawenc.o
OBJS-$(CONFIG_AMR_DEMUXER)               += amr.o rawdec.o
OBJS-$(CONFIG_AMR_MUXER)                 += amr.o rawenc.o
OBJS-$(CONFIG_AMRNB_DEMUXER)             += amr.o rawdec.o
OBJS-$(CONFIG_AMRWB_DEMUXER)             += amr.o rawdec.o
OBJS-$(CONFIG_AMV_MUXER)                 += amvenc.o
OBJS-$(CONFIG_ANM_DEMUXER)               += anm.o
OBJS-$(CONFIG_APAC_DEMUXER)              += apac.o rawdec.o
OBJS-$(CONFIG_APC_DEMUXER)               += apc.o
OBJS-$(CONFIG_APE_DEMUXER)               += ape.o apetag.o img2.o
OBJS-$(CONFIG_APM_DEMUXER)               += apm.o
OBJS-$(CONFIG_APM_MUXER)                 += apm.o rawenc.o
OBJS-$(CONFIG_APNG_DEMUXER)              += apngdec.o
OBJS-$(CONFIG_APNG_MUXER)                += apngenc.o
OBJS-$(CONFIG_APTX_DEMUXER)              += aptxdec.o
OBJS-$(CONFIG_APTX_MUXER)                += rawenc.o
OBJS-$(CONFIG_APTX_HD_DEMUXER)           += aptxdec.o
OBJS-$(CONFIG_APTX_HD_MUXER)             += rawenc.o
OBJS-$(CONFIG_APV_DEMUXER)               += apvdec.o
OBJS-$(CONFIG_APV_MUXER)                 += apvenc.o
OBJS-$(CONFIG_AQTITLE_DEMUXER)           += aqtitledec.o subtitles.o
OBJS-$(CONFIG_ARGO_ASF_DEMUXER)          += argo_asf.o
OBJS-$(CONFIG_ARGO_ASF_MUXER)            += argo_asf.o
OBJS-$(CONFIG_ARGO_BRP_DEMUXER)          += argo_brp.o argo_asf.o
OBJS-$(CONFIG_ARGO_CVG_DEMUXER)          += argo_cvg.o
OBJS-$(CONFIG_ARGO_CVG_MUXER)            += argo_cvg.o
OBJS-$(CONFIG_ASF_DEMUXER)               += asfdec_f.o asf.o asfcrypt.o \
                                            asf_tags.o avlanguage.o
OBJS-$(CONFIG_ASF_O_DEMUXER)             += asfdec_o.o asf.o asfcrypt.o \
                                            asf_tags.o avlanguage.o
OBJS-$(CONFIG_ASF_MUXER)                 += asfenc.o asf.o asf_tags.o \
                                            avlanguage.o
OBJS-$(CONFIG_ASS_DEMUXER)               += assdec.o subtitles.o
OBJS-$(CONFIG_ASS_MUXER)                 += assenc.o
OBJS-$(CONFIG_AST_DEMUXER)               += ast.o astdec.o
OBJS-$(CONFIG_AST_MUXER)                 += ast.o astenc.o
OBJS-$(CONFIG_AU_DEMUXER)                += au.o pcm.o
OBJS-$(CONFIG_AU_MUXER)                  += au.o rawenc.o
OBJS-$(CONFIG_AVI_DEMUXER)               += avidec.o
OBJS-$(CONFIG_AVI_MUXER)                 += avienc.o mpegtsenc.o avlanguage.o rawutils.o
OBJS-$(CONFIG_AVM2_MUXER)                += swfenc.o swf.o
OBJS-$(CONFIG_AVR_DEMUXER)               += avr.o pcm.o
OBJS-$(CONFIG_AVS_DEMUXER)               += avs.o voc_packet.o voc.o
OBJS-$(CONFIG_AVS2_DEMUXER)              += avs2dec.o rawdec.o
OBJS-$(CONFIG_AVS2_MUXER)                += rawenc.o
OBJS-$(CONFIG_AVS3_DEMUXER)              += avs3dec.o rawdec.o
OBJS-$(CONFIG_AVS3_MUXER)                += rawenc.o
OBJS-$(CONFIG_BETHSOFTVID_DEMUXER)       += bethsoftvid.o
OBJS-$(CONFIG_BFI_DEMUXER)               += bfi.o
OBJS-$(CONFIG_BINK_DEMUXER)              += bink.o
OBJS-$(CONFIG_BINKA_DEMUXER)             += binka.o
OBJS-$(CONFIG_BINTEXT_DEMUXER)           += bintext.o sauce.o
OBJS-$(CONFIG_BIT_DEMUXER)               += bit.o
OBJS-$(CONFIG_BIT_MUXER)                 += bit.o
OBJS-$(CONFIG_BITPACKED_DEMUXER)         += rawvideodec.o
OBJS-$(CONFIG_BMV_DEMUXER)               += bmv.o
OBJS-$(CONFIG_BOA_DEMUXER)               += boadec.o
OBJS-$(CONFIG_BONK_DEMUXER)              += bonk.o rawdec.o
OBJS-$(CONFIG_BFSTM_DEMUXER)             += brstm.o
OBJS-$(CONFIG_BRSTM_DEMUXER)             += brstm.o
OBJS-$(CONFIG_C93_DEMUXER)               += c93.o voc_packet.o voc.o
OBJS-$(CONFIG_CAF_DEMUXER)               += cafdec.o caf.o mov_chan.o mov_esds.o
OBJS-$(CONFIG_CAF_MUXER)                 += cafenc.o caf.o riff.o
OBJS-$(CONFIG_CAVSVIDEO_DEMUXER)         += cavsvideodec.o rawdec.o
OBJS-$(CONFIG_CAVSVIDEO_MUXER)           += rawenc.o
OBJS-$(CONFIG_CDG_DEMUXER)               += cdg.o
OBJS-$(CONFIG_CDXL_DEMUXER)              += cdxl.o
OBJS-$(CONFIG_CINE_DEMUXER)              += cinedec.o
OBJS-$(CONFIG_CODEC2_DEMUXER)            += codec2.o pcm.o
OBJS-$(CONFIG_CODEC2_MUXER)              += codec2.o rawenc.o
OBJS-$(CONFIG_CODEC2RAW_DEMUXER)         += codec2.o pcm.o
OBJS-$(CONFIG_CODEC2RAW_MUXER)           += rawenc.o
OBJS-$(CONFIG_CONCAT_DEMUXER)            += concatdec.o
OBJS-$(CONFIG_CRC_MUXER)                 += crcenc.o
OBJS-$(CONFIG_DATA_DEMUXER)              += rawdec.o
OBJS-$(CONFIG_DATA_MUXER)                += rawenc.o
OBJS-$(CONFIG_DASH_MUXER)                += dash.o dashenc.o hlsplaylist.o
OBJS-$(CONFIG_DASH_DEMUXER)              += dash.o dashdec.o
OBJS-$(CONFIG_DAUD_DEMUXER)              += dauddec.o
OBJS-$(CONFIG_DAUD_MUXER)                += daudenc.o
OBJS-$(CONFIG_DCSTR_DEMUXER)             += dcstr.o
OBJS-$(CONFIG_DERF_DEMUXER)              += derf.o pcm.o
OBJS-$(CONFIG_DFA_DEMUXER)               += dfa.o
OBJS-$(CONFIG_DFPWM_DEMUXER)             += dfpwmdec.o pcm.o
OBJS-$(CONFIG_DFPWM_MUXER)               += rawenc.o
OBJS-$(CONFIG_DHAV_DEMUXER)              += dhav.o
OBJS-$(CONFIG_DIRAC_DEMUXER)             += diracdec.o rawdec.o
OBJS-$(CONFIG_DIRAC_MUXER)               += rawenc.o
OBJS-$(CONFIG_DNXHD_DEMUXER)             += dnxhddec.o rawdec.o
OBJS-$(CONFIG_DNXHD_MUXER)               += rawenc.o
OBJS-$(CONFIG_DSF_DEMUXER)               += dsfdec.o
OBJS-$(CONFIG_DSICIN_DEMUXER)            += dsicin.o
OBJS-$(CONFIG_DSS_DEMUXER)               += dss.o
OBJS-$(CONFIG_DTSHD_DEMUXER)             += dtshddec.o
OBJS-$(CONFIG_DTS_DEMUXER)               += dtsdec.o rawdec.o
OBJS-$(CONFIG_DTS_MUXER)                 += rawenc.o
OBJS-$(CONFIG_DV_MUXER)                  += dvenc.o
OBJS-$(CONFIG_DVBSUB_DEMUXER)            += dvbsub.o rawdec.o
OBJS-$(CONFIG_DVBTXT_DEMUXER)            += dvbtxt.o rawdec.o
OBJS-$(CONFIG_DVDVIDEO_DEMUXER)          += dvdvideodec.o dvdclut.o
OBJS-$(CONFIG_DXA_DEMUXER)               += dxa.o
OBJS-$(CONFIG_EA_CDATA_DEMUXER)          += eacdata.o
OBJS-$(CONFIG_EA_DEMUXER)                += electronicarts.o
OBJS-$(CONFIG_EAC3_DEMUXER)              += ac3dec.o rawdec.o
OBJS-$(CONFIG_EAC3_MUXER)                += rawenc.o
OBJS-$(CONFIG_EPAF_DEMUXER)              += epafdec.o pcm.o
OBJS-$(CONFIG_FFMETADATA_DEMUXER)        += ffmetadec.o
OBJS-$(CONFIG_FFMETADATA_MUXER)          += ffmetaenc.o
OBJS-$(CONFIG_FIFO_MUXER)                += fifo.o
OBJS-$(CONFIG_FILMSTRIP_DEMUXER)         += filmstripdec.o
OBJS-$(CONFIG_FILMSTRIP_MUXER)           += filmstripenc.o rawenc.o
OBJS-$(CONFIG_FITS_DEMUXER)              += fitsdec.o
OBJS-$(CONFIG_FITS_MUXER)                += fitsenc.o
OBJS-$(CONFIG_FLAC_DEMUXER)              += flacdec.o rawdec.o \
                                            flac_picture.o   \
                                            oggparsevorbis.o \
                                            replaygain.o     \
                                            vorbiscomment.o
OBJS-$(CONFIG_FLAC_MUXER)                += flacenc.o flacenc_header.o \
                                            vorbiscomment.o
OBJS-$(CONFIG_FLIC_DEMUXER)              += flic.o
OBJS-$(CONFIG_FLV_DEMUXER)               += flvdec.o
OBJS-$(CONFIG_LIVE_FLV_DEMUXER)          += flvdec.o
OBJS-$(CONFIG_FLV_MUXER)                 += flvenc.o
OBJS-$(CONFIG_FOURXM_DEMUXER)            += 4xm.o
OBJS-$(CONFIG_FRAMECRC_MUXER)            += framecrcenc.o framehash.o
OBJS-$(CONFIG_FRAMEHASH_MUXER)           += hashenc.o framehash.o
OBJS-$(CONFIG_FRAMEMD5_MUXER)            += hashenc.o framehash.o
OBJS-$(CONFIG_FRM_DEMUXER)               += frmdec.o
OBJS-$(CONFIG_FSB_DEMUXER)               += fsb.o
OBJS-$(CONFIG_FWSE_DEMUXER)              += fwse.o pcm.o
OBJS-$(CONFIG_GIF_MUXER)                 += gif.o
OBJS-$(CONFIG_GIF_DEMUXER)               += gifdec.o
OBJS-$(CONFIG_GSM_DEMUXER)               += gsmdec.o
OBJS-$(CONFIG_GSM_MUXER)                 += rawenc.o
OBJS-$(CONFIG_GXF_DEMUXER)               += gxf.o
OBJS-$(CONFIG_GXF_MUXER)                 += gxfenc.o
OBJS-$(CONFIG_G722_DEMUXER)              += g722.o rawdec.o
OBJS-$(CONFIG_G722_MUXER)                += rawenc.o
OBJS-$(CONFIG_G723_1_DEMUXER)            += g723_1.o
OBJS-$(CONFIG_G723_1_MUXER)              += rawenc.o
OBJS-$(CONFIG_G726_DEMUXER)              += g726.o
OBJS-$(CONFIG_G726_MUXER)                += rawenc.o
OBJS-$(CONFIG_G726LE_DEMUXER)            += g726.o
OBJS-$(CONFIG_G726LE_MUXER)              += rawenc.o
OBJS-$(CONFIG_G728_DEMUXER)              += g728dec.o
OBJS-$(CONFIG_G729_DEMUXER)              += g729dec.o
OBJS-$(CONFIG_GDV_DEMUXER)               += gdv.o
OBJS-$(CONFIG_GENH_DEMUXER)              += genh.o
OBJS-$(CONFIG_H261_DEMUXER)              += h261dec.o rawdec.o
OBJS-$(CONFIG_H261_MUXER)                += rawenc.o
OBJS-$(CONFIG_H263_DEMUXER)              += h263dec.o rawdec.o
OBJS-$(CONFIG_H263_MUXER)                += rawenc.o
OBJS-$(CONFIG_H264_DEMUXER)              += h264dec.o rawdec.o
OBJS-$(CONFIG_H264_MUXER)                += rawenc.o
OBJS-$(CONFIG_HASH_MUXER)                += hashenc.o
OBJS-$(CONFIG_HCA_DEMUXER)               += hca.o
OBJS-$(CONFIG_HCOM_DEMUXER)              += hcom.o pcm.o
OBJS-$(CONFIG_HDS_MUXER)                 += hdsenc.o
OBJS-$(CONFIG_HEVC_DEMUXER)              += hevcdec.o rawdec.o
OBJS-$(CONFIG_HEVC_MUXER)                += rawenc.o
OBJS-$(CONFIG_EVC_DEMUXER)               += evcdec.o rawdec.o
OBJS-$(CONFIG_EVC_MUXER)                 += rawenc.o
OBJS-$(CONFIG_HLS_DEMUXER)               += hls.o hls_sample_encryption.o
OBJS-$(CONFIG_HLS_MUXER)                 += hlsenc.o hlsplaylist.o
OBJS-$(CONFIG_HNM_DEMUXER)               += hnm.o
OBJS-$(CONFIG_IAMF_DEMUXER)              += iamfdec.o
OBJS-$(CONFIG_IAMF_MUXER)                += iamfenc.o
OBJS-$(CONFIG_ICO_DEMUXER)               += icodec.o
OBJS-$(CONFIG_ICO_MUXER)                 += icoenc.o
OBJS-$(CONFIG_IDCIN_DEMUXER)             += idcin.o
OBJS-$(CONFIG_IDF_DEMUXER)               += bintext.o sauce.o
OBJS-$(CONFIG_IFF_DEMUXER)               += iff.o
OBJS-$(CONFIG_IFV_DEMUXER)               += ifv.o
OBJS-$(CONFIG_ILBC_DEMUXER)              += ilbc.o
OBJS-$(CONFIG_ILBC_MUXER)                += ilbc.o rawenc.o
OBJS-$(CONFIG_IMAGE2_DEMUXER)            += img2dec.o img2.o
OBJS-$(CONFIG_IMAGE2_MUXER)              += img2enc.o img2.o
OBJS-$(CONFIG_IMAGE2PIPE_DEMUXER)        += img2dec.o img2.o
OBJS-$(CONFIG_IMAGE2PIPE_MUXER)          += img2enc.o img2.o
OBJS-$(CONFIG_IMAGE2_ALIAS_PIX_DEMUXER)  += img2_alias_pix.o
OBJS-$(CONFIG_IMAGE2_BRENDER_PIX_DEMUXER) += img2_brender_pix.o
OBJS-$(CONFIG_IMAGE_BMP_PIPE_DEMUXER)     += img2dec.o img2.o
OBJS-$(CONFIG_IMAGE_CRI_PIPE_DEMUXER)     += img2dec.o img2.o
OBJS-$(CONFIG_IMAGE_DDS_PIPE_DEMUXER)     += img2dec.o img2.o
OBJS-$(CONFIG_IMAGE_DPX_PIPE_DEMUXER)     += img2dec.o img2.o
OBJS-$(CONFIG_IMAGE_EXR_PIPE_DEMUXER)     += img2dec.o img2.o
OBJS-$(CONFIG_IMAGE_GEM_PIPE_DEMUXER)     += img2dec.o img2.o
OBJS-$(CONFIG_IMAGE_GIF_PIPE_DEMUXER)     += img2dec.o img2.o
OBJS-$(CONFIG_IMAGE_HDR_PIPE_DEMUXER)     += img2dec.o img2.o
OBJS-$(CONFIG_IMAGE_J2K_PIPE_DEMUXER)     += img2dec.o img2.o
OBJS-$(CONFIG_IMAGE_JPEG_PIPE_DEMUXER)    += img2dec.o img2.o
OBJS-$(CONFIG_IMAGE_JPEGLS_PIPE_DEMUXER)  += img2dec.o img2.o
OBJS-$(CONFIG_IMAGE_JPEGXL_PIPE_DEMUXER)  += img2dec.o img2.o
OBJS-$(CONFIG_IMAGE_PAM_PIPE_DEMUXER)     += img2dec.o img2.o
OBJS-$(CONFIG_IMAGE_PBM_PIPE_DEMUXER)     += img2dec.o img2.o
OBJS-$(CONFIG_IMAGE_PCX_PIPE_DEMUXER)     += img2dec.o img2.o
OBJS-$(CONFIG_IMAGE_PFM_PIPE_DEMUXER)     += img2dec.o img2.o
OBJS-$(CONFIG_IMAGE_PGMYUV_PIPE_DEMUXER)  += img2dec.o img2.o
OBJS-$(CONFIG_IMAGE_PGM_PIPE_DEMUXER)     += img2dec.o img2.o
OBJS-$(CONFIG_IMAGE_PGX_PIPE_DEMUXER)     += img2dec.o img2.o
OBJS-$(CONFIG_IMAGE_PHM_PIPE_DEMUXER)     += img2dec.o img2.o
OBJS-$(CONFIG_IMAGE_PHOTOCD_PIPE_DEMUXER) += img2dec.o img2.o
OBJS-$(CONFIG_IMAGE_PICTOR_PIPE_DEMUXER)  += img2dec.o img2.o
OBJS-$(CONFIG_IMAGE_PNG_PIPE_DEMUXER)     += img2dec.o img2.o
OBJS-$(CONFIG_IMAGE_PPM_PIPE_DEMUXER)     += img2dec.o img2.o
OBJS-$(CONFIG_IMAGE_PSD_PIPE_DEMUXER)     += img2dec.o img2.o
OBJS-$(CONFIG_IMAGE_QDRAW_PIPE_DEMUXER)   += img2dec.o img2.o
OBJS-$(CONFIG_IMAGE_QOI_PIPE_DEMUXER)     += img2dec.o img2.o
OBJS-$(CONFIG_IMAGE_SGI_PIPE_DEMUXER)     += img2dec.o img2.o
OBJS-$(CONFIG_IMAGE_SVG_PIPE_DEMUXER)     += img2dec.o img2.o
OBJS-$(CONFIG_IMAGE_SUNRAST_PIPE_DEMUXER) += img2dec.o img2.o
OBJS-$(CONFIG_IMAGE_TIFF_PIPE_DEMUXER)    += img2dec.o img2.o
OBJS-$(CONFIG_IMAGE_VBN_PIPE_DEMUXER)     += img2dec.o img2.o
OBJS-$(CONFIG_IMAGE_WEBP_PIPE_DEMUXER)    += img2dec.o img2.o
OBJS-$(CONFIG_IMAGE_XBM_PIPE_DEMUXER)     += img2dec.o img2.o
OBJS-$(CONFIG_IMAGE_XPM_PIPE_DEMUXER)     += img2dec.o img2.o
OBJS-$(CONFIG_IMAGE_XWD_PIPE_DEMUXER)     += img2dec.o img2.o
OBJS-$(CONFIG_IMF_DEMUXER)               += imfdec.o imf_cpl.o
OBJS-$(CONFIG_INGENIENT_DEMUXER)         += ingenientdec.o rawdec.o
OBJS-$(CONFIG_IPMOVIE_DEMUXER)           += ipmovie.o
OBJS-$(CONFIG_IPU_DEMUXER)               += ipudec.o rawdec.o
OBJS-$(CONFIG_IRCAM_DEMUXER)             += ircamdec.o ircam.o pcm.o
OBJS-$(CONFIG_IRCAM_MUXER)               += ircamenc.o ircam.o rawenc.o
OBJS-$(CONFIG_ISS_DEMUXER)               += iss.o
OBJS-$(CONFIG_IV8_DEMUXER)               += iv8.o
OBJS-$(CONFIG_IVF_DEMUXER)               += ivfdec.o
OBJS-$(CONFIG_IVF_MUXER)                 += ivfenc.o
OBJS-$(CONFIG_IVR_DEMUXER)               += rmdec.o rm.o rmsipr.o
OBJS-$(CONFIG_JACOSUB_DEMUXER)           += jacosubdec.o subtitles.o
OBJS-$(CONFIG_JACOSUB_MUXER)             += jacosubenc.o rawenc.o
OBJS-$(CONFIG_JPEGXL_ANIM_DEMUXER)       += jpegxl_anim_dec.o
OBJS-$(CONFIG_JV_DEMUXER)                += jvdec.o
OBJS-$(CONFIG_KUX_DEMUXER)               += flvdec.o
OBJS-$(CONFIG_KVAG_DEMUXER)              += kvag.o
OBJS-$(CONFIG_KVAG_MUXER)                += kvag.o rawenc.o
OBJS-$(CONFIG_LAF_DEMUXER)               += lafdec.o
OBJS-$(CONFIG_LATM_MUXER)                += latmenc.o rawenc.o
OBJS-$(CONFIG_LC3_DEMUXER)               += lc3.o
OBJS-$(CONFIG_LC3_MUXER)                 += lc3.o
OBJS-$(CONFIG_LMLM4_DEMUXER)             += lmlm4.o
OBJS-$(CONFIG_LOAS_DEMUXER)              += loasdec.o rawdec.o
OBJS-$(CONFIG_LUODAT_DEMUXER)            += luodatdec.o
OBJS-$(CONFIG_LRC_DEMUXER)               += lrcdec.o lrc.o subtitles.o
OBJS-$(CONFIG_LRC_MUXER)                 += lrcenc.o lrc.o
OBJS-$(CONFIG_LVF_DEMUXER)               += lvfdec.o
OBJS-$(CONFIG_LXF_DEMUXER)               += lxfdec.o
OBJS-$(CONFIG_M4V_DEMUXER)               += m4vdec.o rawdec.o
OBJS-$(CONFIG_M4V_MUXER)                 += rawenc.o
OBJS-$(CONFIG_MATROSKA_DEMUXER)          += matroskadec.o matroska.o  \
                                            flac_picture.o rmsipr.o \
                                            oggparsevorbis.o vorbiscomment.o \
                                            qtpalette.o replaygain.o dovi_isom.o
OBJS-$(CONFIG_MATROSKA_MUXER)            += matroskaenc.o matroska.o \
                                            flacenc_header.o avlanguage.o \
                                            vorbiscomment.o wv.o dovi_isom.o
OBJS-$(CONFIG_MCA_DEMUXER)               += mca.o
OBJS-$(CONFIG_MCC_DEMUXER)               += mccdec.o subtitles.o
OBJS-$(CONFIG_MD5_MUXER)                 += hashenc.o
OBJS-$(CONFIG_MGSTS_DEMUXER)             += mgsts.o
OBJS-$(CONFIG_MICRODVD_DEMUXER)          += microdvddec.o subtitles.o
OBJS-$(CONFIG_MICRODVD_MUXER)            += microdvdenc.o
OBJS-$(CONFIG_MJPEG_2000_DEMUXER)        += rawdec.o mj2kdec.o
OBJS-$(CONFIG_MJPEG_DEMUXER)             += rawdec.o
OBJS-$(CONFIG_MJPEG_MUXER)               += rawenc.o
OBJS-$(CONFIG_MLP_DEMUXER)               += rawdec.o mlpdec.o
OBJS-$(CONFIG_MLP_MUXER)                 += rawenc.o
OBJS-$(CONFIG_MLV_DEMUXER)               += mlvdec.o riffdec.o
OBJS-$(CONFIG_MM_DEMUXER)                += mm.o
OBJS-$(CONFIG_MMF_DEMUXER)               += mmf.o
OBJS-$(CONFIG_MMF_MUXER)                 += mmf.o rawenc.o
OBJS-$(CONFIG_MODS_DEMUXER)              += mods.o
OBJS-$(CONFIG_MOFLEX_DEMUXER)            += moflex.o
OBJS-$(CONFIG_MOV_DEMUXER)               += mov.o mov_chan.o mov_esds.o \
                                            qtpalette.o replaygain.o dovi_isom.o \
                                            dvdclut.o
OBJS-$(CONFIG_MOV_MUXER)                 += movenc.o \
                                            movenchint.o mov_chan.o rtp.o \
                                            movenccenc.o movenc_ttml.o rawutils.o \
                                            dovi_isom.o evc.o cbs.o cbs_av1.o
OBJS-$(CONFIG_MP2_MUXER)                 += rawenc.o
OBJS-$(CONFIG_MP3_DEMUXER)               += mp3dec.o replaygain.o
OBJS-$(CONFIG_MP3_MUXER)                 += mp3enc.o rawenc.o id3v2enc.o
OBJS-$(CONFIG_MPC_DEMUXER)               += mpc.o apetag.o img2.o
OBJS-$(CONFIG_MPC8_DEMUXER)              += mpc8.o apetag.o img2.o
OBJS-$(CONFIG_MPEG1SYSTEM_MUXER)         += mpegenc.o
OBJS-$(CONFIG_MPEG1VCD_MUXER)            += mpegenc.o
OBJS-$(CONFIG_MPEG1VIDEO_MUXER)          += rawenc.o
OBJS-$(CONFIG_MPEG2DVD_MUXER)            += mpegenc.o
OBJS-$(CONFIG_MPEG2SVCD_MUXER)           += mpegenc.o
OBJS-$(CONFIG_MPEG2VIDEO_MUXER)          += rawenc.o
OBJS-$(CONFIG_MPEG2VOB_MUXER)            += mpegenc.o
OBJS-$(CONFIG_MPEGPS_DEMUXER)            += mpeg.o
OBJS-$(CONFIG_MPEGTS_DEMUXER)            += mpegts.o
OBJS-$(CONFIG_MPEGTS_MUXER)              += mpegtsenc.o
OBJS-$(CONFIG_MPEGVIDEO_DEMUXER)         += mpegvideodec.o rawdec.o
OBJS-$(CONFIG_MPJPEG_DEMUXER)            += mpjpegdec.o
OBJS-$(CONFIG_MPJPEG_MUXER)              += mpjpeg.o
OBJS-$(CONFIG_MPL2_DEMUXER)              += mpl2dec.o subtitles.o
OBJS-$(CONFIG_MSF_DEMUXER)               += msf.o
OBJS-$(CONFIG_MPSUB_DEMUXER)             += mpsubdec.o subtitles.o
OBJS-$(CONFIG_MSNWC_TCP_DEMUXER)         += msnwc_tcp.o
OBJS-$(CONFIG_MSP_DEMUXER)               += mspdec.o
OBJS-$(CONFIG_MTAF_DEMUXER)              += mtaf.o
OBJS-$(CONFIG_MTV_DEMUXER)               += mtv.o
OBJS-$(CONFIG_MUSX_DEMUXER)              += musx.o
OBJS-$(CONFIG_MV_DEMUXER)                += mvdec.o
OBJS-$(CONFIG_MVI_DEMUXER)               += mvi.o
OBJS-$(CONFIG_MXF_DEMUXER)               += mxfdec.o mxf.o avlanguage.o
OBJS-$(CONFIG_MXF_MUXER)                 += mxfenc.o mxf.o
OBJS-$(CONFIG_MXG_DEMUXER)               += mxg.o
OBJS-$(CONFIG_NC_DEMUXER)                += ncdec.o
OBJS-$(CONFIG_NISTSPHERE_DEMUXER)        += nistspheredec.o pcm.o
OBJS-$(CONFIG_NSP_DEMUXER)               += nspdec.o pcm.o
OBJS-$(CONFIG_NSV_DEMUXER)               += nsvdec.o
OBJS-$(CONFIG_NULL_MUXER)                += nullenc.o
OBJS-$(CONFIG_NUT_DEMUXER)               += nutdec.o nut.o
OBJS-$(CONFIG_NUT_MUXER)                 += nutenc.o nut.o
OBJS-$(CONFIG_NUV_DEMUXER)               += nuv.o
OBJS-$(CONFIG_AV1_DEMUXER)               += av1dec.o
OBJS-$(CONFIG_OBU_DEMUXER)               += av1dec.o
OBJS-$(CONFIG_OBU_MUXER)                 += rawenc.o
OBJS-$(CONFIG_OGG_DEMUXER)               += oggdec.o         \
                                            oggparsecelt.o   \
                                            oggparsedirac.o  \
                                            oggparseflac.o   \
                                            oggparseogm.o    \
                                            oggparseopus.o   \
                                            oggparseskeleton.o \
                                            oggparsespeex.o  \
                                            oggparsetheora.o \
                                            oggparsevorbis.o \
                                            oggparsevp8.o    \
                                            replaygain.o     \
                                            vorbiscomment.o  \
                                            flac_picture.o
OBJS-$(CONFIG_OGA_MUXER)                 += oggenc.o \
                                            vorbiscomment.o
OBJS-$(CONFIG_OGG_MUXER)                 += oggenc.o \
                                            vorbiscomment.o
OBJS-$(CONFIG_OGV_MUXER)                 += oggenc.o \
                                            vorbiscomment.o
OBJS-$(CONFIG_OMA_DEMUXER)               += omadec.o pcm.o oma.o
OBJS-$(CONFIG_OMA_MUXER)                 += omaenc.o rawenc.o oma.o id3v2enc.o
OBJS-$(CONFIG_OPUS_MUXER)                += oggenc.o \
                                            vorbiscomment.o
OBJS-$(CONFIG_OSQ_DEMUXER)               += osq.o rawdec.o
OBJS-$(CONFIG_PAF_DEMUXER)               += paf.o
OBJS-$(CONFIG_PCM_ALAW_DEMUXER)          += pcmdec.o pcm.o
OBJS-$(CONFIG_PCM_ALAW_MUXER)            += pcmenc.o rawenc.o
OBJS-$(CONFIG_PCM_F32BE_DEMUXER)         += pcmdec.o pcm.o
OBJS-$(CONFIG_PCM_F32BE_MUXER)           += pcmenc.o rawenc.o
OBJS-$(CONFIG_PCM_F32LE_DEMUXER)         += pcmdec.o pcm.o
OBJS-$(CONFIG_PCM_F32LE_MUXER)           += pcmenc.o rawenc.o
OBJS-$(CONFIG_PCM_F64BE_DEMUXER)         += pcmdec.o pcm.o
OBJS-$(CONFIG_PCM_F64BE_MUXER)           += pcmenc.o rawenc.o
OBJS-$(CONFIG_PCM_F64LE_DEMUXER)         += pcmdec.o pcm.o
OBJS-$(CONFIG_PCM_F64LE_MUXER)           += pcmenc.o rawenc.o
OBJS-$(CONFIG_PCM_MULAW_DEMUXER)         += pcmdec.o pcm.o
OBJS-$(CONFIG_PCM_MULAW_MUXER)           += pcmenc.o rawenc.o
OBJS-$(CONFIG_PCM_S16BE_DEMUXER)         += pcmdec.o pcm.o
OBJS-$(CONFIG_PCM_S16BE_MUXER)           += pcmenc.o rawenc.o
OBJS-$(CONFIG_PCM_S16LE_DEMUXER)         += pcmdec.o pcm.o
OBJS-$(CONFIG_PCM_S16LE_MUXER)           += pcmenc.o rawenc.o
OBJS-$(CONFIG_PCM_S24BE_DEMUXER)         += pcmdec.o pcm.o
OBJS-$(CONFIG_PCM_S24BE_MUXER)           += pcmenc.o rawenc.o
OBJS-$(CONFIG_PCM_S24LE_DEMUXER)         += pcmdec.o pcm.o
OBJS-$(CONFIG_PCM_S24LE_MUXER)           += pcmenc.o rawenc.o
OBJS-$(CONFIG_PCM_S32BE_DEMUXER)         += pcmdec.o pcm.o
OBJS-$(CONFIG_PCM_S32BE_MUXER)           += pcmenc.o rawenc.o
OBJS-$(CONFIG_PCM_S32LE_DEMUXER)         += pcmdec.o pcm.o
OBJS-$(CONFIG_PCM_S32LE_MUXER)           += pcmenc.o rawenc.o
OBJS-$(CONFIG_PCM_S8_DEMUXER)            += pcmdec.o pcm.o
OBJS-$(CONFIG_PCM_S8_MUXER)              += pcmenc.o rawenc.o
OBJS-$(CONFIG_PCM_U16BE_DEMUXER)         += pcmdec.o pcm.o
OBJS-$(CONFIG_PCM_U16BE_MUXER)           += pcmenc.o rawenc.o
OBJS-$(CONFIG_PCM_U16LE_DEMUXER)         += pcmdec.o pcm.o
OBJS-$(CONFIG_PCM_U16LE_MUXER)           += pcmenc.o rawenc.o
OBJS-$(CONFIG_PCM_U24BE_DEMUXER)         += pcmdec.o pcm.o
OBJS-$(CONFIG_PCM_U24BE_MUXER)           += pcmenc.o rawenc.o
OBJS-$(CONFIG_PCM_U24LE_DEMUXER)         += pcmdec.o pcm.o
OBJS-$(CONFIG_PCM_U24LE_MUXER)           += pcmenc.o rawenc.o
OBJS-$(CONFIG_PCM_U32BE_DEMUXER)         += pcmdec.o pcm.o
OBJS-$(CONFIG_PCM_U32BE_MUXER)           += pcmenc.o rawenc.o
OBJS-$(CONFIG_PCM_U32LE_DEMUXER)         += pcmdec.o pcm.o
OBJS-$(CONFIG_PCM_U32LE_MUXER)           += pcmenc.o rawenc.o
OBJS-$(CONFIG_PCM_U8_DEMUXER)            += pcmdec.o pcm.o
OBJS-$(CONFIG_PCM_U8_MUXER)              += pcmenc.o rawenc.o
OBJS-$(CONFIG_PCM_VIDC_DEMUXER)          += pcmdec.o pcm.o
OBJS-$(CONFIG_PCM_VIDC_MUXER)            += pcmenc.o rawenc.o
OBJS-$(CONFIG_PDV_DEMUXER)               += pdvdec.o
OBJS-$(CONFIG_PJS_DEMUXER)               += pjsdec.o subtitles.o
OBJS-$(CONFIG_PMP_DEMUXER)               += pmpdec.o
OBJS-$(CONFIG_PP_BNK_DEMUXER)            += pp_bnk.o
OBJS-$(CONFIG_PVA_DEMUXER)               += pva.o
OBJS-$(CONFIG_PVF_DEMUXER)               += pvfdec.o pcm.o
OBJS-$(CONFIG_QCP_DEMUXER)               += qcp.o
OBJS-$(CONFIG_QOA_DEMUXER)               += qoadec.o
OBJS-$(CONFIG_R3D_DEMUXER)               += r3d.o
OBJS-$(CONFIG_RAWVIDEO_DEMUXER)          += rawvideodec.o
OBJS-$(CONFIG_RAWVIDEO_MUXER)            += rawenc.o
OBJS-$(CONFIG_RCWT_DEMUXER)              += rcwtdec.o subtitles.o
OBJS-$(CONFIG_RCWT_MUXER)                += rcwtenc.o subtitles.o
OBJS-$(CONFIG_REALTEXT_DEMUXER)          += realtextdec.o subtitles.o
OBJS-$(CONFIG_REDSPARK_DEMUXER)          += redspark.o
OBJS-$(CONFIG_RKA_DEMUXER)               += rka.o apetag.o img2.o
OBJS-$(CONFIG_RL2_DEMUXER)               += rl2.o
OBJS-$(CONFIG_RM_DEMUXER)                += rmdec.o rm.o rmsipr.o
OBJS-$(CONFIG_RM_MUXER)                  += rmenc.o rm.o
OBJS-$(CONFIG_ROQ_DEMUXER)               += idroqdec.o
OBJS-$(CONFIG_ROQ_MUXER)                 += idroqenc.o rawenc.o
OBJS-$(CONFIG_RSD_DEMUXER)               += rsd.o
OBJS-$(CONFIG_RPL_DEMUXER)               += rpl.o
OBJS-$(CONFIG_RSO_DEMUXER)               += rsodec.o rso.o pcm.o
OBJS-$(CONFIG_RSO_MUXER)                 += rsoenc.o rso.o rawenc.o
OBJS-$(CONFIG_RTP_MPEGTS_MUXER)          += rtpenc_mpegts.o
OBJS-$(CONFIG_RTP_MUXER)                 += rtp.o         \
                                            rtpenc_aac.o     \
                                            rtpenc_latm.o    \
                                            rtpenc_amr.o     \
                                            rtpenc_av1.o     \
                                            rtpenc_h261.o    \
                                            rtpenc_h263.o    \
                                            rtpenc_h263_rfc2190.o \
                                            rtpenc_h264_hevc.o    \
                                            rtpenc_jpeg.o \
                                            rtpenc_mpv.o     \
                                            rtpenc.o      \
                                            rtpenc_rfc4175.o    \
                                            rtpenc_vc2hq.o              \
                                            rtpenc_vp8.o  \
                                            rtpenc_vp9.o                \
                                            rtpenc_xiph.o
OBJS-$(CONFIG_RTSP_DEMUXER)              += rtsp.o rtspdec.o httpauth.o \
                                            urldecode.o
OBJS-$(CONFIG_RTSP_MUXER)                += rtsp.o rtspenc.o httpauth.o \
                                            urldecode.o
OBJS-$(CONFIG_S337M_DEMUXER)             += s337m.o spdif.o
OBJS-$(CONFIG_SAC_DEMUXER)               += sacdec.o
OBJS-$(CONFIG_SAMI_DEMUXER)              += samidec.o subtitles.o
OBJS-$(CONFIG_SAP_DEMUXER)               += sapdec.o
OBJS-$(CONFIG_SAP_MUXER)                 += sapenc.o
OBJS-$(CONFIG_SBC_DEMUXER)               += sbcdec.o rawdec.o
OBJS-$(CONFIG_SBC_MUXER)                 += rawenc.o
OBJS-$(CONFIG_SBG_DEMUXER)               += sbgdec.o
OBJS-$(CONFIG_SCC_DEMUXER)               += sccdec.o subtitles.o
OBJS-$(CONFIG_SCC_MUXER)                 += sccenc.o
OBJS-$(CONFIG_SCD_DEMUXER)               += scd.o
OBJS-$(CONFIG_SDNS_DEMUXER)              += sdns.o
OBJS-$(CONFIG_SDP_DEMUXER)               += rtsp.o
OBJS-$(CONFIG_SDR2_DEMUXER)              += sdr2.o
OBJS-$(CONFIG_SDS_DEMUXER)               += sdsdec.o
OBJS-$(CONFIG_SDX_DEMUXER)               += sdxdec.o pcm.o
OBJS-$(CONFIG_SEGAFILM_DEMUXER)          += segafilm.o
OBJS-$(CONFIG_SEGAFILM_MUXER)            += segafilmenc.o
OBJS-$(CONFIG_SEGMENT_MUXER)             += segment.o
OBJS-$(CONFIG_SER_DEMUXER)               += serdec.o
OBJS-$(CONFIG_SGA_DEMUXER)               += sga.o
OBJS-$(CONFIG_SHORTEN_DEMUXER)           += shortendec.o rawdec.o
OBJS-$(CONFIG_SIFF_DEMUXER)              += siff.o
OBJS-$(CONFIG_SIMBIOSIS_IMX_DEMUXER)     += imx.o
OBJS-$(CONFIG_SLN_DEMUXER)               += pcmdec.o pcm.o
OBJS-$(CONFIG_SMACKER_DEMUXER)           += smacker.o
OBJS-$(CONFIG_SMJPEG_DEMUXER)            += smjpegdec.o smjpeg.o
OBJS-$(CONFIG_SMJPEG_MUXER)              += smjpegenc.o smjpeg.o
OBJS-$(CONFIG_SMOOTHSTREAMING_MUXER)     += smoothstreamingenc.o
OBJS-$(CONFIG_SMUSH_DEMUXER)             += smush.o
OBJS-$(CONFIG_SOL_DEMUXER)               += sol.o pcm.o
OBJS-$(CONFIG_SOX_DEMUXER)               += soxdec.o pcm.o
OBJS-$(CONFIG_SOX_MUXER)                 += soxenc.o rawenc.o
OBJS-$(CONFIG_SPDIF_DEMUXER)             += spdif.o spdifdec.o
OBJS-$(CONFIG_SPDIF_MUXER)               += spdif.o spdifenc.o
OBJS-$(CONFIG_SPEEX_MUXER)               += oggenc.o \
                                            vorbiscomment.o
OBJS-$(CONFIG_SRT_DEMUXER)               += srtdec.o subtitles.o
OBJS-$(CONFIG_SRT_MUXER)                 += srtenc.o
OBJS-$(CONFIG_STL_DEMUXER)               += stldec.o subtitles.o
OBJS-$(CONFIG_STR_DEMUXER)               += psxstr.o
OBJS-$(CONFIG_STREAMHASH_MUXER)          += hashenc.o
OBJS-$(CONFIG_STREAM_SEGMENT_MUXER)      += segment.o
OBJS-$(CONFIG_SUBVIEWER1_DEMUXER)        += subviewer1dec.o subtitles.o
OBJS-$(CONFIG_SUBVIEWER_DEMUXER)         += subviewerdec.o subtitles.o
OBJS-$(CONFIG_SUP_DEMUXER)               += supdec.o
OBJS-$(CONFIG_SUP_MUXER)                 += supenc.o
OBJS-$(CONFIG_SVAG_DEMUXER)              += svag.o
OBJS-$(CONFIG_SVS_DEMUXER)               += svs.o
OBJS-$(CONFIG_SWF_DEMUXER)               += swfdec.o swf.o
OBJS-$(CONFIG_SWF_MUXER)                 += swfenc.o swf.o
OBJS-$(CONFIG_TAK_DEMUXER)               += takdec.o apetag.o img2.o rawdec.o
OBJS-$(CONFIG_TEDCAPTIONS_DEMUXER)       += tedcaptionsdec.o subtitles.o
OBJS-$(CONFIG_TEE_MUXER)                 += tee.o tee_common.o
OBJS-$(CONFIG_THP_DEMUXER)               += thp.o
OBJS-$(CONFIG_THREEDOSTR_DEMUXER)        += 3dostr.o
OBJS-$(CONFIG_TIERTEXSEQ_DEMUXER)        += tiertexseq.o
OBJS-$(CONFIG_MKVTIMESTAMP_V2_MUXER)     += mkvtimestamp_v2.o
OBJS-$(CONFIG_TMV_DEMUXER)               += tmv.o
OBJS-$(CONFIG_TRUEHD_DEMUXER)            += rawdec.o mlpdec.o
OBJS-$(CONFIG_TRUEHD_MUXER)              += rawenc.o
OBJS-$(CONFIG_TTA_DEMUXER)               += tta.o apetag.o img2.o
OBJS-$(CONFIG_TTA_MUXER)                 += ttaenc.o apetag.o img2.o
OBJS-$(CONFIG_TTML_MUXER)                += ttmlenc.o
OBJS-$(CONFIG_TTY_DEMUXER)               += tty.o sauce.o
OBJS-$(CONFIG_TY_DEMUXER)                += ty.o
OBJS-$(CONFIG_TXD_DEMUXER)               += txd.o
OBJS-$(CONFIG_UNCODEDFRAMECRC_MUXER)     += uncodedframecrcenc.o framehash.o
OBJS-$(CONFIG_USM_DEMUXER)               += usmdec.o
OBJS-$(CONFIG_V210_DEMUXER)              += rawvideodec.o
OBJS-$(CONFIG_V210X_DEMUXER)             += rawvideodec.o
OBJS-$(CONFIG_VAG_DEMUXER)               += vag.o
OBJS-$(CONFIG_VC1_DEMUXER)               += rawdec.o vc1dec.o
OBJS-$(CONFIG_VC1_MUXER)                 += rawenc.o
OBJS-$(CONFIG_VC1T_DEMUXER)              += vc1test.o
OBJS-$(CONFIG_VC1T_MUXER)                += vc1testenc.o
OBJS-$(CONFIG_VIVIDAS_DEMUXER)           += vividas.o
OBJS-$(CONFIG_VIVO_DEMUXER)              += vivo.o
OBJS-$(CONFIG_VMD_DEMUXER)               += sierravmd.o
OBJS-$(CONFIG_VOBSUB_DEMUXER)            += subtitles.o # mpeg demuxer is in the dependencies
OBJS-$(CONFIG_VOC_DEMUXER)               += vocdec.o voc_packet.o voc.o
OBJS-$(CONFIG_VOC_MUXER)                 += vocenc.o voc.o
OBJS-$(CONFIG_VPK_DEMUXER)               += vpk.o
OBJS-$(CONFIG_VPLAYER_DEMUXER)           += vplayerdec.o subtitles.o
OBJS-$(CONFIG_VQF_DEMUXER)               += vqf.o
OBJS-$(CONFIG_VVC_DEMUXER)               += vvcdec.o rawdec.o
OBJS-$(CONFIG_VVC_MUXER)                 += rawenc.o
OBJS-$(CONFIG_W64_DEMUXER)               += wavdec.o w64.o pcm.o
OBJS-$(CONFIG_W64_MUXER)                 += wavenc.o w64.o
OBJS-$(CONFIG_WADY_DEMUXER)              += wady.o pcm.o
OBJS-$(CONFIG_WAVARC_DEMUXER)            += wavarc.o
OBJS-$(CONFIG_WAV_DEMUXER)               += wavdec.o pcm.o
OBJS-$(CONFIG_WAV_MUXER)                 += wavenc.o
OBJS-$(CONFIG_WC3_DEMUXER)               += wc3movie.o
OBJS-$(CONFIG_WEBM_MUXER)                += matroskaenc.o matroska.o \
                                            av1.o avlanguage.o
OBJS-$(CONFIG_WEBM_DASH_MANIFEST_MUXER)  += webmdashenc.o
OBJS-$(CONFIG_WEBM_CHUNK_MUXER)          += webm_chunk.o
OBJS-$(CONFIG_WEBP_MUXER)                += webpenc.o
OBJS-$(CONFIG_WEBVTT_DEMUXER)            += webvttdec.o subtitles.o
OBJS-$(CONFIG_WEBVTT_MUXER)              += webvttenc.o
<<<<<<< HEAD
OBJS-$(CONFIG_EWHIP_MUXER)               += whip_external.o whip_whep.o
OBJS-$(CONFIG_EWHEP_DEMUXER)             += whep.o whip_whep.o
OBJS-$(CONFIG_WHIP_MUXER)                += whip.o avc.o http.o srtp.o tls_openssl.o
=======
OBJS-$(CONFIG_WHIP_MUXER)                += whip.o avc.o http.o srtp.o
>>>>>>> ecbe3e73
OBJS-$(CONFIG_WSAUD_DEMUXER)             += westwood_aud.o
OBJS-$(CONFIG_WSAUD_MUXER)               += westwood_audenc.o
OBJS-$(CONFIG_WSD_DEMUXER)               += wsddec.o rawdec.o
OBJS-$(CONFIG_WSVQA_DEMUXER)             += westwood_vqa.o
OBJS-$(CONFIG_WTV_DEMUXER)               += wtvdec.o wtv_common.o \
                                            asf.o
OBJS-$(CONFIG_WTV_MUXER)                 += wtvenc.o wtv_common.o \
                                            asf.o
OBJS-$(CONFIG_WV_DEMUXER)                += wvdec.o wv.o apetag.o img2.o
OBJS-$(CONFIG_WVE_DEMUXER)               += wvedec.o pcm.o
OBJS-$(CONFIG_WV_MUXER)                  += wvenc.o wv.o apetag.o img2.o
OBJS-$(CONFIG_XA_DEMUXER)                += xa.o
OBJS-$(CONFIG_XBIN_DEMUXER)              += bintext.o sauce.o
OBJS-$(CONFIG_XMD_DEMUXER)               += xmd.o pcm.o
OBJS-$(CONFIG_XMV_DEMUXER)               += xmv.o
OBJS-$(CONFIG_XVAG_DEMUXER)              += xvag.o
OBJS-$(CONFIG_XWMA_DEMUXER)              += xwma.o
OBJS-$(CONFIG_YOP_DEMUXER)               += yop.o
OBJS-$(CONFIG_YUV4MPEGPIPE_DEMUXER)      += yuv4mpegdec.o
OBJS-$(CONFIG_YUV4MPEGPIPE_MUXER)        += yuv4mpegenc.o

# external library muxers/demuxers
OBJS-$(CONFIG_AVISYNTH_DEMUXER)          += avisynth.o
OBJS-$(CONFIG_CHROMAPRINT_MUXER)         += chromaprint.o
OBJS-$(CONFIG_LIBGME_DEMUXER)            += libgme.o
OBJS-$(CONFIG_LIBMODPLUG_DEMUXER)        += libmodplug.o
OBJS-$(CONFIG_LIBOPENMPT_DEMUXER)        += libopenmpt.o
OBJS-$(CONFIG_VAPOURSYNTH_DEMUXER)       += vapoursynth.o

# protocols I/O
OBJS-$(CONFIG_ANDROID_CONTENT_PROTOCOL)  += file.o
OBJS-$(CONFIG_ASYNC_PROTOCOL)            += async.o
OBJS-$(CONFIG_APPLEHTTP_PROTOCOL)        += hlsproto.o
OBJS-$(CONFIG_BLURAY_PROTOCOL)           += bluray.o
OBJS-$(CONFIG_CACHE_PROTOCOL)            += cache.o
OBJS-$(CONFIG_CONCAT_PROTOCOL)           += concat.o
OBJS-$(CONFIG_CONCATF_PROTOCOL)          += concat.o
OBJS-$(CONFIG_CRYPTO_PROTOCOL)           += crypto.o
OBJS-$(CONFIG_DATA_PROTOCOL)             += data_uri.o
OBJS-$(CONFIG_FFRTMPCRYPT_PROTOCOL)      += rtmpcrypt.o rtmpdigest.o rtmpdh.o
OBJS-$(CONFIG_FFRTMPHTTP_PROTOCOL)       += rtmphttp.o
OBJS-$(CONFIG_FILE_PROTOCOL)             += file.o
OBJS-$(CONFIG_FD_PROTOCOL)               += file.o
OBJS-$(CONFIG_FTP_PROTOCOL)              += ftp.o urldecode.o
OBJS-$(CONFIG_GOPHER_PROTOCOL)           += gopher.o
OBJS-$(CONFIG_GOPHERS_PROTOCOL)          += gopher.o
OBJS-$(CONFIG_HLS_PROTOCOL)              += hlsproto.o
OBJS-$(CONFIG_HTTP_PROTOCOL)             += http.o httpauth.o urldecode.o
OBJS-$(CONFIG_HTTPPROXY_PROTOCOL)        += http.o httpauth.o urldecode.o
OBJS-$(CONFIG_HTTPS_PROTOCOL)            += http.o httpauth.o urldecode.o
OBJS-$(CONFIG_ICECAST_PROTOCOL)          += icecast.o
OBJS-$(CONFIG_MD5_PROTOCOL)              += md5proto.o
OBJS-$(CONFIG_MMSH_PROTOCOL)             += mmsh.o mms.o asf_tags.o
OBJS-$(CONFIG_MMST_PROTOCOL)             += mmst.o mms.o asf_tags.o
OBJS-$(CONFIG_PIPE_PROTOCOL)             += file.o
OBJS-$(CONFIG_PROMPEG_PROTOCOL)          += prompeg.o
OBJS-$(CONFIG_RTMP_PROTOCOL)             += rtmpproto.o rtmpdigest.o rtmppkt.o
OBJS-$(CONFIG_RTMPE_PROTOCOL)            += rtmpproto.o rtmpdigest.o rtmppkt.o
OBJS-$(CONFIG_RTMPS_PROTOCOL)            += rtmpproto.o rtmpdigest.o rtmppkt.o
OBJS-$(CONFIG_RTMPT_PROTOCOL)            += rtmpproto.o rtmpdigest.o rtmppkt.o
OBJS-$(CONFIG_RTMPTE_PROTOCOL)           += rtmpproto.o rtmpdigest.o rtmppkt.o
OBJS-$(CONFIG_RTMPTS_PROTOCOL)           += rtmpproto.o rtmpdigest.o rtmppkt.o
OBJS-$(CONFIG_RTP_PROTOCOL)              += rtpproto.o ip.o
OBJS-$(CONFIG_SCTP_PROTOCOL)             += sctp.o
OBJS-$(CONFIG_SRTP_PROTOCOL)             += srtpproto.o srtp.o
OBJS-$(CONFIG_SUBFILE_PROTOCOL)          += subfile.o
OBJS-$(CONFIG_TEE_PROTOCOL)              += teeproto.o tee_common.o
OBJS-$(CONFIG_TCP_PROTOCOL)              += tcp.o
OBJS-$(CONFIG_IPFS_GATEWAY_PROTOCOL)     += ipfsgateway.o
OBJS-$(CONFIG_IPNS_GATEWAY_PROTOCOL)     += ipfsgateway.o
TLS-OBJS-$(CONFIG_GNUTLS)                += tls_gnutls.o
TLS-OBJS-$(CONFIG_LIBTLS)                += tls_libtls.o
TLS-OBJS-$(CONFIG_MBEDTLS)               += tls_mbedtls.o
TLS-OBJS-$(CONFIG_OPENSSL)               += tls_openssl.o
TLS-OBJS-$(CONFIG_SECURETRANSPORT)       += tls_securetransport.o
TLS-OBJS-$(CONFIG_SCHANNEL)              += tls_schannel.o
OBJS-$(CONFIG_TLS_PROTOCOL)              += tls.o $(TLS-OBJS-yes)
OBJS-$(CONFIG_UDP_PROTOCOL)              += udp.o ip.o
OBJS-$(CONFIG_UDPLITE_PROTOCOL)          += udp.o ip.o
OBJS-$(CONFIG_UNIX_PROTOCOL)             += unix.o

# external library protocols
OBJS-$(CONFIG_LIBAMQP_PROTOCOL)          += libamqp.o urldecode.o
OBJS-$(CONFIG_LIBRIST_PROTOCOL)          += librist.o
OBJS-$(CONFIG_LIBRTMP_PROTOCOL)          += librtmp.o
OBJS-$(CONFIG_LIBRTMPE_PROTOCOL)         += librtmp.o
OBJS-$(CONFIG_LIBRTMPS_PROTOCOL)         += librtmp.o
OBJS-$(CONFIG_LIBRTMPT_PROTOCOL)         += librtmp.o
OBJS-$(CONFIG_LIBRTMPTE_PROTOCOL)        += librtmp.o
OBJS-$(CONFIG_LIBSMBCLIENT_PROTOCOL)     += libsmbclient.o
OBJS-$(CONFIG_LIBSRT_PROTOCOL)           += libsrt.o urldecode.o
OBJS-$(CONFIG_LIBSSH_PROTOCOL)           += libssh.o
OBJS-$(CONFIG_LIBZMQ_PROTOCOL)           += libzmq.o

# Objects duplicated from other libraries for shared builds
SHLIBOBJS                                += log2_tab.o to_upper4.o
SHLIBOBJS-$(CONFIG_ISO_MEDIA)            += mpegaudiotabs.o
SHLIBOBJS-$(CONFIG_ISO_WRITER)           += golomb_tab.o
SHLIBOBJS-$(CONFIG_FLV_MUXER)            += mpeg4audio_sample_rates.o
SHLIBOBJS-$(CONFIG_HLS_DEMUXER)          += ac3_channel_layout_tab.o
SHLIBOBJS-$(CONFIG_IMAGE_JPEGXL_PIPE_DEMUXER)    += jpegxl_parse.o
SHLIBOBJS-$(CONFIG_JNI)                  += ffjni.o
SHLIBOBJS-$(CONFIG_JPEGXL_ANIM_DEMUXER)  += jpegxl_parse.o
SHLIBOBJS-$(CONFIG_MATROSKA_DEMUXER)     += mpeg4audio_sample_rates.o
SHLIBOBJS-$(CONFIG_MOV_DEMUXER)          += ac3_channel_layout_tab.o
SHLIBOBJS-$(CONFIG_MP3_MUXER)            += mpegaudiotabs.o
SHLIBOBJS-$(CONFIG_MXF_MUXER)            += golomb_tab.o \
                                            rangecoder_dec.o
SHLIBOBJS-$(CONFIG_NUT_MUXER)            += mpegaudiotabs.o
SHLIBOBJS-$(CONFIG_RTPDEC)               += jpegtables.o
SHLIBOBJS-$(CONFIG_RTP_MUXER)            += golomb_tab.o jpegtables.o \
                                            mpeg4audio_sample_rates.o
SHLIBOBJS-$(CONFIG_SPDIF_MUXER)          += dca_sample_rate_tab.o

# libavdevice dependencies

# Windows resource file
SHLIBOBJS-$(HAVE_GNU_WINDRES)            += avformatres.o

SKIPHEADERS-$(CONFIG_IMF_DEMUXER)        += imf.h
SKIPHEADERS-$(CONFIG_FFRTMPCRYPT_PROTOCOL) += rtmpdh.h
SKIPHEADERS-$(CONFIG_NETWORK)            += network.h rtsp.h

TESTPROGS = seek                                                        \
            url                                                         \
            seek_utils
#           async                                                       \

FIFO-MUXER-TESTPROGS-$(CONFIG_NETWORK)   += fifo_muxer
TESTPROGS-$(CONFIG_FIFO_MUXER)           += $(FIFO-MUXER-TESTPROGS-yes)
TESTPROGS-$(CONFIG_FFRTMPCRYPT_PROTOCOL) += rtmpdh
TESTPROGS-$(CONFIG_MOV_MUXER)            += movenc
TESTPROGS-$(CONFIG_NETWORK)              += noproxy
TESTPROGS-$(CONFIG_SRTP)                 += srtp
TESTPROGS-$(CONFIG_IMF_DEMUXER)          += imf

TOOLS     = aviocat                                                     \
            ismindex                                                    \
            pktdumper                                                   \
            probetest                                                   \
            seek_print                                                  \
            sidxindex                                                   \
            venc_data_dump<|MERGE_RESOLUTION|>--- conflicted
+++ resolved
@@ -640,13 +640,9 @@
 OBJS-$(CONFIG_WEBP_MUXER)                += webpenc.o
 OBJS-$(CONFIG_WEBVTT_DEMUXER)            += webvttdec.o subtitles.o
 OBJS-$(CONFIG_WEBVTT_MUXER)              += webvttenc.o
-<<<<<<< HEAD
 OBJS-$(CONFIG_EWHIP_MUXER)               += whip_external.o whip_whep.o
 OBJS-$(CONFIG_EWHEP_DEMUXER)             += whep.o whip_whep.o
-OBJS-$(CONFIG_WHIP_MUXER)                += whip.o avc.o http.o srtp.o tls_openssl.o
-=======
 OBJS-$(CONFIG_WHIP_MUXER)                += whip.o avc.o http.o srtp.o
->>>>>>> ecbe3e73
 OBJS-$(CONFIG_WSAUD_DEMUXER)             += westwood_aud.o
 OBJS-$(CONFIG_WSAUD_MUXER)               += westwood_audenc.o
 OBJS-$(CONFIG_WSD_DEMUXER)               += wsddec.o rawdec.o
