--- conflicted
+++ resolved
@@ -332,13 +332,8 @@
 OBJS-$(CONFIG_KVAG_MUXER)                += kvag.o rawenc.o
 OBJS-$(CONFIG_LAF_DEMUXER)               += lafdec.o
 OBJS-$(CONFIG_LATM_MUXER)                += latmenc.o rawenc.o
-<<<<<<< HEAD
-OBJS-$(CONFIG_LC3_DEMUXER)               += lc3dec.o
-OBJS-$(CONFIG_LC3_MUXER)                 += lc3enc.o
-=======
 OBJS-$(CONFIG_LC3_DEMUXER)               += lc3.o
 OBJS-$(CONFIG_LC3_MUXER)                 += lc3.o
->>>>>>> 376b3d53
 OBJS-$(CONFIG_LMLM4_DEMUXER)             += lmlm4.o
 OBJS-$(CONFIG_LOAS_DEMUXER)              += loasdec.o rawdec.o
 OBJS-$(CONFIG_LUODAT_DEMUXER)            += luodatdec.o
