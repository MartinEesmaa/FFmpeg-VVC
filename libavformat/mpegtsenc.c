/*
 * MPEG-2 transport stream (aka DVB) muxer
 * Copyright (c) 2003 Fabrice Bellard
 *
 * This file is part of FFmpeg.
 *
 * FFmpeg is free software; you can redistribute it and/or
 * modify it under the terms of the GNU Lesser General Public
 * License as published by the Free Software Foundation; either
 * version 2.1 of the License, or (at your option) any later version.
 *
 * FFmpeg is distributed in the hope that it will be useful,
 * but WITHOUT ANY WARRANTY; without even the implied warranty of
 * MERCHANTABILITY or FITNESS FOR A PARTICULAR PURPOSE.  See the GNU
 * Lesser General Public License for more details.
 *
 * You should have received a copy of the GNU Lesser General Public
 * License along with FFmpeg; if not, write to the Free Software
 * Foundation, Inc., 51 Franklin Street, Fifth Floor, Boston, MA 02110-1301 USA
 */

#include "libavutil/avassert.h"
#include "libavutil/bswap.h"
#include "libavutil/crc.h"
#include "libavutil/dict.h"
#include "libavutil/intreadwrite.h"
#include "libavutil/mathematics.h"
#include "libavutil/opt.h"

#include "libavcodec/ac3_parser_internal.h"
#include "libavcodec/bytestream.h"
#include "libavcodec/defs.h"
#include "libavcodec/h264.h"
#include "libavcodec/hevc.h"
#include "libavcodec/vvc.h"
#include "libavcodec/startcode.h"

#include "avformat.h"
#include "avio_internal.h"
#include "internal.h"
#include "mpegts.h"
#include "mux.h"

#define PCR_TIME_BASE 27000000

/* write DVB SI sections */

#define DVB_PRIVATE_NETWORK_START 0xff01

/*********************************************/
/* mpegts section writer */

typedef struct MpegTSSection {
    int pid;
    int cc;
    int discontinuity;
    void (*write_packet)(struct MpegTSSection *s, const uint8_t *packet);
    void *opaque;
} MpegTSSection;

typedef struct MpegTSService {
    MpegTSSection pmt; /* MPEG-2 PMT table context */
    int sid;           /* service ID */
    uint8_t name[256];
    uint8_t provider_name[256];
    int pcr_pid;
    AVProgram *program;
} MpegTSService;

// service_type values as defined in ETSI 300 468
enum {
    MPEGTS_SERVICE_TYPE_DIGITAL_TV                   = 0x01,
    MPEGTS_SERVICE_TYPE_DIGITAL_RADIO                = 0x02,
    MPEGTS_SERVICE_TYPE_TELETEXT                     = 0x03,
    MPEGTS_SERVICE_TYPE_ADVANCED_CODEC_DIGITAL_RADIO = 0x0A,
    MPEGTS_SERVICE_TYPE_MPEG2_DIGITAL_HDTV           = 0x11,
    MPEGTS_SERVICE_TYPE_ADVANCED_CODEC_DIGITAL_SDTV  = 0x16,
    MPEGTS_SERVICE_TYPE_ADVANCED_CODEC_DIGITAL_HDTV  = 0x19,
    MPEGTS_SERVICE_TYPE_HEVC_DIGITAL_HDTV            = 0x1F,
};
typedef struct MpegTSWrite {
    const AVClass *av_class;
    MpegTSSection pat; /* MPEG-2 PAT table */
    MpegTSSection sdt; /* MPEG-2 SDT table context */
    MpegTSSection nit; /* MPEG-2 NIT table context */
    MpegTSService **services;
    AVPacket *pkt;
    int64_t sdt_period; /* SDT period in PCR time base */
    int64_t pat_period; /* PAT/PMT period in PCR time base */
    int64_t nit_period; /* NIT period in PCR time base */
    int nb_services;
    int64_t first_pcr;
    int first_dts_checked;
    int64_t next_pcr;
    int mux_rate; ///< set to 1 when VBR
    int pes_payload_size;
    int64_t total_size;

    int transport_stream_id;
    int original_network_id;
    int service_id;
    int service_type;

    int pmt_start_pid;
    int start_pid;
    int m2ts_mode;
    int m2ts_video_pid;
    int m2ts_audio_pid;
    int m2ts_pgssub_pid;
    int m2ts_textsub_pid;

    int pcr_period_ms;
#define MPEGTS_FLAG_REEMIT_PAT_PMT  0x01
#define MPEGTS_FLAG_AAC_LATM        0x02
#define MPEGTS_FLAG_PAT_PMT_AT_FRAMES           0x04
#define MPEGTS_FLAG_SYSTEM_B        0x08
#define MPEGTS_FLAG_DISCONT         0x10
#define MPEGTS_FLAG_NIT             0x20
#define MPEGTS_FLAG_OMIT_RAI        0x40
    int flags;
    int copyts;
    int tables_version;
    int64_t pat_period_us;
    int64_t sdt_period_us;
    int64_t nit_period_us;
    int64_t last_pat_ts;
    int64_t last_sdt_ts;
    int64_t last_nit_ts;

    uint8_t provider_name[256];

    int omit_video_pes_length;
} MpegTSWrite;

/* a PES packet header is generated every DEFAULT_PES_HEADER_FREQ packets */
#define DEFAULT_PES_HEADER_FREQ  16
#define DEFAULT_PES_PAYLOAD_SIZE ((DEFAULT_PES_HEADER_FREQ - 1) * 184 + 170)

/* The section length is 12 bits. The first 2 are set to 0, the remaining
 * 10 bits should not exceed 1021. */
#define SECTION_LENGTH 1020

/* NOTE: 4 bytes must be left at the end for the crc32 */
static void mpegts_write_section(MpegTSSection *s, uint8_t *buf, int len)
{
    unsigned int crc;
    unsigned char packet[TS_PACKET_SIZE];
    const unsigned char *buf_ptr;
    unsigned char *q;
    int first, b, len1, left;

    crc = av_bswap32(av_crc(av_crc_get_table(AV_CRC_32_IEEE),
                            -1, buf, len - 4));

    buf[len - 4] = (crc >> 24) & 0xff;
    buf[len - 3] = (crc >> 16) & 0xff;
    buf[len - 2] = (crc >>  8) & 0xff;
    buf[len - 1] =  crc        & 0xff;

    /* send each packet */
    buf_ptr = buf;
    while (len > 0) {
        first = buf == buf_ptr;
        q     = packet;
        *q++  = 0x47;
        b     = s->pid >> 8;
        if (first)
            b |= 0x40;
        *q++  = b;
        *q++  = s->pid;
        s->cc = s->cc + 1 & 0xf;
        *q++  = 0x10 | s->cc;
        if (s->discontinuity) {
            q[-1] |= 0x20;
            *q++ = 1;
            *q++ = 0x80;
            s->discontinuity = 0;
        }
        if (first)
            *q++ = 0; /* 0 offset */
        len1 = TS_PACKET_SIZE - (q - packet);
        if (len1 > len)
            len1 = len;
        memcpy(q, buf_ptr, len1);
        q += len1;
        /* add known padding data */
        left = TS_PACKET_SIZE - (q - packet);
        if (left > 0)
            memset(q, 0xff, left);

        s->write_packet(s, packet);

        buf_ptr += len1;
        len     -= len1;
    }
}

static inline void put16(uint8_t **q_ptr, int val)
{
    uint8_t *q;
    q      = *q_ptr;
    *q++   = val >> 8;
    *q++   = val;
    *q_ptr = q;
}

static int mpegts_write_section1(MpegTSSection *s, int tid, int id,
                                 int version, int sec_num, int last_sec_num,
                                 uint8_t *buf, int len)
{
    uint8_t section[1024], *q;
    unsigned int tot_len;
    /* reserved_future_use field must be set to 1 for SDT and NIT */
    unsigned int flags = (tid == SDT_TID || tid == NIT_TID) ? 0xf000 : 0xb000;

    tot_len = 3 + 5 + len + 4;
    /* check if not too big */
    if (tot_len > 1024)
        return AVERROR_INVALIDDATA;

    q    = section;
    *q++ = tid;
    put16(&q, flags | (len + 5 + 4)); /* 5 byte header + 4 byte CRC */
    put16(&q, id);
    *q++ = 0xc1 | (version << 1); /* current_next_indicator = 1 */
    *q++ = sec_num;
    *q++ = last_sec_num;
    memcpy(q, buf, len);

    mpegts_write_section(s, section, tot_len);
    return 0;
}

/*********************************************/
/* mpegts writer */

#define DEFAULT_PROVIDER_NAME   "FFmpeg"
#define DEFAULT_SERVICE_NAME    "Service"

/* we retransmit the SI info at this rate */
#define SDT_RETRANS_TIME 500
#define PAT_RETRANS_TIME 100
#define PCR_RETRANS_TIME 20
#define NIT_RETRANS_TIME 500

typedef struct MpegTSWriteStream {
    int pid; /* stream associated pid */
    int cc;
    int discontinuity;
    int payload_size;
    int first_timestamp_checked; ///< first pts/dts check needed
    int prev_payload_key;
    int64_t payload_pts;
    int64_t payload_dts;
    int payload_flags;
    uint8_t *payload;
    AVFormatContext *amux;
    int data_st_warning;

    int64_t pcr_period; /* PCR period in PCR time base */
    int64_t last_pcr;

    /* For Opus */
    int opus_queued_samples;
    int opus_pending_trim_start;

    DVBAC3Descriptor *dvb_ac3_desc;
} MpegTSWriteStream;

static void mpegts_write_pat(AVFormatContext *s)
{
    MpegTSWrite *ts = s->priv_data;
    MpegTSService *service;
    uint8_t data[SECTION_LENGTH], *q;
    int i;

    q = data;
    if (ts->flags & MPEGTS_FLAG_NIT) {
        put16(&q, 0x0000);
        put16(&q, NIT_PID);
    }
    for (i = 0; i < ts->nb_services; i++) {
        service = ts->services[i];
        put16(&q, service->sid);
        put16(&q, 0xe000 | service->pmt.pid);
    }
    mpegts_write_section1(&ts->pat, PAT_TID, ts->transport_stream_id, ts->tables_version, 0, 0,
                          data, q - data);
}

static void putbuf(uint8_t **q_ptr, const uint8_t *buf, size_t len)
{
    memcpy(*q_ptr, buf, len);
    *q_ptr += len;
}

static int put_arib_caption_descriptor(AVFormatContext *s, uint8_t **q_ptr,
                                       AVCodecParameters *codecpar)
{
    uint8_t stream_identifier;
    uint16_t data_component_id;
    uint8_t *q = *q_ptr;

    switch (codecpar->profile) {
    case AV_PROFILE_ARIB_PROFILE_A:
        stream_identifier = 0x30;
        data_component_id = 0x0008;
        break;
    case AV_PROFILE_ARIB_PROFILE_C:
        stream_identifier = 0x87;
        data_component_id = 0x0012;
        break;
    default:
        av_log(s, AV_LOG_ERROR,
               "Unset/unknown ARIB caption profile %d utilized!\n",
               codecpar->profile);
        return AVERROR_INVALIDDATA;
    }

    // stream_identifier_descriptor
    *q++ = 0x52;  // descriptor_tag
    *q++ = 1;     // descriptor_length
    *q++ = stream_identifier;  // component_tag: stream_identifier

    // data_component_descriptor, defined in ARIB STD-B10, part 2, 6.2.20
    *q++ = 0xFD;  // descriptor_tag: ARIB data coding type descriptor
    *q++ = 3;     // descriptor_length
    put16(&q, data_component_id);  // data_component_id
    // additional_arib_caption_info: defined in ARIB STD-B24, fascicle 1, Part 3, 9.6.1
    // Here we utilize a pre-defined set of values defined in ARIB TR-B14,
    // Fascicle 2, 4.2.8.5 for PMT usage, with the reserved bits in the middle
    // set to 1 (as that is what every broadcaster seems to be doing in
    // production).
    *q++ = 0x3D; // DMF('0011'), Reserved('11'), Timing('01')

    *q_ptr = q;

    return 0;
}

static void put_registration_descriptor(uint8_t **q_ptr, uint32_t tag)
{
    uint8_t *q = *q_ptr;
    *q++ = REGISTRATION_DESCRIPTOR;
    *q++ = 4;
    *q++ = tag;
    *q++ = tag >> 8;
    *q++ = tag >> 16;
    *q++ = tag >> 24;
    *q_ptr = q;
}

static int get_dvb_stream_type(AVFormatContext *s, AVStream *st)
{
    MpegTSWrite *ts = s->priv_data;
    MpegTSWriteStream *ts_st = st->priv_data;
    int stream_type;

    switch (st->codecpar->codec_id) {
    case AV_CODEC_ID_MPEG1VIDEO:
    case AV_CODEC_ID_MPEG2VIDEO:
        stream_type = STREAM_TYPE_VIDEO_MPEG2;
        break;
    case AV_CODEC_ID_MPEG4:
        stream_type = STREAM_TYPE_VIDEO_MPEG4;
        break;
    case AV_CODEC_ID_H264:
        stream_type = STREAM_TYPE_VIDEO_H264;
        break;
    case AV_CODEC_ID_HEVC:
        stream_type = STREAM_TYPE_VIDEO_HEVC;
        break;
    case AV_CODEC_ID_VVC:
        stream_type = STREAM_TYPE_VIDEO_VVC;
        break;
    case AV_CODEC_ID_CAVS:
        stream_type = STREAM_TYPE_VIDEO_CAVS;
        break;
    case AV_CODEC_ID_AVS2:
        stream_type = STREAM_TYPE_VIDEO_AVS2;
        break;
    case AV_CODEC_ID_AVS3:
        stream_type = STREAM_TYPE_VIDEO_AVS3;
        break;
    case AV_CODEC_ID_DIRAC:
        stream_type = STREAM_TYPE_VIDEO_DIRAC;
        break;
    case AV_CODEC_ID_VC1:
        stream_type = STREAM_TYPE_VIDEO_VC1;
        break;
    case AV_CODEC_ID_MP2:
    case AV_CODEC_ID_MP3:
        if (   st->codecpar->sample_rate > 0
            && st->codecpar->sample_rate < 32000) {
            stream_type = STREAM_TYPE_AUDIO_MPEG2;
        } else {
            stream_type = STREAM_TYPE_AUDIO_MPEG1;
        }
        break;
    case AV_CODEC_ID_AAC:
        stream_type = (ts->flags & MPEGTS_FLAG_AAC_LATM)
                      ? STREAM_TYPE_AUDIO_AAC_LATM
                      : STREAM_TYPE_AUDIO_AAC;
        break;
    case AV_CODEC_ID_AAC_LATM:
        stream_type = STREAM_TYPE_AUDIO_AAC_LATM;
        break;
    case AV_CODEC_ID_AC3:
        stream_type = (ts->flags & MPEGTS_FLAG_SYSTEM_B)
                      ? STREAM_TYPE_PRIVATE_DATA
                      : STREAM_TYPE_AUDIO_AC3;
        break;
    case AV_CODEC_ID_EAC3:
        stream_type = (ts->flags & MPEGTS_FLAG_SYSTEM_B)
                      ? STREAM_TYPE_PRIVATE_DATA
                      : STREAM_TYPE_AUDIO_EAC3;
        break;
    case AV_CODEC_ID_DTS:
        stream_type = STREAM_TYPE_AUDIO_DTS;
        break;
    case AV_CODEC_ID_TRUEHD:
        stream_type = STREAM_TYPE_AUDIO_TRUEHD;
        break;
    case AV_CODEC_ID_OPUS:
        stream_type = STREAM_TYPE_PRIVATE_DATA;
        break;
    case AV_CODEC_ID_TIMED_ID3:
        stream_type = STREAM_TYPE_METADATA;
        break;
    case AV_CODEC_ID_SMPTE_2038:
        stream_type = STREAM_TYPE_PRIVATE_DATA;
        break;
    case AV_CODEC_ID_DVB_SUBTITLE:
    case AV_CODEC_ID_DVB_TELETEXT:
    case AV_CODEC_ID_ARIB_CAPTION:
        stream_type = STREAM_TYPE_PRIVATE_DATA;
        break;
    case AV_CODEC_ID_SMPTE_KLV:
        if (st->codecpar->profile == AV_PROFILE_KLVA_SYNC) {
            stream_type = STREAM_TYPE_METADATA;
        } else {
            stream_type = STREAM_TYPE_PRIVATE_DATA;
        }
        break;
    default:
        av_log_once(s, AV_LOG_WARNING, AV_LOG_DEBUG, &ts_st->data_st_warning,
                    "Stream %d, codec %s, is muxed as a private data stream "
                    "and may not be recognized upon reading.\n", st->index,
                    avcodec_get_name(st->codecpar->codec_id));
        stream_type = STREAM_TYPE_PRIVATE_DATA;
        break;
    }

    return stream_type;
}

static int get_m2ts_stream_type(AVFormatContext *s, AVStream *st)
{
    int stream_type;
    MpegTSWriteStream *ts_st = st->priv_data;

    switch (st->codecpar->codec_id) {
    case AV_CODEC_ID_MPEG2VIDEO:
        stream_type = STREAM_TYPE_VIDEO_MPEG2;
        break;
    case AV_CODEC_ID_H264:
        stream_type = STREAM_TYPE_VIDEO_H264;
        break;
    case AV_CODEC_ID_VC1:
        stream_type = STREAM_TYPE_VIDEO_VC1;
        break;
    case AV_CODEC_ID_HEVC:
        stream_type = STREAM_TYPE_VIDEO_HEVC;
        break;
    case AV_CODEC_ID_VVC:
        av_log(s, AV_LOG_ERROR,
                "MPEGTS VVC %s.\n", avcodec_get_name(st->codecpar->codec_id));
        stream_type = STREAM_TYPE_VIDEO_VVC;
        break;
    case AV_CODEC_ID_PCM_BLURAY:
        stream_type = 0x80;
        break;
    case AV_CODEC_ID_AC3:
        stream_type = 0x81;
        break;
    case AV_CODEC_ID_DTS:
        stream_type = (st->codecpar->ch_layout.nb_channels > 6) ? 0x85 : 0x82;
        break;
    case AV_CODEC_ID_TRUEHD:
        stream_type = 0x83;
        break;
    case AV_CODEC_ID_EAC3:
        stream_type = 0x84;
        break;
    case AV_CODEC_ID_HDMV_PGS_SUBTITLE:
        stream_type = 0x90;
        break;
    case AV_CODEC_ID_HDMV_TEXT_SUBTITLE:
        stream_type = 0x92;
        break;
    default:
        av_log_once(s, AV_LOG_WARNING, AV_LOG_DEBUG, &ts_st->data_st_warning,
                    "Stream %d, codec %s, is muxed as a private data stream "
                    "and may not be recognized upon reading.\n", st->index,
                    avcodec_get_name(st->codecpar->codec_id));
        stream_type = STREAM_TYPE_PRIVATE_DATA;
        break;
    }

    return stream_type;
}

static int mpegts_write_pmt(AVFormatContext *s, MpegTSService *service)
{
    MpegTSWrite *ts = s->priv_data;
    uint8_t data[SECTION_LENGTH], *q, *desc_length_ptr, *program_info_length_ptr;
    int val, stream_type, i, err = 0;

    q = data;
    put16(&q, 0xe000 | service->pcr_pid);

    program_info_length_ptr = q;
    q += 2; /* patched after */

    /* put program info here */
    if (ts->m2ts_mode) {
        put_registration_descriptor(&q, MKTAG('H', 'D', 'M', 'V'));
        *q++ = 0x88;        // descriptor_tag - hdmv_copy_control_descriptor
        *q++ = 0x04;        // descriptor_length
        put16(&q, 0x0fff);  // CA_System_ID
        *q++ = 0xfc;        // private_data_byte
        *q++ = 0xfc;        // private_data_byte
    }

    val = 0xf000 | (q - program_info_length_ptr - 2);
    program_info_length_ptr[0] = val >> 8;
    program_info_length_ptr[1] = val;

    for (i = 0; i < s->nb_streams; i++) {
        AVStream *st = s->streams[i];
        MpegTSWriteStream *ts_st = st->priv_data;
        AVDictionaryEntry *lang = av_dict_get(st->metadata, "language", NULL, 0);
        const char default_language[] = "und";
        const char *language = lang && strlen(lang->value) >= 3 ? lang->value : default_language;
        enum AVCodecID codec_id = st->codecpar->codec_id;

        if (s->nb_programs) {
            int k, found = 0;
            AVProgram *program = service->program;

            for (k = 0; k < program->nb_stream_indexes; k++)
                if (program->stream_index[k] == i) {
                    found = 1;
                    break;
                }

            if (!found)
                continue;
        }

        if (q - data > SECTION_LENGTH - 32) {
            err = 1;
            break;
        }

        stream_type = ts->m2ts_mode ? get_m2ts_stream_type(s, st) : get_dvb_stream_type(s, st);

        *q++ = stream_type;
        put16(&q, 0xe000 | ts_st->pid);
        desc_length_ptr = q;
        q += 2; /* patched after */

        /* write optional descriptors here */
        switch (st->codecpar->codec_type) {
        case AVMEDIA_TYPE_AUDIO:
            if (codec_id == AV_CODEC_ID_AC3)
                put_registration_descriptor(&q, MKTAG('A', 'C', '-', '3'));
            if (codec_id == AV_CODEC_ID_EAC3)
                put_registration_descriptor(&q, MKTAG('E', 'A', 'C', '3'));
            if (ts->flags & MPEGTS_FLAG_SYSTEM_B) {
                if (codec_id == AV_CODEC_ID_AC3) {
                    DVBAC3Descriptor *dvb_ac3_desc = ts_st->dvb_ac3_desc;

                    *q++=0x6a; // AC3 descriptor see A038 DVB SI
                    if (dvb_ac3_desc) {
                        int len = 1 +
                                  !!(dvb_ac3_desc->component_type_flag) +
                                  !!(dvb_ac3_desc->bsid_flag) +
                                  !!(dvb_ac3_desc->mainid_flag) +
                                  !!(dvb_ac3_desc->asvc_flag);

                        *q++ = len;
                        *q++ = dvb_ac3_desc->component_type_flag << 7 | dvb_ac3_desc->bsid_flag << 6 |
                               dvb_ac3_desc->mainid_flag         << 5 | dvb_ac3_desc->asvc_flag << 4;

                        if (dvb_ac3_desc->component_type_flag) *q++ = dvb_ac3_desc->component_type;
                        if (dvb_ac3_desc->bsid_flag)           *q++ = dvb_ac3_desc->bsid;
                        if (dvb_ac3_desc->mainid_flag)         *q++ = dvb_ac3_desc->mainid;
                        if (dvb_ac3_desc->asvc_flag)           *q++ = dvb_ac3_desc->asvc;
                    } else {
                        *q++=1; // 1 byte, all flags sets to 0
                        *q++=0; // omit all fields...
                    }
                } else if (codec_id == AV_CODEC_ID_EAC3) {
                    *q++=0x7a; // EAC3 descriptor see A038 DVB SI
                    *q++=1; // 1 byte, all flags sets to 0
                    *q++=0; // omit all fields...
                }
            }
            if (codec_id == AV_CODEC_ID_S302M)
                put_registration_descriptor(&q, MKTAG('B', 'S', 'S', 'D'));
            if (codec_id == AV_CODEC_ID_OPUS) {
                int ch = st->codecpar->ch_layout.nb_channels;

                /* 6 bytes registration descriptor, 4 bytes Opus audio descriptor */
                if (q - data > SECTION_LENGTH - 6 - 4) {
                    err = 1;
                    break;
                }

                put_registration_descriptor(&q, MKTAG('O', 'p', 'u', 's'));

                *q++ = 0x7f; /* DVB extension descriptor */
                *q++ = 2;
                *q++ = 0x80;

                if (st->codecpar->extradata && st->codecpar->extradata_size >= 19) {
                    if (st->codecpar->extradata[18] == 0 && ch <= 2) {
                        /* RTP mapping family */
                        *q++ = ch;
                    } else if (st->codecpar->extradata[18] == 1 && ch <= 8 &&
                               st->codecpar->extradata_size >= 21 + ch) {
                        static const uint8_t coupled_stream_counts[9] = {
                            1, 0, 1, 1, 2, 2, 2, 3, 3
                        };
                        static const uint8_t channel_map_a[8][8] = {
                            {0},
                            {0, 1},
                            {0, 2, 1},
                            {0, 1, 2, 3},
                            {0, 4, 1, 2, 3},
                            {0, 4, 1, 2, 3, 5},
                            {0, 4, 1, 2, 3, 5, 6},
                            {0, 6, 1, 2, 3, 4, 5, 7},
                        };
                        static const uint8_t channel_map_b[8][8] = {
                            {0},
                            {0, 1},
                            {0, 1, 2},
                            {0, 1, 2, 3},
                            {0, 1, 2, 3, 4},
                            {0, 1, 2, 3, 4, 5},
                            {0, 1, 2, 3, 4, 5, 6},
                            {0, 1, 2, 3, 4, 5, 6, 7},
                        };
                        /* Vorbis mapping family */

                        if (st->codecpar->extradata[19] == ch - coupled_stream_counts[ch] &&
                            st->codecpar->extradata[20] == coupled_stream_counts[ch] &&
                            memcmp(&st->codecpar->extradata[21], channel_map_a[ch - 1], ch) == 0) {
                            *q++ = ch;
                        } else if (ch >= 2 && st->codecpar->extradata[19] == ch &&
                                   st->codecpar->extradata[20] == 0 &&
                                   memcmp(&st->codecpar->extradata[21], channel_map_b[ch - 1], ch) == 0) {
                            *q++ = ch | 0x80;
                        } else {
                            /* Unsupported, could write an extended descriptor here */
                            av_log(s, AV_LOG_ERROR, "Unsupported Opus Vorbis-style channel mapping");
                            *q++ = 0xff;
                        }
                    } else {
                        /* Unsupported */
                        av_log(s, AV_LOG_ERROR, "Unsupported Opus channel mapping for family %d", st->codecpar->extradata[18]);
                        *q++ = 0xff;
                    }
                } else if (ch <= 2) {
                    /* Assume RTP mapping family */
                    *q++ = ch;
                } else {
                    /* Unsupported */
                    av_log(s, AV_LOG_ERROR, "Unsupported Opus channel mapping");
                    *q++ = 0xff;
                }
            }

            if (language != default_language ||
                st->disposition & (AV_DISPOSITION_CLEAN_EFFECTS    |
                                   AV_DISPOSITION_HEARING_IMPAIRED |
                                   AV_DISPOSITION_VISUAL_IMPAIRED)) {
                const char *p, *next;
                uint8_t *len_ptr;

                *q++     = ISO_639_LANGUAGE_DESCRIPTOR;
                len_ptr  = q++;
                *len_ptr = 0;

                for (p = next = language; next && *len_ptr < 255 / 4 * 4; p = next + 1) {
                    if (q - data > SECTION_LENGTH - 4) {
                        err = 1;
                        break;
                    }
                    next = strchr(p, ',');
                    if (strlen(p) != 3 && (!next || next != p + 3))
                        continue; /* not a 3-letter code */

                    *q++ = *p++;
                    *q++ = *p++;
                    *q++ = *p++;

                    if (st->disposition & AV_DISPOSITION_CLEAN_EFFECTS)
                        *q++ = 0x01;
                    else if (st->disposition & AV_DISPOSITION_HEARING_IMPAIRED)
                        *q++ = 0x02;
                    else if (st->disposition & AV_DISPOSITION_VISUAL_IMPAIRED)
                        *q++ = 0x03;
                    else
                        *q++ = 0; /* undefined type */

                    *len_ptr += 4;
                }

                if (*len_ptr == 0)
                    q -= 2; /* no language codes were written */
            }
            break;
        case AVMEDIA_TYPE_SUBTITLE:
           if (codec_id == AV_CODEC_ID_DVB_SUBTITLE) {
               uint8_t *len_ptr;
               int extradata_copied = 0;

               *q++ = 0x59; /* subtitling_descriptor */
               len_ptr = q++;

               while (strlen(language) >= 3) {
                   if (sizeof(data) - (q - data) < 8) { /* 8 bytes per DVB subtitle substream data */
                       err = 1;
                       break;
                   }
                   *q++ = *language++;
                   *q++ = *language++;
                   *q++ = *language++;
                   /* Skip comma */
                   if (*language != '\0')
                       language++;

                   if (st->codecpar->extradata_size - extradata_copied >= 5) {
                       *q++ = st->codecpar->extradata[extradata_copied + 4]; /* subtitling_type */
                       memcpy(q, st->codecpar->extradata + extradata_copied, 4); /* composition_page_id and ancillary_page_id */
                       extradata_copied += 5;
                       q += 4;
                   } else {
                       /* subtitling_type:
                        * 0x10 - normal with no monitor aspect ratio criticality
                        * 0x20 - for the hard of hearing with no monitor aspect ratio criticality */
                       *q++ = (st->disposition & AV_DISPOSITION_HEARING_IMPAIRED) ? 0x20 : 0x10;
                       if ((st->codecpar->extradata_size == 4) && (extradata_copied == 0)) {
                           /* support of old 4-byte extradata format */
                           memcpy(q, st->codecpar->extradata, 4); /* composition_page_id and ancillary_page_id */
                           extradata_copied += 4;
                           q += 4;
                       } else {
                           put16(&q, 1); /* composition_page_id */
                           put16(&q, 1); /* ancillary_page_id */
                       }
                   }
               }

               *len_ptr = q - len_ptr - 1;
           } else if (codec_id == AV_CODEC_ID_DVB_TELETEXT) {
               uint8_t *len_ptr = NULL;
               int extradata_copied = 0;

               /* The descriptor tag. teletext_descriptor */
               *q++ = 0x56;
               len_ptr = q++;

               while (strlen(language) >= 3 && q - data < sizeof(data) - 6) {
                   *q++ = *language++;
                   *q++ = *language++;
                   *q++ = *language++;
                   /* Skip comma */
                   if (*language != '\0')
                       language++;

                   if (st->codecpar->extradata_size - 1 > extradata_copied) {
                       memcpy(q, st->codecpar->extradata + extradata_copied, 2);
                       extradata_copied += 2;
                       q += 2;
                   } else {
                       /* The Teletext descriptor:
                        * teletext_type: This 5-bit field indicates the type of Teletext page indicated. (0x01 Initial Teletext page)
                        * teletext_magazine_number: This is a 3-bit field which identifies the magazine number.
                        * teletext_page_number: This is an 8-bit field giving two 4-bit hex digits identifying the page number. */
                       *q++ = 0x08;
                       *q++ = 0x00;
                   }
               }

               *len_ptr = q - len_ptr - 1;
            } else if (codec_id == AV_CODEC_ID_ARIB_CAPTION) {
                if (put_arib_caption_descriptor(s, &q, st->codecpar) < 0)
                    break;
            }
        break;
        case AVMEDIA_TYPE_VIDEO:
            if (stream_type == STREAM_TYPE_VIDEO_DIRAC) {
                put_registration_descriptor(&q, MKTAG('d', 'r', 'a', 'c'));
            } else if (stream_type == STREAM_TYPE_VIDEO_VC1) {
                put_registration_descriptor(&q, MKTAG('V', 'C', '-', '1'));
            } else if (stream_type == STREAM_TYPE_VIDEO_HEVC && s->strict_std_compliance <= FF_COMPLIANCE_NORMAL) {
                put_registration_descriptor(&q, MKTAG('H', 'E', 'V', 'C'));
            } else if (stream_type == STREAM_TYPE_VIDEO_CAVS || stream_type == STREAM_TYPE_VIDEO_AVS2 ||
                       stream_type == STREAM_TYPE_VIDEO_AVS3) {
                put_registration_descriptor(&q, MKTAG('A', 'V', 'S', 'V'));
            }
            break;
        case AVMEDIA_TYPE_DATA:
            if (codec_id == AV_CODEC_ID_SMPTE_KLV) {
                put_registration_descriptor(&q, MKTAG('K', 'L', 'V', 'A'));
            } else if (codec_id == AV_CODEC_ID_SMPTE_2038) {
                put_registration_descriptor(&q, MKTAG('V', 'A', 'N', 'C'));
            } else if (codec_id == AV_CODEC_ID_TIMED_ID3) {
                const char *tag = "ID3 ";
                *q++ = METADATA_DESCRIPTOR;
                *q++ = 13;
                put16(&q, 0xffff);    /* metadata application format */
                putbuf(&q, tag, strlen(tag));
                *q++ = 0xff;        /* metadata format */
                putbuf(&q, tag, strlen(tag));
                *q++ = 0;            /* metadata service ID */
                *q++ = 0xF;          /* metadata_locator_record_flag|MPEG_carriage_flags|reserved */
            }
            break;
        }

        val = 0xf000 | (q - desc_length_ptr - 2);
        desc_length_ptr[0] = val >> 8;
        desc_length_ptr[1] = val;
    }

    if (err)
        av_log(s, AV_LOG_ERROR,
               "The PMT section cannot fit stream %d and all following streams.\n"
               "Try reducing the number of languages in the audio streams "
               "or the total number of streams.\n", i);

    mpegts_write_section1(&service->pmt, PMT_TID, service->sid, ts->tables_version, 0, 0,
                          data, q - data);
    return 0;
}

static void mpegts_write_sdt(AVFormatContext *s)
{
    MpegTSWrite *ts = s->priv_data;
    MpegTSService *service;
    uint8_t data[SECTION_LENGTH], *q, *desc_list_len_ptr, *desc_len_ptr;
    int i, running_status, free_ca_mode, val;

    q = data;
    put16(&q, ts->original_network_id);
    *q++ = 0xff;
    for (i = 0; i < ts->nb_services; i++) {
        service = ts->services[i];
        put16(&q, service->sid);
        *q++              = 0xfc | 0x00; /* currently no EIT info */
        desc_list_len_ptr = q;
        q                += 2;
        running_status    = 4; /* running */
        free_ca_mode      = 0;

        /* write only one descriptor for the service name and provider */
        *q++         = 0x48;
        desc_len_ptr = q;
        q++;
        *q++         = ts->service_type;
        putbuf(&q, service->provider_name, service->provider_name[0] + 1);
        putbuf(&q, service->name, service->name[0] + 1);
        desc_len_ptr[0] = q - desc_len_ptr - 1;

        /* fill descriptor length */
        val = (running_status << 13) | (free_ca_mode << 12) |
              (q - desc_list_len_ptr - 2);
        desc_list_len_ptr[0] = val >> 8;
        desc_list_len_ptr[1] = val;
    }
    mpegts_write_section1(&ts->sdt, SDT_TID, ts->transport_stream_id, ts->tables_version, 0, 0,
                          data, q - data);
}

static void mpegts_write_nit(AVFormatContext *s)
{
    MpegTSWrite *ts = s->priv_data;
    uint8_t data[SECTION_LENGTH], *q, *desc_len_ptr, *loop_len_ptr;

    q = data;

    //network_descriptors_length
    put16(&q, 0xf000 | (ts->provider_name[0] + 2));

    //network_name_descriptor
    *q++ = 0x40;
    putbuf(&q, ts->provider_name, ts->provider_name[0] + 1);

    //transport_stream_loop_length
    loop_len_ptr = q;
    q += 2;

    put16(&q, ts->transport_stream_id);
    put16(&q, ts->original_network_id);

    //transport_descriptors_length
    desc_len_ptr = q;
    q += 2;

    //service_list_descriptor
    *q++ = 0x41;
    *q++ = 3 * ts->nb_services;
    for (int i = 0; i < ts->nb_services; i++) {
        put16(&q, ts->services[i]->sid);
        *q++ = ts->service_type;
    }

    //calculate lengths
    put16(&desc_len_ptr, 0xf000 | q - (desc_len_ptr + 2));
    put16(&loop_len_ptr, 0xf000 | q - (loop_len_ptr + 2));

    mpegts_write_section1(&ts->nit, NIT_TID, ts->original_network_id, ts->tables_version, 0, 0,
                          data, q - data);
}

/* This stores a string in buf with the correct encoding and also sets the
 * first byte as the length. !str is accepted for an empty string.
 * If the string is already encoded, invalid UTF-8 or has no multibyte sequence
 * then we keep it as is, otherwise we signal UTF-8 encoding. */
static int encode_str8(uint8_t *buf, const char *str)
{
    size_t str_len;
    if (!str)
        str = "";
    str_len = strlen(str);
    if (str[0] && (unsigned)str[0] >= 0x20) {   /* Make sure the string is not already encoded. */
        const uint8_t *q = str;
        int has_multibyte = 0;
        while (*q) {
            uint32_t code;
            GET_UTF8(code, *q++, goto invalid;) /* Is it valid UTF-8? */
            has_multibyte |= (code > 127);      /* Does it have multibyte UTF-8 chars in it? */
        }
        if (has_multibyte) {                    /* If we have multibyte chars and valid UTF-8, then encode as such! */
            if (str_len > 254)
                return AVERROR(EINVAL);
            buf[0] = str_len + 1;
            buf[1] = 0x15;
            memcpy(&buf[2], str, str_len);
            return 0;
        }
    }
invalid:
    /* Otherwise let's just encode the string as is! */
    if (str_len > 255)
        return AVERROR(EINVAL);
    buf[0] = str_len;
    memcpy(&buf[1], str, str_len);
    return 0;
}

static int64_t get_pcr(const MpegTSWrite *ts)
{
    return av_rescale(ts->total_size + 11, 8 * PCR_TIME_BASE, ts->mux_rate) +
           ts->first_pcr;
}

static void write_packet(AVFormatContext *s, const uint8_t *packet)
{
    MpegTSWrite *ts = s->priv_data;
    if (ts->m2ts_mode) {
        int64_t pcr = get_pcr(s->priv_data);
        uint32_t tp_extra_header = pcr % 0x3fffffff;
        tp_extra_header = AV_RB32(&tp_extra_header);
        avio_write(s->pb, (unsigned char *) &tp_extra_header,
                   sizeof(tp_extra_header));
    }
    avio_write(s->pb, packet, TS_PACKET_SIZE);
    ts->total_size += TS_PACKET_SIZE;
}

static void section_write_packet(MpegTSSection *s, const uint8_t *packet)
{
    AVFormatContext *ctx = s->opaque;
    write_packet(ctx, packet);
}

static MpegTSService *mpegts_add_service(AVFormatContext *s, int sid,
                                         const AVDictionary *metadata,
                                         AVProgram *program)
{
    MpegTSWrite *ts = s->priv_data;
    MpegTSService *service;
    AVDictionaryEntry *title, *provider;
    char default_service_name[32];
    const char *service_name;
    const char *provider_name;

    title = av_dict_get(metadata, "service_name", NULL, 0);
    if (!title)
        title = av_dict_get(metadata, "title", NULL, 0);
    snprintf(default_service_name, sizeof(default_service_name), "%s%02d", DEFAULT_SERVICE_NAME, ts->nb_services + 1);
    service_name  = title ? title->value : default_service_name;
    provider      = av_dict_get(metadata, "service_provider", NULL, 0);
    provider_name = provider ? provider->value : DEFAULT_PROVIDER_NAME;

    service = av_mallocz(sizeof(MpegTSService));
    if (!service)
        return NULL;
    service->pmt.pid       = ts->pmt_start_pid + ts->nb_services;
    service->sid           = sid;
    service->pcr_pid       = 0x1fff;
    if (encode_str8(service->provider_name, provider_name) < 0 ||
        encode_str8(service->name, service_name) < 0) {
        av_log(s, AV_LOG_ERROR, "Too long service or provider name\n");
        goto fail;
    }
    if (av_dynarray_add_nofree(&ts->services, &ts->nb_services, service) < 0)
        goto fail;

    service->pmt.write_packet = section_write_packet;
    service->pmt.opaque       = s;
    service->pmt.cc           = 15;
    service->pmt.discontinuity= ts->flags & MPEGTS_FLAG_DISCONT;
    service->program          = program;

    return service;
fail:
    av_free(service);
    return NULL;
}

static void enable_pcr_generation_for_stream(AVFormatContext *s, AVStream *pcr_st)
{
    MpegTSWrite *ts = s->priv_data;
    MpegTSWriteStream *ts_st = pcr_st->priv_data;

    if (ts->mux_rate > 1 || ts->pcr_period_ms >= 0) {
        int pcr_period_ms = ts->pcr_period_ms == -1 ? PCR_RETRANS_TIME : ts->pcr_period_ms;
        ts_st->pcr_period = av_rescale(pcr_period_ms, PCR_TIME_BASE, 1000);
    } else {
        /* By default, for VBR we select the highest multiple of frame duration which is less than 100 ms. */
        int64_t frame_period = 0;
        if (pcr_st->codecpar->codec_type == AVMEDIA_TYPE_AUDIO) {
            int frame_size = av_get_audio_frame_duration2(pcr_st->codecpar, 0);
            if (!frame_size) {
               av_log(s, AV_LOG_WARNING, "frame size not set\n");
               frame_size = 512;
            }
            frame_period = av_rescale_rnd(frame_size, PCR_TIME_BASE, pcr_st->codecpar->sample_rate, AV_ROUND_UP);
        } else if (pcr_st->avg_frame_rate.num) {
            frame_period = av_rescale_rnd(pcr_st->avg_frame_rate.den, PCR_TIME_BASE, pcr_st->avg_frame_rate.num, AV_ROUND_UP);
        }
        if (frame_period > 0 && frame_period <= PCR_TIME_BASE / 10)
            ts_st->pcr_period = frame_period * (PCR_TIME_BASE / 10 / frame_period);
        else
            ts_st->pcr_period = 1;
    }

    // output a PCR as soon as possible
    ts_st->last_pcr   = ts->first_pcr - ts_st->pcr_period;
}

static void select_pcr_streams(AVFormatContext *s)
{
    MpegTSWrite *ts = s->priv_data;

    for (int i = 0; i < ts->nb_services; i++) {
        MpegTSService *service = ts->services[i];
        AVStream *pcr_st = NULL;
        AVProgram *program = service->program;
        int nb_streams = program ? program->nb_stream_indexes : s->nb_streams;

        for (int j = 0; j < nb_streams; j++) {
            AVStream *st = s->streams[program ? program->stream_index[j] : j];
            if (!pcr_st ||
                pcr_st->codecpar->codec_type != AVMEDIA_TYPE_VIDEO && st->codecpar->codec_type == AVMEDIA_TYPE_VIDEO)
            {
                pcr_st = st;
            }
        }

        if (pcr_st) {
            MpegTSWriteStream *ts_st = pcr_st->priv_data;
            service->pcr_pid = ts_st->pid;
            enable_pcr_generation_for_stream(s, pcr_st);
            av_log(s, AV_LOG_VERBOSE, "service %i using PCR in pid=%i, pcr_period=%"PRId64"ms\n",
                service->sid, service->pcr_pid, av_rescale(ts_st->pcr_period, 1000, PCR_TIME_BASE));
        }
    }
}

static int mpegts_init(AVFormatContext *s)
{
    MpegTSWrite *ts = s->priv_data;
    AVDictionaryEntry *provider;
    const char *provider_name;
    int i, j;
    int ret;

    if (ts->m2ts_mode == -1) {
        if (av_match_ext(s->url, "m2ts")) {
            ts->m2ts_mode = 1;
        } else {
            ts->m2ts_mode = 0;
        }
    }

    ts->m2ts_video_pid   = M2TS_VIDEO_PID;
    ts->m2ts_audio_pid   = M2TS_AUDIO_START_PID;
    ts->m2ts_pgssub_pid  = M2TS_PGSSUB_START_PID;
    ts->m2ts_textsub_pid = M2TS_TEXTSUB_PID;

    if (ts->m2ts_mode) {
        ts->pmt_start_pid = M2TS_PMT_PID;
        if (s->nb_programs > 1) {
            av_log(s, AV_LOG_ERROR, "Only one program is allowed in m2ts mode!\n");
            return AVERROR(EINVAL);
        }
    }

    if (s->max_delay < 0) /* Not set by the caller */
        s->max_delay = 0;

    // round up to a whole number of TS packets
    ts->pes_payload_size = (ts->pes_payload_size + 14 + 183) / 184 * 184 - 14;

    if (!s->nb_programs) {
        /* allocate a single DVB service */
        if (!mpegts_add_service(s, ts->service_id, s->metadata, NULL))
            return AVERROR(ENOMEM);
    } else {
        for (i = 0; i < s->nb_programs; i++) {
            AVProgram *program = s->programs[i];
            if (!mpegts_add_service(s, program->id, program->metadata, program))
                return AVERROR(ENOMEM);
        }
    }

    ts->pat.pid          = PAT_PID;
    /* Initialize at 15 so that it wraps and is equal to 0 for the
     * first packet we write. */
    ts->pat.cc           = 15;
    ts->pat.discontinuity= ts->flags & MPEGTS_FLAG_DISCONT;
    ts->pat.write_packet = section_write_packet;
    ts->pat.opaque       = s;

    ts->sdt.pid          = SDT_PID;
    ts->sdt.cc           = 15;
    ts->sdt.discontinuity= ts->flags & MPEGTS_FLAG_DISCONT;
    ts->sdt.write_packet = section_write_packet;
    ts->sdt.opaque       = s;

    ts->nit.pid          = NIT_PID;
    ts->nit.cc           = 15;
    ts->nit.discontinuity= ts->flags & MPEGTS_FLAG_DISCONT;
    ts->nit.write_packet = section_write_packet;
    ts->nit.opaque       = s;

    ts->pkt = ffformatcontext(s)->pkt;

    /* assign pids to each stream */
    for (i = 0; i < s->nb_streams; i++) {
        AVStream *st = s->streams[i];
        MpegTSWriteStream *ts_st;

        ts_st = av_mallocz(sizeof(MpegTSWriteStream));
        if (!ts_st) {
            return AVERROR(ENOMEM);
        }
        st->priv_data = ts_st;

        avpriv_set_pts_info(st, 33, 1, 90000);

        ts_st->payload = av_mallocz(ts->pes_payload_size);
        if (!ts_st->payload) {
            return AVERROR(ENOMEM);
        }

        /* MPEG pid values < 16 are reserved. Applications which set st->id in
         * this range are assigned a calculated pid. */
        if (st->id < 16) {
            if (ts->m2ts_mode) {
                switch (st->codecpar->codec_type) {
                case AVMEDIA_TYPE_VIDEO:
                    ts_st->pid = ts->m2ts_video_pid++;
                    break;
                case AVMEDIA_TYPE_AUDIO:
                    ts_st->pid = ts->m2ts_audio_pid++;
                    break;
                case AVMEDIA_TYPE_SUBTITLE:
                    switch (st->codecpar->codec_id) {
                    case AV_CODEC_ID_HDMV_PGS_SUBTITLE:
                        ts_st->pid = ts->m2ts_pgssub_pid++;
                        break;
                    case AV_CODEC_ID_HDMV_TEXT_SUBTITLE:
                        ts_st->pid = ts->m2ts_textsub_pid++;
                        break;
                    }
                    break;
                }
                if (ts->m2ts_video_pid   > M2TS_VIDEO_PID + 1          ||
                    ts->m2ts_audio_pid   > M2TS_AUDIO_START_PID + 32   ||
                    ts->m2ts_pgssub_pid  > M2TS_PGSSUB_START_PID + 32  ||
                    ts->m2ts_textsub_pid > M2TS_TEXTSUB_PID + 1        ||
                    ts_st->pid < 16) {
                    av_log(s, AV_LOG_ERROR, "Cannot automatically assign PID for stream %d\n", st->index);
                    return AVERROR(EINVAL);
                }
            } else {
                ts_st->pid = ts->start_pid + i;
            }
        } else {
            ts_st->pid = st->id;
        }
        if (ts_st->pid >= 0x1FFF) {
            av_log(s, AV_LOG_ERROR,
                   "Invalid stream id %d, must be less than 8191\n", st->id);
            return AVERROR(EINVAL);
        }
        for (j = 0; j < ts->nb_services; j++) {
            if (ts->services[j]->pmt.pid > LAST_OTHER_PID) {
                av_log(s, AV_LOG_ERROR,
                       "Invalid PMT PID %d, must be less than %d\n", ts->services[j]->pmt.pid, LAST_OTHER_PID + 1);
                return AVERROR(EINVAL);
            }
            if (ts_st->pid == ts->services[j]->pmt.pid) {
                av_log(s, AV_LOG_ERROR, "PID %d cannot be both elementary and PMT PID\n", ts_st->pid);
                return AVERROR(EINVAL);
            }
        }
        for (j = 0; j < i; j++) {
            MpegTSWriteStream *ts_st_prev = s->streams[j]->priv_data;
            if (ts_st_prev->pid == ts_st->pid) {
                av_log(s, AV_LOG_ERROR, "Duplicate stream id %d\n", ts_st->pid);
                return AVERROR(EINVAL);
            }
        }
        ts_st->payload_pts     = AV_NOPTS_VALUE;
        ts_st->payload_dts     = AV_NOPTS_VALUE;
        ts_st->cc              = 15;
        ts_st->discontinuity   = ts->flags & MPEGTS_FLAG_DISCONT;
        if (st->codecpar->codec_id == AV_CODEC_ID_AAC &&
            st->codecpar->extradata_size > 0) {
            AVStream *ast;
            ts_st->amux = avformat_alloc_context();
            if (!ts_st->amux) {
                return AVERROR(ENOMEM);
            }
            ts_st->amux->oformat =
                av_guess_format((ts->flags & MPEGTS_FLAG_AAC_LATM) ? "latm" : "adts",
                                NULL, NULL);
            if (!ts_st->amux->oformat) {
                return AVERROR(EINVAL);
            }
            if (!(ast = avformat_new_stream(ts_st->amux, NULL))) {
                return AVERROR(ENOMEM);
            }
            ret = avcodec_parameters_copy(ast->codecpar, st->codecpar);
            if (ret != 0)
                return ret;
            ast->time_base = st->time_base;
            ret = avformat_write_header(ts_st->amux, NULL);
            if (ret < 0)
                return ret;
        }
        if (st->codecpar->codec_id == AV_CODEC_ID_OPUS) {
            ts_st->opus_pending_trim_start = st->codecpar->initial_padding * 48000 / st->codecpar->sample_rate;
        }
    }

    if (ts->copyts < 1)
        ts->first_pcr = av_rescale(s->max_delay, PCR_TIME_BASE, AV_TIME_BASE);

    select_pcr_streams(s);

    ts->last_pat_ts = AV_NOPTS_VALUE;
    ts->last_sdt_ts = AV_NOPTS_VALUE;
    ts->last_nit_ts = AV_NOPTS_VALUE;
    ts->pat_period = av_rescale(ts->pat_period_us, PCR_TIME_BASE, AV_TIME_BASE);
    ts->sdt_period = av_rescale(ts->sdt_period_us, PCR_TIME_BASE, AV_TIME_BASE);
    ts->nit_period = av_rescale(ts->nit_period_us, PCR_TIME_BASE, AV_TIME_BASE);

    /* assign provider name */
    provider = av_dict_get(s->metadata, "service_provider", NULL, 0);
    provider_name = provider ? provider->value : DEFAULT_PROVIDER_NAME;
    if (encode_str8(ts->provider_name, provider_name) < 0) {
        av_log(s, AV_LOG_ERROR, "Too long provider name\n");
        return AVERROR(EINVAL);
    }

    if (ts->mux_rate == 1)
        av_log(s, AV_LOG_VERBOSE, "muxrate VBR, ");
    else
        av_log(s, AV_LOG_VERBOSE, "muxrate %d, ", ts->mux_rate);
    av_log(s, AV_LOG_VERBOSE,
           "sdt every %"PRId64" ms, pat/pmt every %"PRId64" ms",
           av_rescale(ts->sdt_period, 1000, PCR_TIME_BASE),
           av_rescale(ts->pat_period, 1000, PCR_TIME_BASE));
    if (ts->flags & MPEGTS_FLAG_NIT)
        av_log(s, AV_LOG_VERBOSE, ", nit every %"PRId64" ms", av_rescale(ts->nit_period, 1000, PCR_TIME_BASE));
    av_log(s, AV_LOG_VERBOSE, "\n");

    return 0;
}

/* send SDT, NIT, PAT and PMT tables regularly */
static void retransmit_si_info(AVFormatContext *s, int force_pat, int force_sdt, int force_nit, int64_t pcr)
{
    MpegTSWrite *ts = s->priv_data;
    int i;

    if ((pcr != AV_NOPTS_VALUE && ts->last_sdt_ts == AV_NOPTS_VALUE) ||
        (pcr != AV_NOPTS_VALUE && pcr - ts->last_sdt_ts >= ts->sdt_period) ||
        force_sdt
    ) {
        if (pcr != AV_NOPTS_VALUE)
            ts->last_sdt_ts = FFMAX(pcr, ts->last_sdt_ts);
        mpegts_write_sdt(s);
    }
    if ((pcr != AV_NOPTS_VALUE && ts->last_pat_ts == AV_NOPTS_VALUE) ||
        (pcr != AV_NOPTS_VALUE && pcr - ts->last_pat_ts >= ts->pat_period) ||
        force_pat) {
        if (pcr != AV_NOPTS_VALUE)
            ts->last_pat_ts = FFMAX(pcr, ts->last_pat_ts);
        mpegts_write_pat(s);
        for (i = 0; i < ts->nb_services; i++)
            mpegts_write_pmt(s, ts->services[i]);
    }
    if ((pcr != AV_NOPTS_VALUE && ts->last_nit_ts == AV_NOPTS_VALUE) ||
        (pcr != AV_NOPTS_VALUE && pcr - ts->last_nit_ts >= ts->nit_period) ||
        force_nit
    ) {
        if (pcr != AV_NOPTS_VALUE)
            ts->last_nit_ts = FFMAX(pcr, ts->last_nit_ts);
        if (ts->flags & MPEGTS_FLAG_NIT)
            mpegts_write_nit(s);
    }
}

static int write_pcr_bits(uint8_t *buf, int64_t pcr)
{
    int64_t pcr_low = pcr % 300, pcr_high = pcr / 300;

    *buf++ = pcr_high >> 25;
    *buf++ = pcr_high >> 17;
    *buf++ = pcr_high >>  9;
    *buf++ = pcr_high >>  1;
    *buf++ = pcr_high <<  7 | pcr_low >> 8 | 0x7e;
    *buf++ = pcr_low;

    return 6;
}

/* Write a single null transport stream packet */
static void mpegts_insert_null_packet(AVFormatContext *s)
{
    uint8_t *q;
    uint8_t buf[TS_PACKET_SIZE];

    q    = buf;
    *q++ = 0x47;
    *q++ = 0x00 | 0x1f;
    *q++ = 0xff;
    *q++ = 0x10;
    memset(q, 0x0FF, TS_PACKET_SIZE - (q - buf));
    write_packet(s, buf);
}

/* Write a single transport stream packet with a PCR and no payload */
static void mpegts_insert_pcr_only(AVFormatContext *s, AVStream *st)
{
    MpegTSWrite *ts = s->priv_data;
    MpegTSWriteStream *ts_st = st->priv_data;
    uint8_t *q;
    uint8_t buf[TS_PACKET_SIZE];

    q    = buf;
    *q++ = 0x47;
    *q++ = ts_st->pid >> 8;
    *q++ = ts_st->pid;
    *q++ = 0x20 | ts_st->cc;   /* Adaptation only */
    /* Continuity Count field does not increment (see 13818-1 section 2.4.3.3) */
    *q++ = TS_PACKET_SIZE - 5; /* Adaptation Field Length */
    *q++ = 0x10;               /* Adaptation flags: PCR present */
    if (ts_st->discontinuity) {
        q[-1] |= 0x80;
        ts_st->discontinuity = 0;
    }

    /* PCR coded into 6 bytes */
    q += write_pcr_bits(q, get_pcr(ts));

    /* stuffing bytes */
    memset(q, 0xFF, TS_PACKET_SIZE - (q - buf));
    write_packet(s, buf);
}

static void write_pts(uint8_t *q, int fourbits, int64_t pts)
{
    int val;

    val  = fourbits << 4 | (((pts >> 30) & 0x07) << 1) | 1;
    *q++ = val;
    val  = (((pts >> 15) & 0x7fff) << 1) | 1;
    *q++ = val >> 8;
    *q++ = val;
    val  = (((pts) & 0x7fff) << 1) | 1;
    *q++ = val >> 8;
    *q++ = val;
}

/* Set an adaptation field flag in an MPEG-TS packet*/
static void set_af_flag(uint8_t *pkt, int flag)
{
    // expect at least one flag to set
    av_assert0(flag);

    if ((pkt[3] & 0x20) == 0) {
        // no AF yet, set adaptation field flag
        pkt[3] |= 0x20;
        // 1 byte length, no flags
        pkt[4] = 1;
        pkt[5] = 0;
    }
    pkt[5] |= flag;
}

/* Extend the adaptation field by size bytes */
static void extend_af(uint8_t *pkt, int size)
{
    // expect already existing adaptation field
    av_assert0(pkt[3] & 0x20);
    pkt[4] += size;
}

/* Get a pointer to MPEG-TS payload (right after TS packet header) */
static uint8_t *get_ts_payload_start(uint8_t *pkt)
{
    if (pkt[3] & 0x20)
        return pkt + 5 + pkt[4];
    else
        return pkt + 4;
}

static int get_pes_stream_id(AVFormatContext *s, AVStream *st, int stream_id, int *async)
{
    MpegTSWrite *ts = s->priv_data;
    *async = 0;
    if (st->codecpar->codec_type == AVMEDIA_TYPE_VIDEO) {
        if (st->codecpar->codec_id == AV_CODEC_ID_DIRAC)
            return STREAM_ID_EXTENDED_STREAM_ID;
        else
            return STREAM_ID_VIDEO_STREAM_0;
    } else if (st->codecpar->codec_type == AVMEDIA_TYPE_AUDIO &&
               (st->codecpar->codec_id == AV_CODEC_ID_MP2 ||
                st->codecpar->codec_id == AV_CODEC_ID_MP3 ||
                st->codecpar->codec_id == AV_CODEC_ID_AAC)) {
        return STREAM_ID_AUDIO_STREAM_0;
    } else if (st->codecpar->codec_type == AVMEDIA_TYPE_AUDIO &&
                st->codecpar->codec_id == AV_CODEC_ID_AC3 &&
                ts->m2ts_mode) {
        return STREAM_ID_EXTENDED_STREAM_ID;
    } else if (st->codecpar->codec_type == AVMEDIA_TYPE_DATA &&
               st->codecpar->codec_id == AV_CODEC_ID_TIMED_ID3) {
        return STREAM_ID_PRIVATE_STREAM_1;
    } else if (st->codecpar->codec_type == AVMEDIA_TYPE_DATA) {
        if (st->codecpar->codec_id == AV_CODEC_ID_SMPTE_KLV &&
            stream_id == STREAM_ID_PRIVATE_STREAM_1) /* asynchronous KLV */
            *async = 1;
        return stream_id != -1 ? stream_id : STREAM_ID_METADATA_STREAM;
    } else {
        return STREAM_ID_PRIVATE_STREAM_1;
    }
}

/* Add a PES header to the front of the payload, and segment into an integer
 * number of TS packets. The final TS packet is padded using an oversized
 * adaptation header to exactly fill the last TS packet.
 * NOTE: 'payload' contains a complete PES payload. */
static void mpegts_write_pes(AVFormatContext *s, AVStream *st,
                             const uint8_t *payload, int payload_size,
                             int64_t pts, int64_t dts, int key, int stream_id)
{
    MpegTSWriteStream *ts_st = st->priv_data;
    MpegTSWrite *ts = s->priv_data;
    uint8_t buf[TS_PACKET_SIZE];
    uint8_t *q;
    int val, is_start, len, header_len, write_pcr, flags;
    int afc_len, stuffing_len;
    int is_dvb_subtitle = (st->codecpar->codec_id == AV_CODEC_ID_DVB_SUBTITLE);
    int is_dvb_teletext = (st->codecpar->codec_id == AV_CODEC_ID_DVB_TELETEXT);
    int64_t delay = av_rescale(s->max_delay, 90000, AV_TIME_BASE);
    int force_pat = st->codecpar->codec_type == AVMEDIA_TYPE_VIDEO && key && !ts_st->prev_payload_key;
    int force_sdt = 0;
    int force_nit = 0;

    av_assert0(ts_st->payload != buf || st->codecpar->codec_type != AVMEDIA_TYPE_VIDEO);
    if (ts->flags & MPEGTS_FLAG_PAT_PMT_AT_FRAMES && st->codecpar->codec_type == AVMEDIA_TYPE_VIDEO) {
        force_pat = 1;
    }

    if (ts->flags & MPEGTS_FLAG_REEMIT_PAT_PMT) {
        force_pat = 1;
        force_sdt = 1;
        force_nit = 1;
        ts->flags &= ~MPEGTS_FLAG_REEMIT_PAT_PMT;
    }

    is_start = 1;
    while (payload_size > 0) {
        int64_t pcr = AV_NOPTS_VALUE;
        if (ts->mux_rate > 1)
            pcr = get_pcr(ts);
        else if (dts != AV_NOPTS_VALUE)
            pcr = (dts - delay) * 300;

        retransmit_si_info(s, force_pat, force_sdt, force_nit, pcr);
        force_pat = 0;
        force_sdt = 0;
        force_nit = 0;

        write_pcr = 0;
        if (ts->mux_rate > 1) {
            /* Send PCR packets for all PCR streams if needed */
            pcr = get_pcr(ts);
            if (pcr >= ts->next_pcr) {
                int64_t next_pcr = INT64_MAX;
                for (int i = 0; i < s->nb_streams; i++) {
                    /* Make the current stream the last, because for that we
                     * can insert the pcr into the payload later */
                    int st2_index = i < st->index ? i : (i + 1 == s->nb_streams ? st->index : i + 1);
                    AVStream *st2 = s->streams[st2_index];
                    MpegTSWriteStream *ts_st2 = st2->priv_data;
                    if (ts_st2->pcr_period) {
                        if (pcr - ts_st2->last_pcr >= ts_st2->pcr_period) {
                            ts_st2->last_pcr = FFMAX(pcr - ts_st2->pcr_period, ts_st2->last_pcr + ts_st2->pcr_period);
                            if (st2 != st) {
                                mpegts_insert_pcr_only(s, st2);
                                pcr = get_pcr(ts);
                            } else {
                                write_pcr = 1;
                            }
                        }
                        next_pcr = FFMIN(next_pcr, ts_st2->last_pcr + ts_st2->pcr_period);
                    }
                }
                ts->next_pcr = next_pcr;
            }
            if (dts != AV_NOPTS_VALUE && (dts - pcr / 300) > delay) {
                /* pcr insert gets priority over null packet insert */
                if (write_pcr)
                    mpegts_insert_pcr_only(s, st);
                else
                    mpegts_insert_null_packet(s);
                /* recalculate write_pcr and possibly retransmit si_info */
                continue;
            }
        } else if (ts_st->pcr_period && pcr != AV_NOPTS_VALUE) {
            if (pcr - ts_st->last_pcr >= ts_st->pcr_period && is_start) {
                ts_st->last_pcr = FFMAX(pcr - ts_st->pcr_period, ts_st->last_pcr + ts_st->pcr_period);
                write_pcr = 1;
            }
        }

        /* prepare packet header */
        q    = buf;
        *q++ = 0x47;
        val  = ts_st->pid >> 8;
        if (ts->m2ts_mode && st->codecpar->codec_id == AV_CODEC_ID_AC3)
            val |= 0x20;
        if (is_start)
            val |= 0x40;
        *q++      = val;
        *q++      = ts_st->pid;
        ts_st->cc = ts_st->cc + 1 & 0xf;
        *q++      = 0x10 | ts_st->cc; // payload indicator + CC
        if (ts_st->discontinuity) {
            set_af_flag(buf, 0x80);
            q = get_ts_payload_start(buf);
            ts_st->discontinuity = 0;
        }
        if (!(ts->flags & MPEGTS_FLAG_OMIT_RAI) &&
            key && is_start && pts != AV_NOPTS_VALUE &&
            !is_dvb_teletext /* adaptation+payload forbidden for teletext (ETSI EN 300 472 V1.3.1 4.1) */) {
            // set Random Access for key frames
            if (ts_st->pcr_period)
                write_pcr = 1;
            set_af_flag(buf, 0x40);
            q = get_ts_payload_start(buf);
        }
        if (write_pcr) {
            set_af_flag(buf, 0x10);
            q = get_ts_payload_start(buf);
            // add 11, pcr references the last byte of program clock reference base
            if (dts != AV_NOPTS_VALUE && dts < pcr / 300)
                av_log(s, AV_LOG_WARNING, "dts < pcr, TS is invalid\n");
            extend_af(buf, write_pcr_bits(q, pcr));
            q = get_ts_payload_start(buf);
        }
        if (is_start) {
            int pes_extension = 0;
            int pes_header_stuffing_bytes = 0;
            int async;
            /* write PES header */
            *q++ = 0x00;
            *q++ = 0x00;
            *q++ = 0x01;
            *q++ = stream_id = get_pes_stream_id(s, st, stream_id, &async);
            if (async)
                pts = dts = AV_NOPTS_VALUE;

            header_len = 0;

            if (stream_id != STREAM_ID_PROGRAM_STREAM_MAP &&
                stream_id != STREAM_ID_PADDING_STREAM &&
                stream_id != STREAM_ID_PRIVATE_STREAM_2 &&
                stream_id != STREAM_ID_ECM_STREAM &&
                stream_id != STREAM_ID_EMM_STREAM &&
                stream_id != STREAM_ID_PROGRAM_STREAM_DIRECTORY &&
                stream_id != STREAM_ID_DSMCC_STREAM &&
                stream_id != STREAM_ID_TYPE_E_STREAM) {

                flags      = 0;
                if (pts != AV_NOPTS_VALUE) {
                    header_len += 5;
                    flags      |= 0x80;
                }
                if (dts != AV_NOPTS_VALUE && pts != AV_NOPTS_VALUE && dts != pts) {
                    header_len += 5;
                    flags      |= 0x40;
                }
                if (st->codecpar->codec_type == AVMEDIA_TYPE_VIDEO &&
                    st->codecpar->codec_id == AV_CODEC_ID_DIRAC) {
                    /* set PES_extension_flag */
                    pes_extension = 1;
                    flags        |= 0x01;

                    /* One byte for PES2 extension flag +
                     * one byte for extension length +
                     * one byte for extension id */
                    header_len += 3;
                }
                /* for Blu-ray AC3 Audio the PES Extension flag should be as follow
                 * otherwise it will not play sound on blu-ray
                 */
                if (ts->m2ts_mode &&
                    st->codecpar->codec_type == AVMEDIA_TYPE_AUDIO &&
                    st->codecpar->codec_id == AV_CODEC_ID_AC3) {
                    /* set PES_extension_flag */
                    pes_extension = 1;
                    flags |= 0x01;
                    header_len += 3;
                }
                if (is_dvb_teletext) {
                    pes_header_stuffing_bytes = 0x24 - header_len;
                    header_len = 0x24;
                }
                len = payload_size + header_len + 3;
                /* 3 extra bytes should be added to DVB subtitle payload: 0x20 0x00 at the beginning and trailing 0xff */
                if (is_dvb_subtitle) {
                    len += 3;
                    payload_size++;
                }
                if (len > 0xffff)
                    len = 0;
                if (ts->omit_video_pes_length && st->codecpar->codec_type == AVMEDIA_TYPE_VIDEO) {
                    len = 0;
                }
                *q++ = len >> 8;
                *q++ = len;
                val  = 0x80;
                /* data alignment indicator is required for subtitle and data streams */
                if (st->codecpar->codec_type == AVMEDIA_TYPE_SUBTITLE || st->codecpar->codec_type == AVMEDIA_TYPE_DATA)
                    val |= 0x04;
                *q++ = val;
                *q++ = flags;
                *q++ = header_len;
                if (pts != AV_NOPTS_VALUE) {
                    write_pts(q, flags >> 6, pts);
                    q += 5;
                }
                if (dts != AV_NOPTS_VALUE && pts != AV_NOPTS_VALUE && dts != pts) {
                    write_pts(q, 1, dts);
                    q += 5;
                }
                if (pes_extension && st->codecpar->codec_id == AV_CODEC_ID_DIRAC) {
                    flags = 0x01;  /* set PES_extension_flag_2 */
                    *q++  = flags;
                    *q++  = 0x80 | 0x01; /* marker bit + extension length */
                    /* Set the stream ID extension flag bit to 0 and
                     * write the extended stream ID. */
                    *q++ = 0x00 | 0x60;
                }
                /* For Blu-ray AC3 Audio Setting extended flags */
                if (ts->m2ts_mode &&
                    pes_extension &&
                    st->codecpar->codec_id == AV_CODEC_ID_AC3) {
                    flags = 0x01; /* set PES_extension_flag_2 */
                    *q++ = flags;
                    *q++ = 0x80 | 0x01; /* marker bit + extension length */
                    *q++ = 0x00 | 0x71; /* for AC3 Audio (specifically on blue-rays) */
                }


                if (is_dvb_subtitle) {
                    /* First two fields of DVB subtitles PES data:
                     * data_identifier: for DVB subtitle streams shall be coded with the value 0x20
                     * subtitle_stream_id: for DVB subtitle stream shall be identified by the value 0x00 */
                    *q++ = 0x20;
                    *q++ = 0x00;
                }
                if (is_dvb_teletext) {
                    memset(q, 0xff, pes_header_stuffing_bytes);
                    q += pes_header_stuffing_bytes;
                }
            } else {
                len = payload_size;
                *q++ = len >> 8;
                *q++ = len;
            }
            is_start = 0;
        }
        /* header size */
        header_len = q - buf;
        /* data len */
        len = TS_PACKET_SIZE - header_len;
        if (len > payload_size)
            len = payload_size;
        stuffing_len = TS_PACKET_SIZE - header_len - len;
        if (stuffing_len > 0) {
            /* add stuffing with AFC */
            if (buf[3] & 0x20) {
                /* stuffing already present: increase its size */
                afc_len = buf[4] + 1;
                memmove(buf + 4 + afc_len + stuffing_len,
                        buf + 4 + afc_len,
                        header_len - (4 + afc_len));
                buf[4] += stuffing_len;
                memset(buf + 4 + afc_len, 0xff, stuffing_len);
            } else {
                /* add stuffing */
                memmove(buf + 4 + stuffing_len, buf + 4, header_len - 4);
                buf[3] |= 0x20;
                buf[4]  = stuffing_len - 1;
                if (stuffing_len >= 2) {
                    buf[5] = 0x00;
                    memset(buf + 6, 0xff, stuffing_len - 2);
                }
            }
        }

        if (is_dvb_subtitle && payload_size == len) {
            memcpy(buf + TS_PACKET_SIZE - len, payload, len - 1);
            buf[TS_PACKET_SIZE - 1] = 0xff; /* end_of_PES_data_field_marker: an 8-bit field with fixed contents 0xff for DVB subtitle */
        } else {
            memcpy(buf + TS_PACKET_SIZE - len, payload, len);
        }

        payload      += len;
        payload_size -= len;
        write_packet(s, buf);
    }
    ts_st->prev_payload_key = key;
}

static int check_h26x_startcode(AVFormatContext *s, const AVStream *st, const AVPacket *pkt, const char *codec)
{
    if (pkt->size < 5 || AV_RB32(pkt->data) != 0x0000001 && AV_RB24(pkt->data) != 0x000001) {
        if (!st->nb_frames) {
            av_log(s, AV_LOG_ERROR, "%s bitstream malformed, "
                   "no startcode found, use the video bitstream filter '%s_mp4toannexb' to fix it "
                   "('-bsf:v %s_mp4toannexb' option with ffmpeg)\n", codec, codec, codec);
            return AVERROR_INVALIDDATA;
        }
        av_log(s, AV_LOG_WARNING, "%s bitstream error, startcode missing, size %d", codec, pkt->size);
        if (pkt->size)
            av_log(s, AV_LOG_WARNING, " data %08"PRIX32, AV_RB32(pkt->data));
        av_log(s, AV_LOG_WARNING, "\n");
    }
    return 0;
}

int ff_check_h264_startcode(AVFormatContext *s, const AVStream *st, const AVPacket *pkt)
{
    return check_h26x_startcode(s, st, pkt, "h264");
}

static int check_vvc_startcode(AVFormatContext *s, const AVStream *st, const AVPacket *pkt)
{
    if (pkt->size < 5 || AV_RB32(pkt->data) != 0x0000001 && AV_RB24(pkt->data) != 0x000001) {
        if (!st->nb_frames) {
            av_log(s, AV_LOG_ERROR, "VVC bitstream malformed, no startcode found\n");
            return AVERROR_PATCHWELCOME;
        }
        av_log(s, AV_LOG_WARNING, "VVC bitstream error, startcode missing, size %d", pkt->size);
        if (pkt->size)
            av_log(s, AV_LOG_WARNING, " data %08"PRIX32, AV_RB32(pkt->data));
        av_log(s, AV_LOG_WARNING, "\n");
    }
    return 0;
}

/* Based on GStreamer's gst-plugins-base/ext/ogg/gstoggstream.c
 * Released under the LGPL v2.1+, written by
 * Vincent Penquerc'h <vincent.penquerch@collabora.co.uk>
 */
static int opus_get_packet_samples(AVFormatContext *s, AVPacket *pkt)
{
    static const int durations[32] = {
      480, 960, 1920, 2880,       /* Silk NB */
      480, 960, 1920, 2880,       /* Silk MB */
      480, 960, 1920, 2880,       /* Silk WB */
      480, 960,                   /* Hybrid SWB */
      480, 960,                   /* Hybrid FB */
      120, 240, 480, 960,         /* CELT NB */
      120, 240, 480, 960,         /* CELT NB */
      120, 240, 480, 960,         /* CELT NB */
      120, 240, 480, 960,         /* CELT NB */
    };
    int toc, frame_duration, nframes, duration;

    if (pkt->size < 1)
        return 0;

    toc = pkt->data[0];

    frame_duration = durations[toc >> 3];
    switch (toc & 3) {
    case 0:
        nframes = 1;
        break;
    case 1:
        nframes = 2;
        break;
    case 2:
        nframes = 2;
        break;
    case 3:
        if (pkt->size < 2)
            return 0;
        nframes = pkt->data[1] & 63;
        break;
    }

    duration = nframes * frame_duration;
    if (duration > 5760) {
        av_log(s, AV_LOG_WARNING,
               "Opus packet duration > 120 ms, invalid");
        return 0;
    }

    return duration;
}

static uint8_t *h26x_prefix_aud(const uint8_t *aud, const int aud_size,
    const uint8_t *extra_data, const int extra_size, AVPacket *pkt, int *size)
{
    const int sz = 4;       //start code size
    uint8_t *data = av_malloc(pkt->size + sz + aud_size + extra_size);
    if (!data)
        return NULL;
    AV_WB32(data, 0x00000001);
    memcpy(data + sz, aud, aud_size);
    memcpy(data + sz + aud_size, extra_data, extra_size);
    memcpy(data + sz + aud_size + extra_size, pkt->data, pkt->size);
    *size = pkt->size + sz + aud_size + extra_size;
    return data;
}

#define H264_NAL_TYPE(state) (state & 0x1f)
#define HEVC_NAL_TYPE(state) ((state & 0x7e) >> 1)
#define VVC_NAL_TYPE(state)  ((state >> 11) & 0x1f)
static int mpegts_write_packet_internal(AVFormatContext *s, AVPacket *pkt)
{
    AVStream *st = s->streams[pkt->stream_index];
    int size = pkt->size;
    const uint8_t *buf = pkt->data;
    uint8_t *data = NULL;
    MpegTSWrite *ts = s->priv_data;
    MpegTSWriteStream *ts_st = st->priv_data;
    const int64_t delay = av_rescale(s->max_delay, 90000, AV_TIME_BASE) * 2;
    const int64_t max_audio_delay = av_rescale(s->max_delay, 90000, AV_TIME_BASE) / 2;
    int64_t dts = pkt->dts, pts = pkt->pts;
    int opus_samples = 0;
    size_t side_data_size;
    uint8_t *side_data = NULL;
    int stream_id = -1;

    side_data = av_packet_get_side_data(pkt,
                                        AV_PKT_DATA_MPEGTS_STREAM_ID,
                                        &side_data_size);
    if (side_data)
        stream_id = side_data[0];

    if (!ts->first_dts_checked && dts != AV_NOPTS_VALUE) {
        ts->first_pcr += dts * 300;
        ts->first_dts_checked = 1;
    }

    if (ts->copyts < 1) {
        if (pts != AV_NOPTS_VALUE)
            pts += delay;
        if (dts != AV_NOPTS_VALUE)
            dts += delay;
    }

    if (!ts_st->first_timestamp_checked && (pts == AV_NOPTS_VALUE || dts == AV_NOPTS_VALUE)) {
        av_log(s, AV_LOG_ERROR, "first pts and dts value must be set\n");
        return AVERROR_INVALIDDATA;
    }
    ts_st->first_timestamp_checked = 1;

    if (st->codecpar->codec_id == AV_CODEC_ID_H264) {
        const uint8_t *p = buf, *buf_end = p + size;
        const uint8_t *found_aud = NULL, *found_aud_end = NULL;
        int nal_type;
        uint32_t state = -1;
        int extradd = (pkt->flags & AV_PKT_FLAG_KEY) ? st->codecpar->extradata_size : 0;
        int ret = ff_check_h264_startcode(s, st, pkt);
        if (ret < 0)
            return ret;

        if (extradd && AV_RB24(st->codecpar->extradata) > 1)
            extradd = 0;

        /* Ensure that all pictures are prefixed with an AUD, and that
         * IDR pictures are also prefixed with SPS and PPS. SPS and PPS
         * are assumed to be available in 'extradata' if not found in-band. */
        do {
            p = avpriv_find_start_code(p, buf_end, &state);
            nal_type = H264_NAL_TYPE(state);
            av_log(s, AV_LOG_TRACE, "nal %"PRId32"\n", nal_type);
            if (nal_type == H264_NAL_SPS)
                extradd = 0;
            if (nal_type == H264_NAL_AUD) {
                found_aud = p - 4;     // start of the 0x000001 start code.
                found_aud_end = p + 1; // first byte past the AUD.
                if (found_aud < buf)
                    found_aud = buf;
                if (buf_end < found_aud_end)
                    found_aud_end = buf_end;
            }
        } while (p < buf_end
                 && nal_type != H264_NAL_IDR_SLICE
                 && nal_type != H264_NAL_SLICE
                 && (extradd > 0 || !found_aud));
        if (nal_type != H264_NAL_IDR_SLICE)
            extradd = 0;

        if (!found_aud) {
            /* Prefix 'buf' with the missing AUD, and extradata if needed. */
            const uint8_t aud[] = {
                H264_NAL_AUD,
                0xf0, // any slice type (0xe) + rbsp stop one bit
            };
            buf = data = h26x_prefix_aud(aud, FF_ARRAY_ELEMS(aud),
                st->codecpar->extradata, extradd, pkt, &size);
            if (!data)
                return AVERROR(ENOMEM);
        } else if (extradd != 0) {
            /* Move the AUD up to the beginning of the frame, where the H.264
             * spec requires it to appear. Emit the extradata after it. */
            PutByteContext pb;
            const int new_pkt_size = pkt->size + 1 + extradd;
            data = av_malloc(new_pkt_size);
            if (!data)
                return AVERROR(ENOMEM);
            bytestream2_init_writer(&pb, data, new_pkt_size);
            bytestream2_put_byte(&pb, 0x00);
            bytestream2_put_buffer(&pb, found_aud, found_aud_end - found_aud);
            bytestream2_put_buffer(&pb, st->codecpar->extradata, extradd);
            bytestream2_put_buffer(&pb, pkt->data, found_aud - pkt->data);
            bytestream2_put_buffer(&pb, found_aud_end, buf_end - found_aud_end);
            av_assert0(new_pkt_size == bytestream2_tell_p(&pb));
            buf     = data;
            size    = new_pkt_size;
        }
    } else if (st->codecpar->codec_id == AV_CODEC_ID_AAC) {
        if (pkt->size < 2) {
            av_log(s, AV_LOG_ERROR, "AAC packet too short\n");
            return AVERROR_INVALIDDATA;
        }
        if ((AV_RB16(pkt->data) & 0xfff0) != 0xfff0) {
            int ret;
            AVPacket *pkt2 = ts->pkt;

            if (!ts_st->amux) {
                av_log(s, AV_LOG_ERROR, "AAC bitstream not in ADTS format "
                                        "and extradata missing\n");
            } else {
                av_packet_unref(pkt2);
                pkt2->data = pkt->data;
                pkt2->size = pkt->size;
                av_assert0(pkt->dts != AV_NOPTS_VALUE);
                pkt2->dts = av_rescale_q(pkt->dts, st->time_base, ts_st->amux->streams[0]->time_base);

                ret = avio_open_dyn_buf(&ts_st->amux->pb);
                if (ret < 0)
                    return ret;

                ret = av_write_frame(ts_st->amux, pkt2);
                if (ret < 0) {
                    ffio_free_dyn_buf(&ts_st->amux->pb);
                    return ret;
                }
                size            = avio_close_dyn_buf(ts_st->amux->pb, &data);
                ts_st->amux->pb = NULL;
                buf             = data;
            }
        }
    } else if (st->codecpar->codec_id == AV_CODEC_ID_HEVC) {
        const uint8_t *p = buf, *buf_end = p + size;
        uint32_t state = -1;
        int nal_type;
        int extradd = (pkt->flags & AV_PKT_FLAG_KEY) ? st->codecpar->extradata_size : 0;
        int ret = check_h26x_startcode(s, st, pkt, "hevc");
        if (ret < 0)
            return ret;

        if (extradd && AV_RB24(st->codecpar->extradata) > 1)
            extradd = 0;

        do {
            p = avpriv_find_start_code(p, buf_end, &state);
            nal_type = HEVC_NAL_TYPE(state);
            av_log(s, AV_LOG_TRACE, "nal %"PRId32"\n", nal_type);
            if (nal_type == HEVC_NAL_VPS)
                extradd = 0;
        } while (p < buf_end && nal_type != HEVC_NAL_AUD && nal_type >= HEVC_NAL_VPS);

        if (nal_type < HEVC_NAL_BLA_W_LP || nal_type >= HEVC_NAL_RSV_VCL24)
            extradd = 0;
        if (nal_type != HEVC_NAL_AUD) { // AUD NAL
            const uint8_t aud[] = {
                (HEVC_NAL_AUD << 1),
                0x01,
                0x50, // any slice type (0x4) + rbsp stop one bit
            };
            buf = data = h26x_prefix_aud(aud, FF_ARRAY_ELEMS(aud),
                st->codecpar->extradata, extradd, pkt, &size);
            if (!data)
                return AVERROR(ENOMEM);
        }
    } else if (st->codecpar->codec_id == AV_CODEC_ID_VVC) {
      const uint8_t *p = buf, *buf_end = p + size;
      uint32_t state = -1;
<<<<<<< HEAD
      uint32_t naltype = -1;
      int extradd = (pkt->flags & AV_PKT_FLAG_KEY) ? st->codecpar->extradata_size : 0;
      int ret = check_vvc_startcode(s, st, pkt);
=======
      uint32_t nal_type = -1;
      int extradd = (pkt->flags & AV_PKT_FLAG_KEY) ? st->codecpar->extradata_size : 0;
      int ret = check_h26x_startcode(s, st, pkt, "vvc");
>>>>>>> fa469545
      if (ret < 0)
          return ret;

      if (extradd && AV_RB24(st->codecpar->extradata) > 1)
          extradd = 0;

      do {
          p = avpriv_find_start_code(p, buf_end, &state);
          // state contains byte behind start code, p points 2 bytes behind start code
<<<<<<< HEAD
          naltype = ((AV_RB8(p)>>3) & 0x1F);
          av_log(s, AV_LOG_TRACE, "nal %"PRId32"\n", naltype );
          if (naltype == 14 ) // VPS
              extradd = 0;
      } while (p < buf_end && naltype != 20 && naltype >= 12);

      if (naltype >= 12)
          extradd = 0;
      if (naltype != 20) { // AUD NAL
          data = av_malloc(pkt->size + 7 + extradd);
          if (!data)
              return AVERROR(ENOMEM);
          memcpy(data + 7, st->codecpar->extradata, extradd);
          memcpy(data + 7 + extradd, pkt->data, pkt->size);
          AV_WB32(data, 0x00000001);
          data[4] = 20;
          data[5] = 1;
          data[6] = 0x50; // any slice type (0x4) + rbsp stop one bit
          buf     = data;
          size    = pkt->size + 7 + extradd;
=======
          nal_type = VVC_NAL_TYPE(state);
          av_log(s, AV_LOG_TRACE, "nal %"PRId32"\n", nal_type );
          if (nal_type == VVC_VPS_NUT)
              extradd = 0;
      } while (p < buf_end && nal_type != VVC_AUD_NUT && nal_type >= VVC_OPI_NUT);

      if (nal_type >= VVC_OPI_NUT)
          extradd = 0;
      if (nal_type != VVC_AUD_NUT) { // AUD NAL
            const uint8_t aud[] = {
                0,                                          // forbidden_zero_bit, nuh_reserved_zero_bit, nuh_layer_id
                (VVC_AUD_NUT << 3) | 1,                     // nal_unit_type, nuh_temporal_id_plus1(1)
                (pkt->flags & AV_PKT_FLAG_KEY) << 7 | 0x28, // aud_irap_or_gdr_flag, aud_pic_type(2), rbsp_stop_one_bit
            };
            buf = data = h26x_prefix_aud(aud, FF_ARRAY_ELEMS(aud), st->codecpar->extradata, extradd, pkt, &size);
            if (!data)
                return AVERROR(ENOMEM);
>>>>>>> fa469545
      }
    } else if (st->codecpar->codec_id == AV_CODEC_ID_OPUS) {
        if (pkt->size < 2) {
            av_log(s, AV_LOG_ERROR, "Opus packet too short\n");
            return AVERROR_INVALIDDATA;
        }

        /* Add Opus control header */
        if ((AV_RB16(pkt->data) >> 5) != 0x3ff) {
            uint8_t *side_data;
            size_t side_data_size;
            int i, n;
            int ctrl_header_size;
            int trim_start = 0, trim_end = 0;

            opus_samples = opus_get_packet_samples(s, pkt);

            side_data = av_packet_get_side_data(pkt,
                                                AV_PKT_DATA_SKIP_SAMPLES,
                                                &side_data_size);

            if (side_data && side_data_size >= 10) {
                trim_end = AV_RL32(side_data + 4) * 48000 / st->codecpar->sample_rate;
            }

            ctrl_header_size = pkt->size + 2 + pkt->size / 255 + 1;
            if (ts_st->opus_pending_trim_start)
              ctrl_header_size += 2;
            if (trim_end)
              ctrl_header_size += 2;

            data = av_malloc(ctrl_header_size);
            if (!data)
                return AVERROR(ENOMEM);

            data[0] = 0x7f;
            data[1] = 0xe0;
            if (ts_st->opus_pending_trim_start)
                data[1] |= 0x10;
            if (trim_end)
                data[1] |= 0x08;

            n = pkt->size;
            i = 2;
            do {
                data[i] = FFMIN(n, 255);
                n -= 255;
                i++;
            } while (n >= 0);

            av_assert0(2 + pkt->size / 255 + 1 == i);

            if (ts_st->opus_pending_trim_start) {
                trim_start = FFMIN(ts_st->opus_pending_trim_start, opus_samples);
                AV_WB16(data + i, trim_start);
                i += 2;
                ts_st->opus_pending_trim_start -= trim_start;
            }
            if (trim_end) {
                trim_end = FFMIN(trim_end, opus_samples - trim_start);
                AV_WB16(data + i, trim_end);
                i += 2;
            }

            memcpy(data + i, pkt->data, pkt->size);
            buf     = data;
            size    = ctrl_header_size;
        } else {
            /* TODO: Can we get TS formatted data here? If so we will
             * need to count the samples of that too! */
            av_log(s, AV_LOG_WARNING, "Got MPEG-TS formatted Opus data, unhandled");
        }
    } else if (st->codecpar->codec_id == AV_CODEC_ID_AC3 && !ts_st->dvb_ac3_desc) {
        AC3HeaderInfo *hdr = NULL;

        if (avpriv_ac3_parse_header(&hdr, pkt->data, pkt->size) >= 0) {
            uint8_t number_of_channels_flag;
            uint8_t service_type_flag;
            uint8_t full_service_flag = 1;
            DVBAC3Descriptor *dvb_ac3_desc;

            dvb_ac3_desc = av_mallocz(sizeof(*dvb_ac3_desc));
            if (!dvb_ac3_desc) {
                av_free(hdr);
                return AVERROR(ENOMEM);
            }

            service_type_flag = hdr->bitstream_mode;
            switch (hdr->channel_mode) {
                case AC3_CHMODE_DUALMONO:
                    number_of_channels_flag = 1;
                    break;
                case AC3_CHMODE_MONO:
                    number_of_channels_flag = 0;
                    break;
                case AC3_CHMODE_STEREO:
                    if (hdr->dolby_surround_mode == AC3_DSURMOD_ON)
                        number_of_channels_flag = 3;
                    else
                        number_of_channels_flag = 2;
                    break;
                case AC3_CHMODE_3F:
                case AC3_CHMODE_2F1R:
                case AC3_CHMODE_3F1R:
                case AC3_CHMODE_2F2R:
                case AC3_CHMODE_3F2R:
                    number_of_channels_flag = 4;
                    break;
                default: /* reserved */
                    number_of_channels_flag = 7;
                    break;
            }

            if (service_type_flag  == 1 || service_type_flag == 4 ||
                (service_type_flag == 7 && !number_of_channels_flag))
                full_service_flag = 0;

            dvb_ac3_desc->component_type_flag = 1;
            dvb_ac3_desc->component_type = (full_service_flag << 6)              |
                                           ((service_type_flag      & 0x7) << 3) |
                                           (number_of_channels_flag & 0x7);
            dvb_ac3_desc->bsid_flag   = 1;
            dvb_ac3_desc->bsid        = hdr->bitstream_id;
            dvb_ac3_desc->mainid_flag = 0;
            dvb_ac3_desc->asvc_flag   = 0;

            ts_st->dvb_ac3_desc = dvb_ac3_desc;
        }
        av_free(hdr);
    } else if (st->codecpar->codec_id == AV_CODEC_ID_PCM_BLURAY && ts->m2ts_mode) {
        mpegts_write_pes(s, st, buf, size, pts, dts,
                         pkt->flags & AV_PKT_FLAG_KEY, stream_id);
        return 0;
    }

    if (ts_st->payload_size && (ts_st->payload_size + size > ts->pes_payload_size ||
        (dts != AV_NOPTS_VALUE && ts_st->payload_dts != AV_NOPTS_VALUE &&
         dts - ts_st->payload_dts >= max_audio_delay) ||
        ts_st->opus_queued_samples + opus_samples >= 5760 /* 120ms */)) {
        mpegts_write_pes(s, st, ts_st->payload, ts_st->payload_size,
                         ts_st->payload_pts, ts_st->payload_dts,
                         ts_st->payload_flags & AV_PKT_FLAG_KEY, stream_id);
        ts_st->payload_size = 0;
        ts_st->opus_queued_samples = 0;
    }

    if (st->codecpar->codec_type != AVMEDIA_TYPE_AUDIO || size > ts->pes_payload_size) {
        av_assert0(!ts_st->payload_size);
        // for video and subtitle, write a single pes packet
        mpegts_write_pes(s, st, buf, size, pts, dts,
                         pkt->flags & AV_PKT_FLAG_KEY, stream_id);
        ts_st->opus_queued_samples = 0;
        av_free(data);
        return 0;
    }

    if (!ts_st->payload_size) {
        ts_st->payload_pts   = pts;
        ts_st->payload_dts   = dts;
        ts_st->payload_flags = pkt->flags;
    }

    memcpy(ts_st->payload + ts_st->payload_size, buf, size);
    ts_st->payload_size += size;
    ts_st->opus_queued_samples += opus_samples;

    av_free(data);

    return 0;
}

static void mpegts_write_flush(AVFormatContext *s)
{
    MpegTSWrite *ts = s->priv_data;
    int i;

    /* flush current packets */
    for (i = 0; i < s->nb_streams; i++) {
        AVStream *st = s->streams[i];
        MpegTSWriteStream *ts_st = st->priv_data;
        if (ts_st->payload_size > 0) {
            mpegts_write_pes(s, st, ts_st->payload, ts_st->payload_size,
                             ts_st->payload_pts, ts_st->payload_dts,
                             ts_st->payload_flags & AV_PKT_FLAG_KEY, -1);
            ts_st->payload_size = 0;
            ts_st->opus_queued_samples = 0;
        }
    }

    if (ts->m2ts_mode) {
        int packets = (avio_tell(s->pb) / (TS_PACKET_SIZE + 4)) % 32;
        while (packets++ < 32)
            mpegts_insert_null_packet(s);
    }
}

static int mpegts_write_packet(AVFormatContext *s, AVPacket *pkt)
{
    if (!pkt) {
        mpegts_write_flush(s);
        return 1;
    } else {
        return mpegts_write_packet_internal(s, pkt);
    }
}

static int mpegts_write_end(AVFormatContext *s)
{
    if (s->pb)
        mpegts_write_flush(s);

    return 0;
}

static void mpegts_deinit(AVFormatContext *s)
{
    MpegTSWrite *ts = s->priv_data;
    MpegTSService *service;
    int i;

    for (i = 0; i < s->nb_streams; i++) {
        AVStream *st = s->streams[i];
        MpegTSWriteStream *ts_st = st->priv_data;
        if (ts_st) {
            av_freep(&ts_st->dvb_ac3_desc);
            av_freep(&ts_st->payload);
            if (ts_st->amux) {
                avformat_free_context(ts_st->amux);
                ts_st->amux = NULL;
            }
        }
    }

    for (i = 0; i < ts->nb_services; i++) {
        service = ts->services[i];
        av_freep(&service);
    }
    av_freep(&ts->services);
}

static int mpegts_check_bitstream(AVFormatContext *s, AVStream *st,
                                  const AVPacket *pkt)
{
    const struct Entry {
        enum AVCodecID id;
        const char *bsf_name;
        uint8_t mask;
        uint8_t value;
    } list[] = {
        { AV_CODEC_ID_H264, "h264_mp4toannexb", 0xff, 0x01 /* configurationVersion in AVCDecoderConfigurationRecord  */},
        { AV_CODEC_ID_HEVC, "hevc_mp4toannexb", 0xff, 0x01 /* configurationVersion in HEVCDecoderConfigurationRecord */},
        { AV_CODEC_ID_VVC,  "vvc_mp4toannexb",  0xf8, 0xf8 /* reserved '11111'b    in VVCDecoderConfigurationRecord  */},
    };

<<<<<<< HEAD
    if (st->codecpar->codec_id == AV_CODEC_ID_H264) {
        if (pkt->size >= 5 && AV_RB32(pkt->data) != 0x0000001 &&
                             (AV_RB24(pkt->data) != 0x000001 ||
                              (st->codecpar->extradata_size > 0 &&
                               st->codecpar->extradata[0] == 1)))
            ret = ff_stream_add_bitstream_filter(st, "h264_mp4toannexb", NULL);
    } else if (st->codecpar->codec_id == AV_CODEC_ID_HEVC) {
        if (pkt->size >= 5 && AV_RB32(pkt->data) != 0x0000001 &&
                             (AV_RB24(pkt->data) != 0x000001 ||
                              (st->codecpar->extradata_size > 0 &&
                               st->codecpar->extradata[0] == 1)))
            ret = ff_stream_add_bitstream_filter(st, "hevc_mp4toannexb", NULL);
    } else if (st->codecpar->codec_id == AV_CODEC_ID_VVC) {
        if (pkt->size >= 5 && AV_RB32(pkt->data) != 0x0000001 &&
                             (AV_RB24(pkt->data) != 0x000001 ||
                              (st->codecpar->extradata_size > 0 &&
                               st->codecpar->extradata[0] == 1)))
            ret = ff_stream_add_bitstream_filter(st, "h266_mp4toannexb", NULL);
=======
    for (int i = 0; i < FF_ARRAY_ELEMS(list); i++) {
        const struct Entry *e = list + i;
        if (e->id == st->codecpar->codec_id &&
                pkt->size >= 5 && AV_RB32(pkt->data) != 0x0000001 &&
                (AV_RB24(pkt->data) != 0x000001 ||
                    (st->codecpar->extradata_size > 0 &&
                        (st->codecpar->extradata[0] & e->mask == e->value))))
            return ff_stream_add_bitstream_filter(st, e->bsf_name, NULL);
>>>>>>> fa469545
    }
    return 1;
}

#define OFFSET(x) offsetof(MpegTSWrite, x)
#define ENC AV_OPT_FLAG_ENCODING_PARAM
static const AVOption options[] = {
    { "mpegts_transport_stream_id", "Set transport_stream_id field.",
      OFFSET(transport_stream_id), AV_OPT_TYPE_INT, { .i64 = 0x0001 }, 0x0001, 0xffff, ENC },
    { "mpegts_original_network_id", "Set original_network_id field.",
      OFFSET(original_network_id), AV_OPT_TYPE_INT, { .i64 = DVB_PRIVATE_NETWORK_START }, 0x0001, 0xffff, ENC },
    { "mpegts_service_id", "Set service_id field.",
      OFFSET(service_id), AV_OPT_TYPE_INT, { .i64 = 0x0001 }, 0x0001, 0xffff, ENC },
    { "mpegts_service_type", "Set service_type field.",
      OFFSET(service_type), AV_OPT_TYPE_INT, { .i64 = 0x01 }, 0x01, 0xff, ENC, "mpegts_service_type" },
    { "digital_tv", "Digital Television.",
      0, AV_OPT_TYPE_CONST, { .i64 = MPEGTS_SERVICE_TYPE_DIGITAL_TV }, 0x01, 0xff, ENC, "mpegts_service_type" },
    { "digital_radio", "Digital Radio.",
      0, AV_OPT_TYPE_CONST, { .i64 = MPEGTS_SERVICE_TYPE_DIGITAL_RADIO }, 0x01, 0xff, ENC, "mpegts_service_type" },
    { "teletext", "Teletext.",
      0, AV_OPT_TYPE_CONST, { .i64 = MPEGTS_SERVICE_TYPE_TELETEXT }, 0x01, 0xff, ENC, "mpegts_service_type" },
    { "advanced_codec_digital_radio", "Advanced Codec Digital Radio.",
      0, AV_OPT_TYPE_CONST, { .i64 = MPEGTS_SERVICE_TYPE_ADVANCED_CODEC_DIGITAL_RADIO }, 0x01, 0xff, ENC, "mpegts_service_type" },
    { "mpeg2_digital_hdtv", "MPEG2 Digital HDTV.",
      0, AV_OPT_TYPE_CONST, { .i64 = MPEGTS_SERVICE_TYPE_MPEG2_DIGITAL_HDTV }, 0x01, 0xff, ENC, "mpegts_service_type" },
    { "advanced_codec_digital_sdtv", "Advanced Codec Digital SDTV.",
      0, AV_OPT_TYPE_CONST, { .i64 = MPEGTS_SERVICE_TYPE_ADVANCED_CODEC_DIGITAL_SDTV }, 0x01, 0xff, ENC, "mpegts_service_type" },
    { "advanced_codec_digital_hdtv", "Advanced Codec Digital HDTV.",
      0, AV_OPT_TYPE_CONST, { .i64 = MPEGTS_SERVICE_TYPE_ADVANCED_CODEC_DIGITAL_HDTV }, 0x01, 0xff, ENC, "mpegts_service_type" },
    { "hevc_digital_hdtv", "HEVC Digital Television Service.",
      0, AV_OPT_TYPE_CONST, { .i64 = MPEGTS_SERVICE_TYPE_HEVC_DIGITAL_HDTV }, 0x01, 0xff, ENC, "mpegts_service_type" },
    { "mpegts_pmt_start_pid", "Set the first pid of the PMT.",
      OFFSET(pmt_start_pid), AV_OPT_TYPE_INT, { .i64 = 0x1000 }, FIRST_OTHER_PID, LAST_OTHER_PID, ENC },
    { "mpegts_start_pid", "Set the first pid.",
      OFFSET(start_pid), AV_OPT_TYPE_INT, { .i64 = 0x0100 }, FIRST_OTHER_PID, LAST_OTHER_PID, ENC },
    { "mpegts_m2ts_mode", "Enable m2ts mode.", OFFSET(m2ts_mode), AV_OPT_TYPE_BOOL, { .i64 = -1 }, -1, 1, ENC },
    { "muxrate", NULL, OFFSET(mux_rate), AV_OPT_TYPE_INT, { .i64 = 1 }, 0, INT_MAX, ENC },
    { "pes_payload_size", "Minimum PES packet payload in bytes",
      OFFSET(pes_payload_size), AV_OPT_TYPE_INT, { .i64 = DEFAULT_PES_PAYLOAD_SIZE }, 0, INT_MAX, ENC },
    { "mpegts_flags", "MPEG-TS muxing flags", OFFSET(flags), AV_OPT_TYPE_FLAGS, { .i64 = 0 }, 0, INT_MAX, ENC, "mpegts_flags" },
    { "resend_headers", "Reemit PAT/PMT before writing the next packet",
      0, AV_OPT_TYPE_CONST, { .i64 = MPEGTS_FLAG_REEMIT_PAT_PMT }, 0, INT_MAX, ENC, "mpegts_flags" },
    { "latm", "Use LATM packetization for AAC",
      0, AV_OPT_TYPE_CONST, { .i64 = MPEGTS_FLAG_AAC_LATM }, 0, INT_MAX, ENC, "mpegts_flags" },
    { "pat_pmt_at_frames", "Reemit PAT and PMT at each video frame",
      0, AV_OPT_TYPE_CONST, { .i64 = MPEGTS_FLAG_PAT_PMT_AT_FRAMES}, 0, INT_MAX, ENC, "mpegts_flags" },
    { "system_b", "Conform to System B (DVB) instead of System A (ATSC)",
      0, AV_OPT_TYPE_CONST, { .i64 = MPEGTS_FLAG_SYSTEM_B }, 0, INT_MAX, ENC, "mpegts_flags" },
    { "initial_discontinuity", "Mark initial packets as discontinuous",
      0, AV_OPT_TYPE_CONST, { .i64 = MPEGTS_FLAG_DISCONT }, 0, INT_MAX, ENC, "mpegts_flags" },
    { "nit", "Enable NIT transmission",
      0, AV_OPT_TYPE_CONST, { .i64 = MPEGTS_FLAG_NIT}, 0, INT_MAX, ENC, "mpegts_flags" },
    { "omit_rai", "Disable writing of random access indicator",
      0, AV_OPT_TYPE_CONST, { .i64 = MPEGTS_FLAG_OMIT_RAI }, 0, INT_MAX, ENC, "mpegts_flags" },
    { "mpegts_copyts", "don't offset dts/pts", OFFSET(copyts), AV_OPT_TYPE_BOOL, { .i64 = -1 }, -1, 1, ENC },
    { "tables_version", "set PAT, PMT, SDT and NIT version", OFFSET(tables_version), AV_OPT_TYPE_INT, { .i64 = 0 }, 0, 31, ENC },
    { "omit_video_pes_length", "Omit the PES packet length for video packets",
      OFFSET(omit_video_pes_length), AV_OPT_TYPE_BOOL, { .i64 = 1 }, 0, 1, ENC },
    { "pcr_period", "PCR retransmission time in milliseconds",
      OFFSET(pcr_period_ms), AV_OPT_TYPE_INT, { .i64 = -1 }, -1, INT_MAX, ENC },
    { "pat_period", "PAT/PMT retransmission time limit in seconds",
      OFFSET(pat_period_us), AV_OPT_TYPE_DURATION, { .i64 = PAT_RETRANS_TIME * 1000LL }, 0, INT64_MAX, ENC },
    { "sdt_period", "SDT retransmission time limit in seconds",
      OFFSET(sdt_period_us), AV_OPT_TYPE_DURATION, { .i64 = SDT_RETRANS_TIME * 1000LL }, 0, INT64_MAX, ENC },
    { "nit_period", "NIT retransmission time limit in seconds",
      OFFSET(nit_period_us), AV_OPT_TYPE_DURATION, { .i64 = NIT_RETRANS_TIME * 1000LL }, 0, INT64_MAX, ENC },
    { NULL },
};

static const AVClass mpegts_muxer_class = {
    .class_name = "MPEGTS muxer",
    .item_name  = av_default_item_name,
    .option     = options,
    .version    = LIBAVUTIL_VERSION_INT,
};

const FFOutputFormat ff_mpegts_muxer = {
    .p.name         = "mpegts",
    .p.long_name    = NULL_IF_CONFIG_SMALL("MPEG-TS (MPEG-2 Transport Stream)"),
    .p.mime_type    = "video/MP2T",
    .p.extensions   = "ts,m2t,m2ts,mts",
    .priv_data_size = sizeof(MpegTSWrite),
    .p.audio_codec  = AV_CODEC_ID_MP2,
    .p.video_codec  = AV_CODEC_ID_MPEG2VIDEO,
    .init           = mpegts_init,
    .write_packet   = mpegts_write_packet,
    .write_trailer  = mpegts_write_end,
    .deinit         = mpegts_deinit,
    .check_bitstream = mpegts_check_bitstream,
#if FF_API_ALLOW_FLUSH
    .p.flags        = AVFMT_ALLOW_FLUSH | AVFMT_VARIABLE_FPS | AVFMT_NODIMENSIONS,
#else
    .p.flags         = AVFMT_VARIABLE_FPS | AVFMT_NODIMENSIONS,
#endif
    .flags_internal  = FF_FMT_ALLOW_FLUSH,
    .p.priv_class   = &mpegts_muxer_class,
};<|MERGE_RESOLUTION|>--- conflicted
+++ resolved
@@ -2050,15 +2050,9 @@
     } else if (st->codecpar->codec_id == AV_CODEC_ID_VVC) {
       const uint8_t *p = buf, *buf_end = p + size;
       uint32_t state = -1;
-<<<<<<< HEAD
-      uint32_t naltype = -1;
-      int extradd = (pkt->flags & AV_PKT_FLAG_KEY) ? st->codecpar->extradata_size : 0;
-      int ret = check_vvc_startcode(s, st, pkt);
-=======
       uint32_t nal_type = -1;
       int extradd = (pkt->flags & AV_PKT_FLAG_KEY) ? st->codecpar->extradata_size : 0;
       int ret = check_h26x_startcode(s, st, pkt, "vvc");
->>>>>>> fa469545
       if (ret < 0)
           return ret;
 
@@ -2068,28 +2062,6 @@
       do {
           p = avpriv_find_start_code(p, buf_end, &state);
           // state contains byte behind start code, p points 2 bytes behind start code
-<<<<<<< HEAD
-          naltype = ((AV_RB8(p)>>3) & 0x1F);
-          av_log(s, AV_LOG_TRACE, "nal %"PRId32"\n", naltype );
-          if (naltype == 14 ) // VPS
-              extradd = 0;
-      } while (p < buf_end && naltype != 20 && naltype >= 12);
-
-      if (naltype >= 12)
-          extradd = 0;
-      if (naltype != 20) { // AUD NAL
-          data = av_malloc(pkt->size + 7 + extradd);
-          if (!data)
-              return AVERROR(ENOMEM);
-          memcpy(data + 7, st->codecpar->extradata, extradd);
-          memcpy(data + 7 + extradd, pkt->data, pkt->size);
-          AV_WB32(data, 0x00000001);
-          data[4] = 20;
-          data[5] = 1;
-          data[6] = 0x50; // any slice type (0x4) + rbsp stop one bit
-          buf     = data;
-          size    = pkt->size + 7 + extradd;
-=======
           nal_type = VVC_NAL_TYPE(state);
           av_log(s, AV_LOG_TRACE, "nal %"PRId32"\n", nal_type );
           if (nal_type == VVC_VPS_NUT)
@@ -2107,7 +2079,6 @@
             buf = data = h26x_prefix_aud(aud, FF_ARRAY_ELEMS(aud), st->codecpar->extradata, extradd, pkt, &size);
             if (!data)
                 return AVERROR(ENOMEM);
->>>>>>> fa469545
       }
     } else if (st->codecpar->codec_id == AV_CODEC_ID_OPUS) {
         if (pkt->size < 2) {
@@ -2362,26 +2333,6 @@
         { AV_CODEC_ID_VVC,  "vvc_mp4toannexb",  0xf8, 0xf8 /* reserved '11111'b    in VVCDecoderConfigurationRecord  */},
     };
 
-<<<<<<< HEAD
-    if (st->codecpar->codec_id == AV_CODEC_ID_H264) {
-        if (pkt->size >= 5 && AV_RB32(pkt->data) != 0x0000001 &&
-                             (AV_RB24(pkt->data) != 0x000001 ||
-                              (st->codecpar->extradata_size > 0 &&
-                               st->codecpar->extradata[0] == 1)))
-            ret = ff_stream_add_bitstream_filter(st, "h264_mp4toannexb", NULL);
-    } else if (st->codecpar->codec_id == AV_CODEC_ID_HEVC) {
-        if (pkt->size >= 5 && AV_RB32(pkt->data) != 0x0000001 &&
-                             (AV_RB24(pkt->data) != 0x000001 ||
-                              (st->codecpar->extradata_size > 0 &&
-                               st->codecpar->extradata[0] == 1)))
-            ret = ff_stream_add_bitstream_filter(st, "hevc_mp4toannexb", NULL);
-    } else if (st->codecpar->codec_id == AV_CODEC_ID_VVC) {
-        if (pkt->size >= 5 && AV_RB32(pkt->data) != 0x0000001 &&
-                             (AV_RB24(pkt->data) != 0x000001 ||
-                              (st->codecpar->extradata_size > 0 &&
-                               st->codecpar->extradata[0] == 1)))
-            ret = ff_stream_add_bitstream_filter(st, "h266_mp4toannexb", NULL);
-=======
     for (int i = 0; i < FF_ARRAY_ELEMS(list); i++) {
         const struct Entry *e = list + i;
         if (e->id == st->codecpar->codec_id &&
@@ -2390,7 +2341,6 @@
                     (st->codecpar->extradata_size > 0 &&
                         (st->codecpar->extradata[0] & e->mask == e->value))))
             return ff_stream_add_bitstream_filter(st, e->bsf_name, NULL);
->>>>>>> fa469545
     }
     return 1;
 }
