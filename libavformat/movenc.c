/*
 * MOV, 3GP, MP4 muxer
 * Copyright (c) 2003 Thomas Raivio
 * Copyright (c) 2004 Gildas Bazin <gbazin at videolan dot org>
 * Copyright (c) 2009 Baptiste Coudurier <baptiste dot coudurier at gmail dot com>
 *
 * This file is part of FFmpeg.
 *
 * FFmpeg is free software; you can redistribute it and/or
 * modify it under the terms of the GNU Lesser General Public
 * License as published by the Free Software Foundation; either
 * version 2.1 of the License, or (at your option) any later version.
 *
 * FFmpeg is distributed in the hope that it will be useful,
 * but WITHOUT ANY WARRANTY; without even the implied warranty of
 * MERCHANTABILITY or FITNESS FOR A PARTICULAR PURPOSE.  See the GNU
 * Lesser General Public License for more details.
 *
 * You should have received a copy of the GNU Lesser General Public
 * License along with FFmpeg; if not, write to the Free Software
 * Foundation, Inc., 51 Franklin Street, Fifth Floor, Boston, MA 02110-1301 USA
 */

#include "config_components.h"

#include <stdint.h>
#include <inttypes.h>

#include "movenc.h"
#include "avformat.h"
#include "avio_internal.h"
#include "dovi_isom.h"
#include "riff.h"
#include "avio.h"
#include "iamf_writer.h"
#include "isom.h"
#include "av1.h"
#include "avc.h"
#include "evc.h"
#include "libavcodec/ac3_parser_internal.h"
#include "libavcodec/dnxhddata.h"
#include "libavcodec/flac.h"
#include "libavcodec/get_bits.h"

#include "libavcodec/internal.h"
#include "libavcodec/put_bits.h"
#include "libavcodec/vc1_common.h"
#include "libavcodec/raw.h"
#include "internal.h"
#include "libavutil/avstring.h"
#include "libavutil/channel_layout.h"
#include "libavutil/csp.h"
#include "libavutil/intfloat.h"
#include "libavutil/mathematics.h"
#include "libavutil/libm.h"
#include "libavutil/mem.h"
#include "libavutil/opt.h"
#include "libavutil/dict.h"
#include "libavutil/pixdesc.h"
#include "libavutil/stereo3d.h"
#include "libavutil/timecode.h"
#include "libavutil/dovi_meta.h"
#include "libavutil/uuid.h"
#include "hevc.h"
#include "rtpenc.h"
#include "nal.h"
#include "mov_chan.h"
#include "movenc_ttml.h"
#include "mux.h"
#include "rawutils.h"
#include "ttmlenc.h"
#include "version.h"
#include "vpcc.h"
#include "vvc.h"

static const AVOption options[] = {
    { "brand",    "Override major brand", offsetof(MOVMuxContext, major_brand),   AV_OPT_TYPE_STRING, {.str = NULL}, .flags = AV_OPT_FLAG_ENCODING_PARAM },
    { "empty_hdlr_name", "write zero-length name string in hdlr atoms within mdia and minf atoms", offsetof(MOVMuxContext, empty_hdlr_name), AV_OPT_TYPE_BOOL, {.i64 = 0}, 0, 1, AV_OPT_FLAG_ENCODING_PARAM},
    { "encryption_key", "The media encryption key (hex)", offsetof(MOVMuxContext, encryption_key), AV_OPT_TYPE_BINARY, .flags = AV_OPT_FLAG_ENCODING_PARAM },
    { "encryption_kid", "The media encryption key identifier (hex)", offsetof(MOVMuxContext, encryption_kid), AV_OPT_TYPE_BINARY, .flags = AV_OPT_FLAG_ENCODING_PARAM },
    { "encryption_scheme",    "Configures the encryption scheme, allowed values are none, cenc-aes-ctr", offsetof(MOVMuxContext, encryption_scheme_str),   AV_OPT_TYPE_STRING, {.str = NULL}, .flags = AV_OPT_FLAG_ENCODING_PARAM },
    { "frag_duration", "Maximum fragment duration", offsetof(MOVMuxContext, max_fragment_duration), AV_OPT_TYPE_INT, {.i64 = 0}, 0, INT_MAX, AV_OPT_FLAG_ENCODING_PARAM},
    { "frag_interleave", "Interleave samples within fragments (max number of consecutive samples, lower is tighter interleaving, but with more overhead)", offsetof(MOVMuxContext, frag_interleave), AV_OPT_TYPE_INT, {.i64 = 0}, 0, INT_MAX, AV_OPT_FLAG_ENCODING_PARAM },
    { "frag_size", "Maximum fragment size", offsetof(MOVMuxContext, max_fragment_size), AV_OPT_TYPE_INT, {.i64 = 0}, 0, INT_MAX, AV_OPT_FLAG_ENCODING_PARAM},
    { "fragment_index", "Fragment number of the next fragment", offsetof(MOVMuxContext, fragments), AV_OPT_TYPE_INT, {.i64 = 1}, 1, INT_MAX, AV_OPT_FLAG_ENCODING_PARAM},
    { "iods_audio_profile", "iods audio profile atom.", offsetof(MOVMuxContext, iods_audio_profile), AV_OPT_TYPE_INT, {.i64 = -1}, -1, 255, AV_OPT_FLAG_ENCODING_PARAM},
    { "iods_video_profile", "iods video profile atom.", offsetof(MOVMuxContext, iods_video_profile), AV_OPT_TYPE_INT, {.i64 = -1}, -1, 255, AV_OPT_FLAG_ENCODING_PARAM},
    { "ism_lookahead", "Number of lookahead entries for ISM files", offsetof(MOVMuxContext, ism_lookahead), AV_OPT_TYPE_INT, {.i64 = 0}, 0, 255, AV_OPT_FLAG_ENCODING_PARAM},
    { "movflags", "MOV muxer flags", offsetof(MOVMuxContext, flags), AV_OPT_TYPE_FLAGS, {.i64 = 0}, INT_MIN, INT_MAX, AV_OPT_FLAG_ENCODING_PARAM, .unit = "movflags" },
      { "cmaf", "Write CMAF compatible fragmented MP4", 0, AV_OPT_TYPE_CONST, {.i64 = FF_MOV_FLAG_CMAF}, INT_MIN, INT_MAX, AV_OPT_FLAG_ENCODING_PARAM, .unit = "movflags" },
      { "dash", "Write DASH compatible fragmented MP4", 0, AV_OPT_TYPE_CONST, {.i64 = FF_MOV_FLAG_DASH}, INT_MIN, INT_MAX, AV_OPT_FLAG_ENCODING_PARAM, .unit = "movflags" },
      { "default_base_moof", "Set the default-base-is-moof flag in tfhd atoms", 0, AV_OPT_TYPE_CONST, {.i64 = FF_MOV_FLAG_DEFAULT_BASE_MOOF}, INT_MIN, INT_MAX, AV_OPT_FLAG_ENCODING_PARAM, .unit = "movflags" },
      { "delay_moov", "Delay writing the initial moov until the first fragment is cut, or until the first fragment flush", 0, AV_OPT_TYPE_CONST, {.i64 = FF_MOV_FLAG_DELAY_MOOV}, INT_MIN, INT_MAX, AV_OPT_FLAG_ENCODING_PARAM, .unit = "movflags" },
      { "disable_chpl", "Disable Nero chapter atom", 0, AV_OPT_TYPE_CONST, {.i64 = FF_MOV_FLAG_DISABLE_CHPL}, INT_MIN, INT_MAX, AV_OPT_FLAG_ENCODING_PARAM, .unit = "movflags" },
      { "empty_moov", "Make the initial moov atom empty", 0, AV_OPT_TYPE_CONST, {.i64 = FF_MOV_FLAG_EMPTY_MOOV}, INT_MIN, INT_MAX, AV_OPT_FLAG_ENCODING_PARAM, .unit = "movflags" },
      { "faststart", "Run a second pass to put the index (moov atom) at the beginning of the file", 0, AV_OPT_TYPE_CONST, {.i64 = FF_MOV_FLAG_FASTSTART}, INT_MIN, INT_MAX, AV_OPT_FLAG_ENCODING_PARAM, .unit = "movflags" },
      { "frag_custom", "Flush fragments on caller requests", 0, AV_OPT_TYPE_CONST, {.i64 = FF_MOV_FLAG_FRAG_CUSTOM}, INT_MIN, INT_MAX, AV_OPT_FLAG_ENCODING_PARAM, .unit = "movflags" },
      { "frag_discont", "Signal that the next fragment is discontinuous from earlier ones", 0, AV_OPT_TYPE_CONST, {.i64 = FF_MOV_FLAG_FRAG_DISCONT}, INT_MIN, INT_MAX, AV_OPT_FLAG_ENCODING_PARAM, .unit = "movflags" },
      { "frag_every_frame", "Fragment at every frame", 0, AV_OPT_TYPE_CONST, {.i64 = FF_MOV_FLAG_FRAG_EVERY_FRAME}, INT_MIN, INT_MAX, AV_OPT_FLAG_ENCODING_PARAM, .unit = "movflags" },
      { "frag_keyframe", "Fragment at video keyframes", 0, AV_OPT_TYPE_CONST, {.i64 = FF_MOV_FLAG_FRAG_KEYFRAME}, INT_MIN, INT_MAX, AV_OPT_FLAG_ENCODING_PARAM, .unit = "movflags" },
      { "global_sidx", "Write a global sidx index at the start of the file", 0, AV_OPT_TYPE_CONST, {.i64 = FF_MOV_FLAG_GLOBAL_SIDX}, INT_MIN, INT_MAX, AV_OPT_FLAG_ENCODING_PARAM, .unit = "movflags" },
      { "isml", "Create a live smooth streaming feed (for pushing to a publishing point)", 0, AV_OPT_TYPE_CONST, {.i64 = FF_MOV_FLAG_ISML}, INT_MIN, INT_MAX, AV_OPT_FLAG_ENCODING_PARAM, .unit = "movflags" },
      { "moov_size", "maximum moov size so it can be placed at the begin", offsetof(MOVMuxContext, reserved_moov_size), AV_OPT_TYPE_INT, {.i64 = 0}, 0, INT_MAX, AV_OPT_FLAG_ENCODING_PARAM, .unit = 0 },
      { "negative_cts_offsets", "Use negative CTS offsets (reducing the need for edit lists)", 0, AV_OPT_TYPE_CONST, {.i64 = FF_MOV_FLAG_NEGATIVE_CTS_OFFSETS}, INT_MIN, INT_MAX, AV_OPT_FLAG_ENCODING_PARAM, .unit = "movflags" },
      { "omit_tfhd_offset", "Omit the base data offset in tfhd atoms", 0, AV_OPT_TYPE_CONST, {.i64 = FF_MOV_FLAG_OMIT_TFHD_OFFSET}, INT_MIN, INT_MAX, AV_OPT_FLAG_ENCODING_PARAM, .unit = "movflags" },
      { "prefer_icc", "If writing colr atom prioritise usage of ICC profile if it exists in stream packet side data", 0, AV_OPT_TYPE_CONST, {.i64 = FF_MOV_FLAG_PREFER_ICC}, INT_MIN, INT_MAX, AV_OPT_FLAG_ENCODING_PARAM, .unit = "movflags" },
      { "rtphint", "Add RTP hint tracks", 0, AV_OPT_TYPE_CONST, {.i64 = FF_MOV_FLAG_RTP_HINT}, INT_MIN, INT_MAX, AV_OPT_FLAG_ENCODING_PARAM, .unit = "movflags" },
      { "separate_moof", "Write separate moof/mdat atoms for each track", 0, AV_OPT_TYPE_CONST, {.i64 = FF_MOV_FLAG_SEPARATE_MOOF}, INT_MIN, INT_MAX, AV_OPT_FLAG_ENCODING_PARAM, .unit = "movflags" },
      { "skip_sidx", "Skip writing of sidx atom", 0, AV_OPT_TYPE_CONST, {.i64 = FF_MOV_FLAG_SKIP_SIDX}, INT_MIN, INT_MAX, AV_OPT_FLAG_ENCODING_PARAM, .unit = "movflags" },
      { "skip_trailer", "Skip writing the mfra/tfra/mfro trailer for fragmented files", 0, AV_OPT_TYPE_CONST, {.i64 = FF_MOV_FLAG_SKIP_TRAILER}, INT_MIN, INT_MAX, AV_OPT_FLAG_ENCODING_PARAM, .unit = "movflags" },
      { "use_metadata_tags", "Use mdta atom for metadata.", 0, AV_OPT_TYPE_CONST, {.i64 = FF_MOV_FLAG_USE_MDTA}, INT_MIN, INT_MAX, AV_OPT_FLAG_ENCODING_PARAM, .unit = "movflags" },
      { "write_colr", "Write colr atom even if the color info is unspecified (Experimental, may be renamed or changed, do not use from scripts)", 0, AV_OPT_TYPE_CONST, {.i64 = FF_MOV_FLAG_WRITE_COLR}, INT_MIN, INT_MAX, AV_OPT_FLAG_ENCODING_PARAM, .unit = "movflags" },
      { "write_gama", "Write deprecated gama atom", 0, AV_OPT_TYPE_CONST, {.i64 = FF_MOV_FLAG_WRITE_GAMA}, INT_MIN, INT_MAX, AV_OPT_FLAG_ENCODING_PARAM, .unit = "movflags" },
      { "hybrid_fragmented", "For recoverability, write a fragmented file that is converted to non-fragmented at the end.", 0, AV_OPT_TYPE_CONST, {.i64 = FF_MOV_FLAG_HYBRID_FRAGMENTED}, INT_MIN, INT_MAX, AV_OPT_FLAG_ENCODING_PARAM, .unit = "movflags" },
    { "min_frag_duration", "Minimum fragment duration", offsetof(MOVMuxContext, min_fragment_duration), AV_OPT_TYPE_INT, {.i64 = 0}, 0, INT_MAX, AV_OPT_FLAG_ENCODING_PARAM},
    { "mov_gamma", "gamma value for gama atom", offsetof(MOVMuxContext, gamma), AV_OPT_TYPE_FLOAT, {.dbl = 0.0 }, 0.0, 10, AV_OPT_FLAG_ENCODING_PARAM},
    { "movie_timescale", "set movie timescale", offsetof(MOVMuxContext, movie_timescale), AV_OPT_TYPE_INT, {.i64 = MOV_TIMESCALE}, 1, INT_MAX, AV_OPT_FLAG_ENCODING_PARAM},
    FF_RTP_FLAG_OPTS(MOVMuxContext, rtp_flags),
    { "skip_iods", "Skip writing iods atom.", offsetof(MOVMuxContext, iods_skip), AV_OPT_TYPE_BOOL, {.i64 = 1}, 0, 1, AV_OPT_FLAG_ENCODING_PARAM},
    { "use_editlist", "use edit list", offsetof(MOVMuxContext, use_editlist), AV_OPT_TYPE_BOOL, {.i64 = -1}, -1, 1, AV_OPT_FLAG_ENCODING_PARAM},
    { "use_stream_ids_as_track_ids", "use stream ids as track ids", offsetof(MOVMuxContext, use_stream_ids_as_track_ids), AV_OPT_TYPE_BOOL, {.i64 = 0}, 0, 1, AV_OPT_FLAG_ENCODING_PARAM},
    { "video_track_timescale", "set timescale of all video tracks", offsetof(MOVMuxContext, video_track_timescale), AV_OPT_TYPE_INT, {.i64 = 0}, 0, INT_MAX, AV_OPT_FLAG_ENCODING_PARAM},
    { "write_btrt", "force or disable writing btrt", offsetof(MOVMuxContext, write_btrt), AV_OPT_TYPE_BOOL, {.i64 = -1}, -1, 1, AV_OPT_FLAG_ENCODING_PARAM},
    { "write_prft", "Write producer reference time box with specified time source", offsetof(MOVMuxContext, write_prft), AV_OPT_TYPE_INT, {.i64 = MOV_PRFT_NONE}, 0, MOV_PRFT_NB-1, AV_OPT_FLAG_ENCODING_PARAM, .unit = "prft"},
      { "pts", NULL, 0, AV_OPT_TYPE_CONST, {.i64 = MOV_PRFT_SRC_PTS}, 0, 0, AV_OPT_FLAG_ENCODING_PARAM, .unit = "prft"},
      { "wallclock", NULL, 0, AV_OPT_TYPE_CONST, {.i64 = MOV_PRFT_SRC_WALLCLOCK}, 0, 0, AV_OPT_FLAG_ENCODING_PARAM, .unit = "prft"},
    { "write_tmcd", "force or disable writing tmcd", offsetof(MOVMuxContext, write_tmcd), AV_OPT_TYPE_BOOL, {.i64 = -1}, -1, 1, AV_OPT_FLAG_ENCODING_PARAM},
    { NULL },
};

static const AVClass mov_isobmff_muxer_class = {
    .class_name = "mov/mp4/tgp/psp/tg2/ipod/ismv/f4v muxer",
    .item_name  = av_default_item_name,
    .option     = options,
    .version    = LIBAVUTIL_VERSION_INT,
};

static int get_moov_size(AVFormatContext *s);
static int mov_write_single_packet(AVFormatContext *s, AVPacket *pkt);

static int utf8len(const uint8_t *b)
{
    int len = 0;
    int val;
    while (*b) {
        GET_UTF8(val, *b++, return -1;)
        len++;
    }
    return len;
}

//FIXME support 64 bit variant with wide placeholders
static int64_t update_size(AVIOContext *pb, int64_t pos)
{
    int64_t curpos = avio_tell(pb);
    avio_seek(pb, pos, SEEK_SET);
    avio_wb32(pb, curpos - pos); /* rewrite size */
    avio_seek(pb, curpos, SEEK_SET);

    return curpos - pos;
}

static int co64_required(const MOVTrack *track)
{
    if (track->entry > 0 && track->cluster[track->entry - 1].pos + track->data_offset > UINT32_MAX)
        return 1;
    return 0;
}

static int is_cover_image(const AVStream *st)
{
    /* Eg. AV_DISPOSITION_ATTACHED_PIC | AV_DISPOSITION_TIMED_THUMBNAILS
     * is encoded as sparse video track */
    return st && st->disposition == AV_DISPOSITION_ATTACHED_PIC;
}

static int rtp_hinting_needed(const AVStream *st)
{
    /* Add hint tracks for each real audio and video stream */
    if (is_cover_image(st))
        return 0;
    return st->codecpar->codec_type == AVMEDIA_TYPE_VIDEO ||
           st->codecpar->codec_type == AVMEDIA_TYPE_AUDIO;
}

/* Chunk offset atom */
static int mov_write_stco_tag(AVIOContext *pb, MOVTrack *track)
{
    int i;
    int mode64 = co64_required(track); // use 32 bit size variant if possible
    int64_t pos = avio_tell(pb);
    avio_wb32(pb, 0); /* size */
    if (mode64)
        ffio_wfourcc(pb, "co64");
    else
        ffio_wfourcc(pb, "stco");
    avio_wb32(pb, 0); /* version & flags */
    avio_wb32(pb, track->chunkCount); /* entry count */
    for (i = 0; i < track->entry; i++) {
        if (!track->cluster[i].chunkNum)
            continue;
        if (mode64 == 1)
            avio_wb64(pb, track->cluster[i].pos + track->data_offset);
        else
            avio_wb32(pb, track->cluster[i].pos + track->data_offset);
    }
    return update_size(pb, pos);
}

/* Sample size atom */
static int mov_write_stsz_tag(AVIOContext *pb, MOVTrack *track)
{
    int equalChunks = 1;
    int i, j, entries = 0, tst = -1, oldtst = -1;

    int64_t pos = avio_tell(pb);
    avio_wb32(pb, 0); /* size */
    ffio_wfourcc(pb, "stsz");
    avio_wb32(pb, 0); /* version & flags */

    for (i = 0; i < track->entry; i++) {
        tst = track->cluster[i].size / track->cluster[i].entries;
        if (oldtst != -1 && tst != oldtst)
            equalChunks = 0;
        oldtst = tst;
        entries += track->cluster[i].entries;
    }
    if (equalChunks && track->entry) {
        int sSize = track->entry ? track->cluster[0].size / track->cluster[0].entries : 0;
        sSize = FFMAX(1, sSize); // adpcm mono case could make sSize == 0
        avio_wb32(pb, sSize); // sample size
        avio_wb32(pb, entries); // sample count
    } else {
        avio_wb32(pb, 0); // sample size
        avio_wb32(pb, entries); // sample count
        for (i = 0; i < track->entry; i++) {
            for (j = 0; j < track->cluster[i].entries; j++) {
                avio_wb32(pb, track->cluster[i].size /
                          track->cluster[i].entries);
            }
        }
    }
    return update_size(pb, pos);
}

/* Sample to chunk atom */
static int mov_write_stsc_tag(AVIOContext *pb, MOVTrack *track)
{
    int index = 0, oldval = -1, i;
    int64_t entryPos, curpos;

    int64_t pos = avio_tell(pb);
    avio_wb32(pb, 0); /* size */
    ffio_wfourcc(pb, "stsc");
    avio_wb32(pb, 0); // version & flags
    entryPos = avio_tell(pb);
    avio_wb32(pb, track->chunkCount); // entry count
    for (i = 0; i < track->entry; i++) {
        if (oldval != track->cluster[i].samples_in_chunk && track->cluster[i].chunkNum) {
            avio_wb32(pb, track->cluster[i].chunkNum); // first chunk
            avio_wb32(pb, track->cluster[i].samples_in_chunk); // samples per chunk
            avio_wb32(pb, 0x1); // sample description index
            oldval = track->cluster[i].samples_in_chunk;
            index++;
        }
    }
    curpos = avio_tell(pb);
    avio_seek(pb, entryPos, SEEK_SET);
    avio_wb32(pb, index); // rewrite size
    avio_seek(pb, curpos, SEEK_SET);

    return update_size(pb, pos);
}

/* Sync sample atom */
static int mov_write_stss_tag(AVIOContext *pb, MOVTrack *track, uint32_t flag)
{
    int64_t curpos, entryPos;
    int i, index = 0;
    int64_t pos = avio_tell(pb);
    avio_wb32(pb, 0); // size
    ffio_wfourcc(pb, flag == MOV_SYNC_SAMPLE ? "stss" : "stps");
    avio_wb32(pb, 0); // version & flags
    entryPos = avio_tell(pb);
    avio_wb32(pb, track->entry); // entry count
    for (i = 0; i < track->entry; i++) {
        if (track->cluster[i].flags & flag) {
            avio_wb32(pb, i + 1);
            index++;
        }
    }
    curpos = avio_tell(pb);
    avio_seek(pb, entryPos, SEEK_SET);
    avio_wb32(pb, index); // rewrite size
    avio_seek(pb, curpos, SEEK_SET);
    return update_size(pb, pos);
}

/* Sample dependency atom */
static int mov_write_sdtp_tag(AVIOContext *pb, MOVTrack *track)
{
    int i;
    uint8_t leading, dependent, reference, redundancy;
    int64_t pos = avio_tell(pb);
    avio_wb32(pb, 0); // size
    ffio_wfourcc(pb, "sdtp");
    avio_wb32(pb, 0); // version & flags
    for (i = 0; i < track->entry; i++) {
        dependent = MOV_SAMPLE_DEPENDENCY_YES;
        leading = reference = redundancy = MOV_SAMPLE_DEPENDENCY_UNKNOWN;
        if (track->cluster[i].flags & MOV_DISPOSABLE_SAMPLE) {
            reference = MOV_SAMPLE_DEPENDENCY_NO;
        }
        if (track->cluster[i].flags & MOV_SYNC_SAMPLE) {
            dependent = MOV_SAMPLE_DEPENDENCY_NO;
        }
        avio_w8(pb, (leading << 6)   | (dependent << 4) |
                    (reference << 2) | redundancy);
    }
    return update_size(pb, pos);
}

#if CONFIG_IAMFENC
static int mov_write_iacb_tag(AVFormatContext *s, AVIOContext *pb, MOVTrack *track)
{
    AVIOContext *dyn_bc;
    int64_t pos = avio_tell(pb);
    uint8_t *dyn_buf = NULL;
    int dyn_size;
    int ret = avio_open_dyn_buf(&dyn_bc);
    if (ret < 0)
        return ret;

    avio_wb32(pb, 0);
    ffio_wfourcc(pb, "iacb");
    avio_w8(pb, 1); // configurationVersion

    ret = ff_iamf_write_descriptors(track->iamf, dyn_bc, s);
    if (ret < 0)
        return ret;

    dyn_size = avio_close_dyn_buf(dyn_bc, &dyn_buf);
    ffio_write_leb(pb, dyn_size);
    avio_write(pb, dyn_buf, dyn_size);
    av_free(dyn_buf);

    return update_size(pb, pos);
}
#endif

static int mov_write_amr_tag(AVIOContext *pb, MOVTrack *track)
{
    avio_wb32(pb, 0x11); /* size */
    if (track->mode == MODE_MOV) ffio_wfourcc(pb, "samr");
    else                         ffio_wfourcc(pb, "damr");
    ffio_wfourcc(pb, "FFMP");
    avio_w8(pb, 0); /* decoder version */

    avio_wb16(pb, 0x81FF); /* Mode set (all modes for AMR_NB) */
    avio_w8(pb, 0x00); /* Mode change period (no restriction) */
    avio_w8(pb, 0x01); /* Frames per sample */
    return 0x11;
}

struct eac3_info {
    AVPacket *pkt;
    uint8_t ec3_done;
    uint8_t num_blocks;

    /* Layout of the EC3SpecificBox */
    /* maximum bitrate */
    uint16_t data_rate;
    int8_t   ac3_bit_rate_code;
    /* number of independent substreams */
    uint8_t  num_ind_sub;
    struct {
        /* sample rate code (see ff_ac3_sample_rate_tab) 2 bits */
        uint8_t fscod;
        /* bit stream identification 5 bits */
        uint8_t bsid;
        /* one bit reserved */
        /* audio service mixing (not supported yet) 1 bit */
        /* bit stream mode 3 bits */
        uint8_t bsmod;
        /* audio coding mode 3 bits */
        uint8_t acmod;
        /* sub woofer on 1 bit */
        uint8_t lfeon;
        /* 3 bits reserved */
        /* number of dependent substreams associated with this substream 4 bits */
        uint8_t num_dep_sub;
        /* channel locations of the dependent substream(s), if any, 9 bits */
        uint16_t chan_loc;
        /* if there is no dependent substream, then one bit reserved instead */
    } substream[1]; /* TODO: support 8 independent substreams */
};

static int mov_write_ac3_tag(AVFormatContext *s, AVIOContext *pb, MOVTrack *track)
{
    struct eac3_info *info = track->eac3_priv;
    PutBitContext pbc;
    uint8_t buf[3];

    if (!info || !info->ec3_done) {
        av_log(s, AV_LOG_ERROR,
               "Cannot write moov atom before AC3 packets."
               " Set the delay_moov flag to fix this.\n");
        return AVERROR(EINVAL);
    }

    if (info->substream[0].bsid > 8) {
        av_log(s, AV_LOG_ERROR,
               "RealAudio AC-3/DolbyNet with bsid %d is not defined by the "
               "ISOBMFF specification in ETSI TS 102 366!\n",
               info->substream[0].bsid);
        return AVERROR(EINVAL);
    }

    if (info->ac3_bit_rate_code < 0) {
        av_log(s, AV_LOG_ERROR,
               "No valid AC3 bit rate code for data rate of %d!\n",
               info->data_rate);
        return AVERROR(EINVAL);
    }

    avio_wb32(pb, 11);
    ffio_wfourcc(pb, "dac3");

    init_put_bits(&pbc, buf, sizeof(buf));
    put_bits(&pbc, 2, info->substream[0].fscod);
    put_bits(&pbc, 5, info->substream[0].bsid);
    put_bits(&pbc, 3, info->substream[0].bsmod);
    put_bits(&pbc, 3, info->substream[0].acmod);
    put_bits(&pbc, 1, info->substream[0].lfeon);
    put_bits(&pbc, 5, info->ac3_bit_rate_code); // bit_rate_code
    put_bits(&pbc, 5, 0); // reserved

    flush_put_bits(&pbc);
    avio_write(pb, buf, sizeof(buf));

    return 11;
}

static int handle_eac3(MOVMuxContext *mov, AVPacket *pkt, MOVTrack *track)
{
    AC3HeaderInfo *hdr = NULL;
    struct eac3_info *info;
    int num_blocks, ret;

    if (!track->eac3_priv) {
        if (!(track->eac3_priv = av_mallocz(sizeof(*info))))
            return AVERROR(ENOMEM);

        ((struct eac3_info *)track->eac3_priv)->ac3_bit_rate_code = -1;
    }
    info = track->eac3_priv;

    if (!info->pkt && !(info->pkt = av_packet_alloc()))
        return AVERROR(ENOMEM);

    if ((ret = avpriv_ac3_parse_header(&hdr, pkt->data, pkt->size)) < 0) {
        if (ret == AVERROR(ENOMEM))
            goto end;

        /* drop the packets until we see a good one */
        if (!track->entry) {
            av_log(mov->fc, AV_LOG_WARNING, "Dropping invalid packet from start of the stream\n");
            ret = 0;
        } else
            ret = AVERROR_INVALIDDATA;
        goto end;
    }

    info->data_rate = FFMAX(info->data_rate, hdr->bit_rate / 1000);
    info->ac3_bit_rate_code = FFMAX(info->ac3_bit_rate_code,
                                    hdr->ac3_bit_rate_code);
    num_blocks = hdr->num_blocks;

    if (!info->ec3_done) {
        /* AC-3 substream must be the first one */
        if (hdr->bitstream_id <= 10 && hdr->substreamid != 0) {
            ret = AVERROR(EINVAL);
            goto end;
        }

        /* this should always be the case, given that our AC-3 parser
         * concatenates dependent frames to their independent parent */
        if (hdr->frame_type == EAC3_FRAME_TYPE_INDEPENDENT ||
            hdr->frame_type == EAC3_FRAME_TYPE_AC3_CONVERT) {
            /* substream ids must be incremental */
            if (hdr->substreamid > info->num_ind_sub + 1) {
                ret = AVERROR(EINVAL);
                goto end;
            }

            if (hdr->substreamid == info->num_ind_sub + 1) {
                //info->num_ind_sub++;
                avpriv_request_sample(mov->fc, "Multiple independent substreams");
                ret = AVERROR_PATCHWELCOME;
                goto end;
            } else if (hdr->substreamid < info->num_ind_sub ||
                       hdr->substreamid == 0 && info->substream[0].bsid) {
                info->ec3_done = 1;
                goto concatenate;
            }
        } else {
            if (hdr->substreamid != 0) {
                avpriv_request_sample(mov->fc, "Multiple non EAC3 independent substreams");
                ret = AVERROR_PATCHWELCOME;
                goto end;
            }
        }

        /* fill the info needed for the "dec3" atom */
        info->substream[hdr->substreamid].fscod = hdr->sr_code;
        info->substream[hdr->substreamid].bsid  = hdr->bitstream_id;
        info->substream[hdr->substreamid].bsmod = hdr->bitstream_mode;
        info->substream[hdr->substreamid].acmod = hdr->channel_mode;
        info->substream[hdr->substreamid].lfeon = hdr->lfe_on;

        if (track->par->codec_id == AV_CODEC_ID_AC3) {
            // with AC-3 we only require the information of a single packet,
            // so we can finish as soon as the basic values of the bit stream
            // have been set to the track's informational structure.
            info->ec3_done = 1;
            goto concatenate;
        }

        /* Parse dependent substream(s), if any */
        if (pkt->size != hdr->frame_size) {
            int cumul_size = hdr->frame_size;
            int parent = hdr->substreamid;

            while (cumul_size != pkt->size) {
                GetBitContext gbc;
                int i;
                ret = avpriv_ac3_parse_header(&hdr, pkt->data + cumul_size, pkt->size - cumul_size);
                if (ret < 0)
                    goto end;
                if (hdr->frame_type != EAC3_FRAME_TYPE_DEPENDENT) {
                    ret = AVERROR(EINVAL);
                    goto end;
                }
                info->substream[parent].num_dep_sub++;
                ret /= 8;

                /* header is parsed up to lfeon, but custom channel map may be needed */
                init_get_bits8(&gbc, pkt->data + cumul_size + ret, pkt->size - cumul_size - ret);
                /* skip bsid */
                skip_bits(&gbc, 5);
                /* skip volume control params */
                for (i = 0; i < (hdr->channel_mode ? 1 : 2); i++) {
                    skip_bits(&gbc, 5); // skip dialog normalization
                    if (get_bits1(&gbc)) {
                        skip_bits(&gbc, 8); // skip compression gain word
                    }
                }
                /* get the dependent stream channel map, if exists */
                if (get_bits1(&gbc))
                    info->substream[parent].chan_loc |= (get_bits(&gbc, 16) >> 5) & 0x1f;
                else
                    info->substream[parent].chan_loc |= hdr->channel_mode;
                cumul_size += hdr->frame_size;
            }
        }
    }

concatenate:
    if (!info->num_blocks && num_blocks == 6) {
        ret = pkt->size;
        goto end;
    }
    else if (info->num_blocks + num_blocks > 6) {
        ret = AVERROR_INVALIDDATA;
        goto end;
    }

    if (!info->num_blocks) {
        ret = av_packet_ref(info->pkt, pkt);
        if (!ret)
            info->num_blocks = num_blocks;
        goto end;
    } else {
        if ((ret = av_grow_packet(info->pkt, pkt->size)) < 0)
            goto end;
        memcpy(info->pkt->data + info->pkt->size - pkt->size, pkt->data, pkt->size);
        info->num_blocks += num_blocks;
        info->pkt->duration += pkt->duration;
        if (info->num_blocks != 6)
            goto end;
        av_packet_unref(pkt);
        av_packet_move_ref(pkt, info->pkt);
        info->num_blocks = 0;
    }
    ret = pkt->size;

end:
    av_free(hdr);

    return ret;
}

static int mov_write_eac3_tag(AVFormatContext *s, AVIOContext *pb, MOVTrack *track)
{
    PutBitContext pbc;
    uint8_t *buf;
    struct eac3_info *info;
    int size, i;

    if (!track->eac3_priv) {
        av_log(s, AV_LOG_ERROR,
               "Cannot write moov atom before EAC3 packets parsed.\n");
        return AVERROR(EINVAL);
    }

    info = track->eac3_priv;
    size = 2 + ((34 * (info->num_ind_sub + 1) + 7) >> 3);
    buf = av_malloc(size);
    if (!buf) {
        return AVERROR(ENOMEM);
    }

    init_put_bits(&pbc, buf, size);
    put_bits(&pbc, 13, info->data_rate);
    put_bits(&pbc,  3, info->num_ind_sub);
    for (i = 0; i <= info->num_ind_sub; i++) {
        put_bits(&pbc, 2, info->substream[i].fscod);
        put_bits(&pbc, 5, info->substream[i].bsid);
        put_bits(&pbc, 1, 0); /* reserved */
        put_bits(&pbc, 1, 0); /* asvc */
        put_bits(&pbc, 3, info->substream[i].bsmod);
        put_bits(&pbc, 3, info->substream[i].acmod);
        put_bits(&pbc, 1, info->substream[i].lfeon);
        put_bits(&pbc, 5, 0); /* reserved */
        put_bits(&pbc, 4, info->substream[i].num_dep_sub);
        if (!info->substream[i].num_dep_sub) {
            put_bits(&pbc, 1, 0); /* reserved */
        } else {
            put_bits(&pbc, 9, info->substream[i].chan_loc);
        }
    }
    flush_put_bits(&pbc);
    size = put_bytes_output(&pbc);

    avio_wb32(pb, size + 8);
    ffio_wfourcc(pb, "dec3");
    avio_write(pb, buf, size);

    av_free(buf);

    return size;
}

/**
 * This function writes extradata "as is".
 * Extradata must be formatted like a valid atom (with size and tag).
 */
static int mov_write_extradata_tag(AVIOContext *pb, MOVTrack *track)
{
    avio_write(pb, track->par->extradata, track->par->extradata_size);
    return track->par->extradata_size;
}

static int mov_write_enda_tag(AVIOContext *pb)
{
    avio_wb32(pb, 10);
    ffio_wfourcc(pb, "enda");
    avio_wb16(pb, 1); /* little endian */
    return 10;
}

static int mov_write_enda_tag_be(AVIOContext *pb)
{
    avio_wb32(pb, 10);
    ffio_wfourcc(pb, "enda");
    avio_wb16(pb, 0); /* big endian */
    return 10;
}

static void put_descr(AVIOContext *pb, int tag, unsigned int size)
{
    int i = 3;
    avio_w8(pb, tag);
    for (; i > 0; i--)
        avio_w8(pb, (size >> (7 * i)) | 0x80);
    avio_w8(pb, size & 0x7F);
}

static unsigned compute_avg_bitrate(MOVTrack *track)
{
    uint64_t size = 0;
    int i;
    if (!track->track_duration)
        return 0;
    for (i = 0; i < track->entry; i++)
        size += track->cluster[i].size;
    return size * 8 * track->timescale / track->track_duration;
}

struct mpeg4_bit_rate_values {
    uint32_t buffer_size;  ///< Size of the decoding buffer for the elementary stream in bytes.
    uint32_t max_bit_rate; ///< Maximum rate in bits/second over any window of one second.
    uint32_t avg_bit_rate; ///< Average rate in bits/second over the entire presentation.
};

static struct mpeg4_bit_rate_values calculate_mpeg4_bit_rates(MOVTrack *track)
{
    const AVPacketSideData *sd = track->st ?
        av_packet_side_data_get(track->st->codecpar->coded_side_data,
                                track->st->codecpar->nb_coded_side_data,
                                AV_PKT_DATA_CPB_PROPERTIES) : NULL;
    AVCPBProperties *props = sd ? (AVCPBProperties *)sd->data : NULL;
    struct mpeg4_bit_rate_values bit_rates = { 0 };

    bit_rates.avg_bit_rate = compute_avg_bitrate(track);
    if (!bit_rates.avg_bit_rate) {
        // if the average bit rate cannot be calculated at this point, such as
        // in the case of fragmented MP4, utilize the following values as
        // fall-back in priority order:
        //
        // 1. average bit rate property
        // 2. bit rate (usually average over the whole clip)
        // 3. maximum bit rate property

        if (props && props->avg_bitrate) {
            bit_rates.avg_bit_rate = props->avg_bitrate;
        } else if (track->par->bit_rate) {
            bit_rates.avg_bit_rate = track->par->bit_rate;
        } else if (props && props->max_bitrate) {
            bit_rates.avg_bit_rate = props->max_bitrate;
        }
    }

    // (FIXME should be max rate in any 1 sec window)
    bit_rates.max_bit_rate = FFMAX(track->par->bit_rate,
                                   bit_rates.avg_bit_rate);

    // utilize values from properties if we have them available
    if (props) {
        // no avg_bitrate signals that the track is VBR
        if (!props->avg_bitrate)
            bit_rates.avg_bit_rate = props->avg_bitrate;
        bit_rates.max_bit_rate = FFMAX(bit_rates.max_bit_rate,
                                       props->max_bitrate);
        bit_rates.buffer_size = props->buffer_size / 8;
    }

    return bit_rates;
}

static int mov_write_esds_tag(AVIOContext *pb, MOVTrack *track) // Basic
{
    struct mpeg4_bit_rate_values bit_rates = calculate_mpeg4_bit_rates(track);
    int64_t pos = avio_tell(pb);
    int decoder_specific_info_len = track->vos_len ? 5 + track->vos_len : 0;

    avio_wb32(pb, 0); // size
    ffio_wfourcc(pb, "esds");
    avio_wb32(pb, 0); // Version

    // ES descriptor
    put_descr(pb, 0x03, 3 + 5+13 + decoder_specific_info_len + 5+1);
    avio_wb16(pb, track->track_id);
    avio_w8(pb, 0x00); // flags (= no flags)

    // DecoderConfig descriptor
    put_descr(pb, 0x04, 13 + decoder_specific_info_len);

    // Object type indication
    if ((track->par->codec_id == AV_CODEC_ID_MP2 ||
         track->par->codec_id == AV_CODEC_ID_MP3) &&
        track->par->sample_rate > 24000)
        avio_w8(pb, 0x6B); // 11172-3
    else
        avio_w8(pb, ff_codec_get_tag(ff_mp4_obj_type, track->par->codec_id));

    // the following fields is made of 6 bits to identify the streamtype (4 for video, 5 for audio)
    // plus 1 bit to indicate upstream and 1 bit set to 1 (reserved)
    if (track->par->codec_id == AV_CODEC_ID_DVD_SUBTITLE)
        avio_w8(pb, (0x38 << 2) | 1); // flags (= NeroSubpicStream)
    else if (track->par->codec_type == AVMEDIA_TYPE_AUDIO)
        avio_w8(pb, 0x15); // flags (= Audiostream)
    else
        avio_w8(pb, 0x11); // flags (= Visualstream)

    avio_wb24(pb, bit_rates.buffer_size); // Buffersize DB
    avio_wb32(pb, bit_rates.max_bit_rate); // maxbitrate
    avio_wb32(pb, bit_rates.avg_bit_rate);

    if (track->vos_len) {
        // DecoderSpecific info descriptor
        put_descr(pb, 0x05, track->vos_len);
        avio_write(pb, track->vos_data, track->vos_len);
    }

    // SL descriptor
    put_descr(pb, 0x06, 1);
    avio_w8(pb, 0x02);
    return update_size(pb, pos);
}

static int mov_pcm_le_gt16(enum AVCodecID codec_id)
{
    return codec_id == AV_CODEC_ID_PCM_S24LE ||
           codec_id == AV_CODEC_ID_PCM_S32LE ||
           codec_id == AV_CODEC_ID_PCM_F32LE ||
           codec_id == AV_CODEC_ID_PCM_F64LE;
}

static int mov_pcm_be_gt16(enum AVCodecID codec_id)
{
    return codec_id == AV_CODEC_ID_PCM_S24BE ||
           codec_id == AV_CODEC_ID_PCM_S32BE ||
           codec_id == AV_CODEC_ID_PCM_F32BE ||
           codec_id == AV_CODEC_ID_PCM_F64BE;
}

static int mov_write_ms_tag(AVFormatContext *s, AVIOContext *pb, MOVTrack *track)
{
    int ret;
    int64_t pos = avio_tell(pb);
    avio_wb32(pb, 0);
    avio_wl32(pb, track->tag); // store it byteswapped
    track->par->codec_tag = av_bswap16(track->tag >> 16);
    if ((ret = ff_put_wav_header(s, pb, track->par, 0)) < 0)
        return ret;
    return update_size(pb, pos);
}

static int mov_write_wfex_tag(AVFormatContext *s, AVIOContext *pb, MOVTrack *track)
{
    int ret;
    int64_t pos = avio_tell(pb);
    avio_wb32(pb, 0);
    ffio_wfourcc(pb, "wfex");
    if ((ret = ff_put_wav_header(s, pb, track->st->codecpar, FF_PUT_WAV_HEADER_FORCE_WAVEFORMATEX)) < 0)
        return ret;
    return update_size(pb, pos);
}

static int mov_write_dfla_tag(AVIOContext *pb, MOVTrack *track)
{
    int64_t pos = avio_tell(pb);
    avio_wb32(pb, 0);
    ffio_wfourcc(pb, "dfLa");
    avio_w8(pb, 0); /* version */
    avio_wb24(pb, 0); /* flags */

    /* Expect the encoder to pass a METADATA_BLOCK_TYPE_STREAMINFO. */
    if (track->par->extradata_size != FLAC_STREAMINFO_SIZE)
        return AVERROR_INVALIDDATA;

    /* TODO: Write other METADATA_BLOCK_TYPEs if the encoder makes them available. */
    avio_w8(pb, 1 << 7 | FLAC_METADATA_TYPE_STREAMINFO); /* LastMetadataBlockFlag << 7 | BlockType */
    avio_wb24(pb, track->par->extradata_size); /* Length */
    avio_write(pb, track->par->extradata, track->par->extradata_size); /* BlockData[Length] */

    return update_size(pb, pos);
}

static int mov_write_dops_tag(AVFormatContext *s, AVIOContext *pb, MOVTrack *track)
{
    int64_t pos = avio_tell(pb);
    int channels, channel_map;
    avio_wb32(pb, 0);
    ffio_wfourcc(pb, "dOps");
    avio_w8(pb, 0); /* Version */
    if (track->par->extradata_size < 19) {
        av_log(s, AV_LOG_ERROR, "invalid extradata size\n");
        return AVERROR_INVALIDDATA;
    }
    /* extradata contains an Ogg OpusHead, other than byte-ordering and
       OpusHead's preceeding magic/version, OpusSpecificBox is currently
       identical. */
    channels = AV_RB8(track->par->extradata + 9);
    channel_map = AV_RB8(track->par->extradata + 18);

    avio_w8(pb, channels); /* OuputChannelCount */
    avio_wb16(pb, AV_RL16(track->par->extradata + 10)); /* PreSkip */
    avio_wb32(pb, AV_RL32(track->par->extradata + 12)); /* InputSampleRate */
    avio_wb16(pb, AV_RL16(track->par->extradata + 16)); /* OutputGain */
    avio_w8(pb, channel_map); /* ChannelMappingFamily */
    /* Write the rest of the header out without byte-swapping. */
    if (channel_map) {
        if (track->par->extradata_size < 21 + channels) {
            av_log(s, AV_LOG_ERROR, "invalid extradata size\n");
            return AVERROR_INVALIDDATA;
        }
        avio_write(pb, track->par->extradata + 19, 2 + channels); /* ChannelMappingTable */
    }

    return update_size(pb, pos);
}

static int mov_write_dmlp_tag(AVFormatContext *s, AVIOContext *pb, MOVTrack *track)
{
    int64_t pos = avio_tell(pb);
    int length;
    avio_wb32(pb, 0);
    ffio_wfourcc(pb, "dmlp");

    if (track->vos_len < 20) {
        av_log(s, AV_LOG_ERROR,
               "Cannot write moov atom before TrueHD packets."
               " Set the delay_moov flag to fix this.\n");
        return AVERROR(EINVAL);
    }

    length = (AV_RB16(track->vos_data) & 0xFFF) * 2;
    if (length < 20 || length > track->vos_len)
        return AVERROR_INVALIDDATA;

    // Only TrueHD is supported
    if (AV_RB32(track->vos_data + 4) != 0xF8726FBA)
        return AVERROR_INVALIDDATA;

    avio_wb32(pb, AV_RB32(track->vos_data + 8)); /* format_info */
    avio_wb16(pb, AV_RB16(track->vos_data + 18) << 1); /* peak_data_rate */
    avio_wb32(pb, 0); /* reserved */

    return update_size(pb, pos);
}

static int mov_write_SA3D_tag(AVFormatContext *s, AVIOContext *pb, MOVTrack *track)
{
    const AVDictionaryEntry *str = av_dict_get(track->st->metadata, "SA3D", NULL, 0);
    AVChannelLayout ch_layout = { 0 };
    int64_t pos;
    int ambisonic_order, ambi_channels, non_diegetic_channels;
    int i, ret;

    if (!str)
        return 0;

    ret = av_channel_layout_from_string(&ch_layout, str->value);
    if (ret < 0) {
        if (ret == AVERROR(EINVAL)) {
invalid:
            av_log(s, AV_LOG_ERROR, "Invalid SA3D layout: \"%s\"\n", str->value);
            ret = 0;
        }
        av_channel_layout_uninit(&ch_layout);
        return ret;
    }

    if (track->st->codecpar->ch_layout.nb_channels != ch_layout.nb_channels)
        goto invalid;

    ambisonic_order = av_channel_layout_ambisonic_order(&ch_layout);
    if (ambisonic_order < 0)
        goto invalid;

    ambi_channels = (ambisonic_order + 1LL) * (ambisonic_order + 1LL);
    non_diegetic_channels = ch_layout.nb_channels - ambi_channels;
    if (non_diegetic_channels &&
        (non_diegetic_channels != 2 ||
         av_channel_layout_subset(&ch_layout, AV_CH_LAYOUT_STEREO) != AV_CH_LAYOUT_STEREO))
        goto invalid;

    av_log(s, AV_LOG_VERBOSE, "Inserting SA3D box with layout: \"%s\"\n", str->value);

    pos = avio_tell(pb);

    avio_wb32(pb, 0); // Size
    ffio_wfourcc(pb, "SA3D");
    avio_w8(pb, 0); // version
    avio_w8(pb, (!!non_diegetic_channels) << 7); // head_locked_stereo and ambisonic_type
    avio_wb32(pb, ambisonic_order); // ambisonic_order
    avio_w8(pb, 0); // ambisonic_channel_ordering
    avio_w8(pb, 0); // ambisonic_normalization
    avio_wb32(pb, ch_layout.nb_channels); // num_channels
    for (i = 0; i < ambi_channels; i++)
        avio_wb32(pb, av_channel_layout_channel_from_index(&ch_layout, i) - AV_CHAN_AMBISONIC_BASE);
    for (; i < ch_layout.nb_channels; i++)
        avio_wb32(pb, av_channel_layout_channel_from_index(&ch_layout, i) + ambi_channels);

    av_channel_layout_uninit(&ch_layout);

    return update_size(pb, pos);
}

static int mov_write_chan_tag(AVFormatContext *s, AVIOContext *pb, MOVTrack *track)
{
    uint32_t layout_tag, bitmap, *channel_desc;
    int64_t pos = avio_tell(pb);
    int num_desc, ret;

    if (track->multichannel_as_mono)
        return 0;

    ret = ff_mov_get_channel_layout_tag(track->par, &layout_tag,
                                        &bitmap, &channel_desc);

    if (ret < 0) {
        if (ret == AVERROR(ENOSYS)) {
            av_log(s, AV_LOG_WARNING, "not writing 'chan' tag due to "
                                      "lack of channel information\n");
            ret = 0;
        }

        return ret;
    }

    if (layout_tag == MOV_CH_LAYOUT_MONO && track->mono_as_fc > 0) {
        av_assert0(!channel_desc);
        channel_desc = av_malloc(sizeof(*channel_desc));
        if (!channel_desc)
            return AVERROR(ENOMEM);

        layout_tag = 0;
        bitmap = 0;
        *channel_desc = 3; // channel label "Center"
    }

    num_desc = layout_tag ? 0 : track->par->ch_layout.nb_channels;

    avio_wb32(pb, 0);           // Size
    ffio_wfourcc(pb, "chan");   // Type
    avio_w8(pb, 0);             // Version
    avio_wb24(pb, 0);           // Flags
    avio_wb32(pb, layout_tag);  // mChannelLayoutTag
    avio_wb32(pb, bitmap);      // mChannelBitmap
    avio_wb32(pb, num_desc);    // mNumberChannelDescriptions

    for (int i = 0; i < num_desc; i++) {
        avio_wb32(pb, channel_desc[i]); // mChannelLabel
        avio_wb32(pb, 0);               // mChannelFlags
        avio_wl32(pb, 0);               // mCoordinates[0]
        avio_wl32(pb, 0);               // mCoordinates[1]
        avio_wl32(pb, 0);               // mCoordinates[2]
    }

    av_free(channel_desc);

    return update_size(pb, pos);
}

static int mov_write_wave_tag(AVFormatContext *s, AVIOContext *pb, MOVTrack *track)
{
    int64_t pos = avio_tell(pb);

    avio_wb32(pb, 0);     /* size */
    ffio_wfourcc(pb, "wave");

    if (track->par->codec_id != AV_CODEC_ID_QDM2) {
        avio_wb32(pb, 12);    /* size */
        ffio_wfourcc(pb, "frma");
        avio_wl32(pb, track->tag);
    }

    if (track->par->codec_id == AV_CODEC_ID_AAC) {
        /* useless atom needed by mplayer, ipod, not needed by quicktime */
        avio_wb32(pb, 12); /* size */
        ffio_wfourcc(pb, "mp4a");
        avio_wb32(pb, 0);
        mov_write_esds_tag(pb, track);
    } else if (mov_pcm_le_gt16(track->par->codec_id))  {
        mov_write_enda_tag(pb);
    } else if (mov_pcm_be_gt16(track->par->codec_id))  {
        mov_write_enda_tag_be(pb);
    } else if (track->par->codec_id == AV_CODEC_ID_AMR_NB) {
        mov_write_amr_tag(pb, track);
    } else if (track->par->codec_id == AV_CODEC_ID_AC3) {
        mov_write_ac3_tag(s, pb, track);
    } else if (track->par->codec_id == AV_CODEC_ID_EAC3) {
        mov_write_eac3_tag(s, pb, track);
    } else if (track->par->codec_id == AV_CODEC_ID_ALAC ||
               track->par->codec_id == AV_CODEC_ID_QDM2) {
        mov_write_extradata_tag(pb, track);
    } else if (track->par->codec_id == AV_CODEC_ID_ADPCM_MS ||
               track->par->codec_id == AV_CODEC_ID_ADPCM_IMA_WAV) {
        mov_write_ms_tag(s, pb, track);
    }

    avio_wb32(pb, 8);     /* size */
    avio_wb32(pb, 0);     /* null tag */

    return update_size(pb, pos);
}

static int mov_write_dvc1_structs(MOVTrack *track, uint8_t *buf)
{
    uint8_t *unescaped;
    const uint8_t *start, *next, *end = track->vos_data + track->vos_len;
    int unescaped_size, seq_found = 0;
    int level = 0, interlace = 0;
    int packet_seq   = track->vc1_info.packet_seq;
    int packet_entry = track->vc1_info.packet_entry;
    int slices       = track->vc1_info.slices;
    PutBitContext pbc;

    if (track->start_dts == AV_NOPTS_VALUE) {
        /* No packets written yet, vc1_info isn't authoritative yet. */
        /* Assume inline sequence and entry headers. */
        packet_seq = packet_entry = 1;
        av_log(NULL, AV_LOG_WARNING,
               "moov atom written before any packets, unable to write correct "
               "dvc1 atom. Set the delay_moov flag to fix this.\n");
    }

    unescaped = av_mallocz(track->vos_len + AV_INPUT_BUFFER_PADDING_SIZE);
    if (!unescaped)
        return AVERROR(ENOMEM);
    start = find_next_marker(track->vos_data, end);
    for (next = start; next < end; start = next) {
        GetBitContext gb;
        int size;
        next = find_next_marker(start + 4, end);
        size = next - start - 4;
        if (size <= 0)
            continue;
        unescaped_size = vc1_unescape_buffer(start + 4, size, unescaped);
        init_get_bits(&gb, unescaped, 8 * unescaped_size);
        if (AV_RB32(start) == VC1_CODE_SEQHDR) {
            int profile = get_bits(&gb, 2);
            if (profile != PROFILE_ADVANCED) {
                av_free(unescaped);
                return AVERROR(ENOSYS);
            }
            seq_found = 1;
            level = get_bits(&gb, 3);
            /* chromaformat, frmrtq_postproc, bitrtq_postproc, postprocflag,
             * width, height */
            skip_bits_long(&gb, 2 + 3 + 5 + 1 + 2*12);
            skip_bits(&gb, 1); /* broadcast */
            interlace = get_bits1(&gb);
            skip_bits(&gb, 4); /* tfcntrflag, finterpflag, reserved, psf */
        }
    }
    if (!seq_found) {
        av_free(unescaped);
        return AVERROR(ENOSYS);
    }

    init_put_bits(&pbc, buf, 7);
    /* VC1DecSpecStruc */
    put_bits(&pbc, 4, 12); /* profile - advanced */
    put_bits(&pbc, 3, level);
    put_bits(&pbc, 1, 0); /* reserved */
    /* VC1AdvDecSpecStruc */
    put_bits(&pbc, 3, level);
    put_bits(&pbc, 1, 0); /* cbr */
    put_bits(&pbc, 6, 0); /* reserved */
    put_bits(&pbc, 1, !interlace); /* no interlace */
    put_bits(&pbc, 1, !packet_seq); /* no multiple seq */
    put_bits(&pbc, 1, !packet_entry); /* no multiple entry */
    put_bits(&pbc, 1, !slices); /* no slice code */
    put_bits(&pbc, 1, 0); /* no bframe */
    put_bits(&pbc, 1, 0); /* reserved */

    /* framerate */
    if (track->st->avg_frame_rate.num > 0 && track->st->avg_frame_rate.den > 0)
        put_bits32(&pbc, track->st->avg_frame_rate.num / track->st->avg_frame_rate.den);
    else
        put_bits32(&pbc, 0xffffffff);

    flush_put_bits(&pbc);

    av_free(unescaped);

    return 0;
}

static int mov_write_dvc1_tag(AVIOContext *pb, MOVTrack *track)
{
    uint8_t buf[7] = { 0 };
    int ret;

    if ((ret = mov_write_dvc1_structs(track, buf)) < 0)
        return ret;

    avio_wb32(pb, track->vos_len + 8 + sizeof(buf));
    ffio_wfourcc(pb, "dvc1");
    avio_write(pb, buf, sizeof(buf));
    avio_write(pb, track->vos_data, track->vos_len);

    return 0;
}

static int mov_write_glbl_tag(AVIOContext *pb, MOVTrack *track)
{
    avio_wb32(pb, track->vos_len + 8);
    ffio_wfourcc(pb, "glbl");
    avio_write(pb, track->vos_data, track->vos_len);
    return 8 + track->vos_len;
}

/**
 * Compute flags for 'lpcm' tag.
 * See CoreAudioTypes and AudioStreamBasicDescription at Apple.
 */
static int mov_get_lpcm_flags(enum AVCodecID codec_id)
{
    switch (codec_id) {
    case AV_CODEC_ID_PCM_F32BE:
    case AV_CODEC_ID_PCM_F64BE:
        return 11;
    case AV_CODEC_ID_PCM_F32LE:
    case AV_CODEC_ID_PCM_F64LE:
        return 9;
    case AV_CODEC_ID_PCM_U8:
        return 10;
    case AV_CODEC_ID_PCM_S16BE:
    case AV_CODEC_ID_PCM_S24BE:
    case AV_CODEC_ID_PCM_S32BE:
        return 14;
    case AV_CODEC_ID_PCM_S8:
    case AV_CODEC_ID_PCM_S16LE:
    case AV_CODEC_ID_PCM_S24LE:
    case AV_CODEC_ID_PCM_S32LE:
        return 12;
    default:
        return 0;
    }
}

static int get_cluster_duration(MOVTrack *track, int cluster_idx)
{
    int64_t next_dts;

    if (cluster_idx >= track->entry)
        return 0;

    if (cluster_idx + 1 == track->entry)
        next_dts = track->track_duration + track->start_dts;
    else
        next_dts = track->cluster[cluster_idx + 1].dts;

    next_dts -= track->cluster[cluster_idx].dts;

    av_assert0(next_dts >= 0);
    av_assert0(next_dts <= INT_MAX);

    return next_dts;
}

static int get_samples_per_packet(MOVTrack *track)
{
    int i, first_duration;

    /* use 1 for raw PCM */
    if (!track->audio_vbr)
        return 1;

    /* check to see if duration is constant for all clusters */
    if (!track->entry)
        return 0;
    first_duration = get_cluster_duration(track, 0);
    for (i = 1; i < track->entry; i++) {
        if (get_cluster_duration(track, i) != first_duration)
            return 0;
    }
    return first_duration;
}
static int mov_write_mhac_tag(AVIOContext *pb, MOVTrack *track)
{
    // Size of mhaC
    avio_wb32(pb,track->par->extradata_size + 8 -1);
    ffio_wfourcc(pb, "mhaC");
    // Writing the buffer
    avio_write(pb,track->par->extradata,track->par->extradata_size - 1);

    return 1;
}
static int mov_write_btrt_tag(AVIOContext *pb, MOVTrack *track)
{
    int64_t pos = avio_tell(pb);
    struct mpeg4_bit_rate_values bit_rates = calculate_mpeg4_bit_rates(track);
    if (!bit_rates.max_bit_rate && !bit_rates.avg_bit_rate &&
        !bit_rates.buffer_size)
        // no useful data to be written, skip
        return 0;

    avio_wb32(pb, 0); /* size */
    ffio_wfourcc(pb, "btrt");

    avio_wb32(pb, bit_rates.buffer_size);
    avio_wb32(pb, bit_rates.max_bit_rate);
    avio_wb32(pb, bit_rates.avg_bit_rate);

    return update_size(pb, pos);
}

static int mov_write_chnl_tag(AVFormatContext *s, AVIOContext *pb, MOVTrack *track)
{
    int64_t pos = avio_tell(pb);
    int config = 0;
    int ret;
    uint8_t *speaker_pos = NULL;
    const AVChannelLayout *layout = &track->par->ch_layout;

    ret = ff_mov_get_channel_config_from_layout(layout, &config);
    if (ret || !config) {
        config = 0;
        speaker_pos = av_malloc(layout->nb_channels);
        if (!speaker_pos)
            return AVERROR(ENOMEM);
        ret = ff_mov_get_channel_positions_from_layout(layout,
                speaker_pos, layout->nb_channels);
        if (ret) {
            char buf[128] = {0};

            av_freep(&speaker_pos);
            av_channel_layout_describe(layout, buf, sizeof(buf));
            av_log(s, AV_LOG_ERROR, "unsupported channel layout %s\n", buf);
            return ret;
        }
    }

    avio_wb32(pb, 0); /* size */
    ffio_wfourcc(pb, "chnl");
    avio_wb32(pb, 0); /* version & flags */

    avio_w8(pb, 1); /* stream_structure */
    avio_w8(pb, config);
    if (config) {
        avio_wb64(pb, 0);
    } else {
        avio_write(pb, speaker_pos, layout->nb_channels);
        av_freep(&speaker_pos);
    }

    return update_size(pb, pos);
}

static int mov_write_pcmc_tag(AVFormatContext *s, AVIOContext *pb, MOVTrack *track)
{
    int64_t pos = avio_tell(pb);
    int format_flags;
    int sample_size;

    avio_wb32(pb, 0); /* size */
    ffio_wfourcc(pb, "pcmC");
    avio_wb32(pb, 0); /* version & flags */

    /* 0x01: indicates little-endian format */
    format_flags = (track->par->codec_id == AV_CODEC_ID_PCM_F32LE ||
                    track->par->codec_id == AV_CODEC_ID_PCM_F64LE ||
                    track->par->codec_id == AV_CODEC_ID_PCM_S16LE ||
                    track->par->codec_id == AV_CODEC_ID_PCM_S24LE ||
                    track->par->codec_id == AV_CODEC_ID_PCM_S32LE);
    avio_w8(pb, format_flags);
    sample_size = track->par->bits_per_raw_sample;
    if (!sample_size)
        sample_size = av_get_exact_bits_per_sample(track->par->codec_id);
    av_assert0(sample_size);
    avio_w8(pb, sample_size);

    return update_size(pb, pos);
}

static int mov_write_audio_tag(AVFormatContext *s, AVIOContext *pb, MOVMuxContext *mov, MOVTrack *track)
{
    int64_t pos = avio_tell(pb);
    int version = 0;
    uint32_t tag = track->tag;
    int ret = 0;

    if (track->mode == MODE_MOV) {
        if (track->timescale > UINT16_MAX || !track->par->ch_layout.nb_channels) {
            if (mov_get_lpcm_flags(track->par->codec_id))
                tag = AV_RL32("lpcm");
            version = 2;
        } else if (track->audio_vbr || mov_pcm_le_gt16(track->par->codec_id) ||
                   mov_pcm_be_gt16(track->par->codec_id) ||
                   track->par->codec_id == AV_CODEC_ID_ADPCM_MS ||
                   track->par->codec_id == AV_CODEC_ID_ADPCM_IMA_WAV ||
                   track->par->codec_id == AV_CODEC_ID_QDM2) {
            version = 1;
        }
    }

    avio_wb32(pb, 0); /* size */
    if (mov->encryption_scheme != MOV_ENC_NONE) {
        ffio_wfourcc(pb, "enca");
    } else {
        avio_wl32(pb, tag); // store it byteswapped
    }
    avio_wb32(pb, 0); /* Reserved */
    avio_wb16(pb, 0); /* Reserved */
    avio_wb16(pb, 1); /* Data-reference index, XXX  == 1 */

    /* SoundDescription */
    avio_wb16(pb, version); /* Version */
    avio_wb16(pb, 0); /* Revision level */
    avio_wb32(pb, 0); /* Reserved */

    if (version == 2) {
        avio_wb16(pb, 3);
        avio_wb16(pb, 16);
        avio_wb16(pb, 0xfffe);
        avio_wb16(pb, 0);
        avio_wb32(pb, 0x00010000);
        avio_wb32(pb, 72);
        avio_wb64(pb, av_double2int(track->par->sample_rate));
        avio_wb32(pb, track->par->ch_layout.nb_channels);
        avio_wb32(pb, 0x7F000000);
        avio_wb32(pb, av_get_bits_per_sample(track->par->codec_id));
        avio_wb32(pb, mov_get_lpcm_flags(track->par->codec_id));
        avio_wb32(pb, track->sample_size);
        avio_wb32(pb, get_samples_per_packet(track));
    } else {
        if (track->mode == MODE_MOV) {
            avio_wb16(pb, track->par->ch_layout.nb_channels);
            if (track->par->codec_id == AV_CODEC_ID_PCM_U8 ||
                track->par->codec_id == AV_CODEC_ID_PCM_S8)
                avio_wb16(pb, 8); /* bits per sample */
            else if (track->par->codec_id == AV_CODEC_ID_ADPCM_G726)
                avio_wb16(pb, track->par->bits_per_coded_sample);
            else
                avio_wb16(pb, 16);
            avio_wb16(pb, track->audio_vbr ? -2 : 0); /* compression ID */
        } else { /* reserved for mp4/3gp */
            avio_wb16(pb, track->tag == MKTAG('i', 'a', 'm', 'f') ?
                      0 : track->par->ch_layout.nb_channels);
            if (track->par->codec_id == AV_CODEC_ID_FLAC ||
                track->par->codec_id == AV_CODEC_ID_ALAC) {
                avio_wb16(pb, track->par->bits_per_raw_sample);
            } else {
                avio_wb16(pb, 16);
            }
            avio_wb16(pb, 0);
        }

        avio_wb16(pb, 0); /* packet size (= 0) */
        if (track->tag == MKTAG('i','a','m','f'))
            avio_wb16(pb, 0); /* samplerate must be 0 for IAMF */
        else if (track->par->codec_id == AV_CODEC_ID_OPUS)
            avio_wb16(pb, 48000);
        else if (track->par->codec_id == AV_CODEC_ID_TRUEHD)
            avio_wb32(pb, track->par->sample_rate);
        else
            avio_wb16(pb, track->par->sample_rate <= UINT16_MAX ?
                          track->par->sample_rate : 0);

        if (track->par->codec_id != AV_CODEC_ID_TRUEHD)
            avio_wb16(pb, 0); /* Reserved */
    }

    if (version == 1) { /* SoundDescription V1 extended info */
        if (mov_pcm_le_gt16(track->par->codec_id) ||
            mov_pcm_be_gt16(track->par->codec_id))
            avio_wb32(pb, 1); /*  must be 1 for  uncompressed formats */
        else
            avio_wb32(pb, track->par->frame_size); /* Samples per packet */
        avio_wb32(pb, track->sample_size / track->par->ch_layout.nb_channels); /* Bytes per packet */
        avio_wb32(pb, track->sample_size); /* Bytes per frame */
        avio_wb32(pb, 2); /* Bytes per sample */
    }

    if (track->mode == MODE_MOV &&
        (track->par->codec_id == AV_CODEC_ID_AAC           ||
         track->par->codec_id == AV_CODEC_ID_AC3           ||
         track->par->codec_id == AV_CODEC_ID_EAC3          ||
         track->par->codec_id == AV_CODEC_ID_AMR_NB        ||
         track->par->codec_id == AV_CODEC_ID_ALAC          ||
         track->par->codec_id == AV_CODEC_ID_ADPCM_MS      ||
         track->par->codec_id == AV_CODEC_ID_ADPCM_IMA_WAV ||
         track->par->codec_id == AV_CODEC_ID_QDM2          ||
         (mov_pcm_le_gt16(track->par->codec_id) && version==1) ||
         (mov_pcm_be_gt16(track->par->codec_id) && version==1)))
        ret = mov_write_wave_tag(s, pb, track);
    else if (track->tag == MKTAG('m','p','4','a'))
        ret = mov_write_esds_tag(pb, track);
#if CONFIG_IAMFENC
    else if (track->tag == MKTAG('i','a','m','f'))
        ret = mov_write_iacb_tag(mov->fc, pb, track);
#endif
    else if (track->par->codec_id == AV_CODEC_ID_AMR_NB)
        ret = mov_write_amr_tag(pb, track);
    else if (track->par->codec_id == AV_CODEC_ID_AC3)
        ret = mov_write_ac3_tag(s, pb, track);
    else if (track->par->codec_id == AV_CODEC_ID_EAC3)
        ret = mov_write_eac3_tag(s, pb, track);
    else if (track->par->codec_id == AV_CODEC_ID_ALAC)
        ret = mov_write_extradata_tag(pb, track);
    else if (track->par->codec_id == AV_CODEC_ID_WMAPRO)
        ret = mov_write_wfex_tag(s, pb, track);
    else if (track->par->codec_id == AV_CODEC_ID_FLAC)
        ret = mov_write_dfla_tag(pb, track);
    else if (track->par->codec_id == AV_CODEC_ID_OPUS)
        ret = mov_write_dops_tag(s, pb, track);
    else if (track->par->codec_id == AV_CODEC_ID_TRUEHD)
        ret = mov_write_dmlp_tag(s, pb, track);
    else if (tag == MOV_MP4_IPCM_TAG || tag == MOV_MP4_FPCM_TAG) {
        if (track->par->ch_layout.nb_channels > 1)
            ret = mov_write_chnl_tag(s, pb, track);
        if (ret < 0)
            return ret;
        ret = mov_write_pcmc_tag(s, pb, track);
    } else if (track->vos_len > 0 && track->par->codec_id != AV_CODEC_ID_MPEGH_3D_AUDIO)
        ret = mov_write_glbl_tag(pb, track);

    if (ret < 0)
        return ret;

    if (track->mode == MODE_MP4 && track->par->codec_type == AVMEDIA_TYPE_AUDIO
            && ((ret = mov_write_SA3D_tag(s, pb, track)) < 0)) {
        return ret;
    }

    if (track->mode == MODE_MOV && track->par->codec_type == AVMEDIA_TYPE_AUDIO
            && ((ret = mov_write_chan_tag(s, pb, track)) < 0)) {
        return ret;
    }

    if (mov->encryption_scheme != MOV_ENC_NONE
            && ((ret = ff_mov_cenc_write_sinf_tag(track, pb, mov->encryption_kid)) < 0)) {
        return ret;
    }

    if (mov->write_btrt &&
            ((ret = mov_write_btrt_tag(pb, track)) < 0))
        return ret;

    // To write the mhaC tag data for mp4 in case of AV_CODEC_ID_MPEGH_3D_AUDIO
    if(track->par->codec_id == AV_CODEC_ID_MPEGH_3D_AUDIO) {
        mov_write_mhac_tag(pb,track);
    }
    ret = update_size(pb, pos);
    return ret;
}

static int mov_write_d263_tag(AVIOContext *pb)
{
    avio_wb32(pb, 0xf); /* size */
    ffio_wfourcc(pb, "d263");
    ffio_wfourcc(pb, "FFMP");
    avio_w8(pb, 0); /* decoder version */
    /* FIXME use AVCodecContext level/profile, when encoder will set values */
    avio_w8(pb, 0xa); /* level */
    avio_w8(pb, 0); /* profile */
    return 0xf;
}

static int mov_write_av1c_tag(AVIOContext *pb, MOVTrack *track)
{
    int64_t pos = avio_tell(pb);

    avio_wb32(pb, 0);
    ffio_wfourcc(pb, "av1C");
    ff_isom_write_av1c(pb, track->vos_data, track->vos_len, track->mode != MODE_AVIF);
    return update_size(pb, pos);
}

static int mov_write_avcc_tag(AVIOContext *pb, MOVTrack *track)
{
    int64_t pos = avio_tell(pb);

    avio_wb32(pb, 0);
    ffio_wfourcc(pb, "avcC");
    ff_isom_write_avcc(pb, track->vos_data, track->vos_len);
    return update_size(pb, pos);
}

/* AVS3 Intelligent Media Coding
 * Information Technology - Intelligent Media Coding
 * Part 6: Intelligent Media Format
 */
static int mov_write_av3c(AVIOContext *pb, const uint8_t *data, int len)
{
    if (len < 4)
        return AVERROR_INVALIDDATA;

    if (data[0] == 1) {
        // In Avs3DecoderConfigurationRecord format
        avio_write(pb, data, len);
        return 0;
    }

    avio_w8(pb, 1);             // version
    avio_wb16(pb, len);         // sequence_header_length
    avio_write(pb, data, len);  // sequence_header
    avio_w8(pb, 0xFC);          // Only support library_dependency_idc = 0

    return 0;
}

static int mov_write_av3c_tag(AVIOContext *pb, MOVTrack *track)
{
    int64_t pos = avio_tell(pb);
    avio_wb32(pb, 0);
    ffio_wfourcc(pb, "av3c");
    mov_write_av3c(pb, track->vos_data, track->vos_len);
    return update_size(pb, pos);
}

static int mov_write_vpcc_tag(AVFormatContext *s, AVIOContext *pb, MOVTrack *track)
{
    int64_t pos = avio_tell(pb);

    avio_wb32(pb, 0);
    ffio_wfourcc(pb, "vpcC");
    ff_isom_write_vpcc(s, pb, track->vos_data, track->vos_len, track->par);
    return update_size(pb, pos);
}

static int mov_write_hvcc_tag(AVFormatContext *s, AVIOContext *pb, MOVTrack *track)
{
    int64_t pos = avio_tell(pb);

    avio_wb32(pb, 0);
    ffio_wfourcc(pb, "hvcC");
    if (track->tag == MKTAG('h','v','c','1'))
        ff_isom_write_hvcc(pb, track->vos_data, track->vos_len, 1, s);
    else
        ff_isom_write_hvcc(pb, track->vos_data, track->vos_len, 0, s);
    return update_size(pb, pos);
}

static int mov_write_lhvc_tag(AVFormatContext *s, AVIOContext *pb, MOVTrack *track)
{
    int64_t pos = avio_tell(pb);
    int ret;

    avio_wb32(pb, 0);
    ffio_wfourcc(pb, "lhvC");
    if (track->tag == MKTAG('h','v','c','1'))
        ret = ff_isom_write_lhvc(pb, track->vos_data, track->vos_len, 1, s);
    else
        ret = ff_isom_write_lhvc(pb, track->vos_data, track->vos_len, 0, s);

    if (ret < 0) {
        avio_seek(pb, pos, SEEK_SET);
        return ret;
    }

    return update_size(pb, pos);
}

static int mov_write_evcc_tag(AVIOContext *pb, MOVTrack *track)
{
    int64_t pos = avio_tell(pb);

    avio_wb32(pb, 0);
    ffio_wfourcc(pb, "evcC");

    if (track->tag == MKTAG('e','v','c','1'))
        ff_isom_write_evcc(pb, track->vos_data, track->vos_len, 1);
    else
        ff_isom_write_evcc(pb, track->vos_data, track->vos_len, 0);

    return update_size(pb, pos);
}

static int mov_write_vvcc_tag(AVIOContext *pb, MOVTrack *track)
{
    int64_t pos = avio_tell(pb);

    avio_wb32(pb, 0);
    ffio_wfourcc(pb, "vvcC");

    avio_w8  (pb, 0); /* version */
    avio_wb24(pb, 0); /* flags */

    if (track->tag == MKTAG('v','v','c','1'))
        ff_isom_write_vvcc(pb, track->vos_data, track->vos_len, 1);
    else
        ff_isom_write_vvcc(pb, track->vos_data, track->vos_len, 0);
    return update_size(pb, pos);
}

/* also used by all avid codecs (dv, imx, meridien) and their variants */
static int mov_write_avid_tag(AVIOContext *pb, MOVTrack *track)
{
    int interlaced;
    int cid;
    int display_width = track->par->width;

    if (track->vos_data && track->vos_len > 0x29) {
        if (ff_dnxhd_parse_header_prefix(track->vos_data) != 0) {
            /* looks like a DNxHD bit stream */
            interlaced = (track->vos_data[5] & 2);
            cid = AV_RB32(track->vos_data + 0x28);
        } else {
            av_log(NULL, AV_LOG_WARNING, "Could not locate DNxHD bit stream in vos_data\n");
            return 0;
        }
    } else {
        av_log(NULL, AV_LOG_WARNING, "Could not locate DNxHD bit stream, vos_data too small\n");
        return 0;
    }

    avio_wb32(pb, 24); /* size */
    ffio_wfourcc(pb, "ACLR");
    ffio_wfourcc(pb, "ACLR");
    ffio_wfourcc(pb, "0001");
    if (track->par->color_range == AVCOL_RANGE_MPEG || /* Legal range (16-235) */
        track->par->color_range == AVCOL_RANGE_UNSPECIFIED) {
        avio_wb32(pb, 1); /* Corresponds to 709 in official encoder */
    } else { /* Full range (0-255) */
        avio_wb32(pb, 2); /* Corresponds to RGB in official encoder */
    }
    avio_wb32(pb, 0); /* unknown */

    if (track->tag == MKTAG('A','V','d','h')) {
        avio_wb32(pb, 32);
        ffio_wfourcc(pb, "ADHR");
        ffio_wfourcc(pb, "0001");
        avio_wb32(pb, cid);
        avio_wb32(pb, 0); /* unknown */
        avio_wb32(pb, 1); /* unknown */
        avio_wb32(pb, 0); /* unknown */
        avio_wb32(pb, 0); /* unknown */
        return 0;
    }

    avio_wb32(pb, 24); /* size */
    ffio_wfourcc(pb, "APRG");
    ffio_wfourcc(pb, "APRG");
    ffio_wfourcc(pb, "0001");
    avio_wb32(pb, 1); /* unknown */
    avio_wb32(pb, 0); /* unknown */

    avio_wb32(pb, 120); /* size */
    ffio_wfourcc(pb, "ARES");
    ffio_wfourcc(pb, "ARES");
    ffio_wfourcc(pb, "0001");
    avio_wb32(pb, cid); /* dnxhd cid, some id ? */
    if (   track->par->sample_aspect_ratio.num > 0
        && track->par->sample_aspect_ratio.den > 0)
        display_width = display_width * track->par->sample_aspect_ratio.num / track->par->sample_aspect_ratio.den;
    avio_wb32(pb, display_width);
    /* values below are based on samples created with quicktime and avid codecs */
    if (interlaced) {
        avio_wb32(pb, track->par->height / 2);
        avio_wb32(pb, 2); /* unknown */
        avio_wb32(pb, 0); /* unknown */
        avio_wb32(pb, 4); /* unknown */
    } else {
        avio_wb32(pb, track->par->height);
        avio_wb32(pb, 1); /* unknown */
        avio_wb32(pb, 0); /* unknown */
        if (track->par->height == 1080)
            avio_wb32(pb, 5); /* unknown */
        else
            avio_wb32(pb, 6); /* unknown */
    }
    /* padding */
    ffio_fill(pb, 0, 10 * 8);

    return 0;
}

static int mov_write_dpxe_tag(AVIOContext *pb, MOVTrack *track)
{
    avio_wb32(pb, 12);
    ffio_wfourcc(pb, "DpxE");
    if (track->par->extradata_size >= 12 &&
        !memcmp(&track->par->extradata[4], "DpxE", 4)) {
        avio_wb32(pb, track->par->extradata[11]);
    } else {
        avio_wb32(pb, 1);
    }
    return 0;
}

static int mov_get_dv_codec_tag(AVFormatContext *s, MOVTrack *track)
{
    int tag;

    if (track->par->width == 720) { /* SD */
        if (track->par->height == 480) { /* NTSC */
            if  (track->par->format == AV_PIX_FMT_YUV422P) tag = MKTAG('d','v','5','n');
            else                                            tag = MKTAG('d','v','c',' ');
       }else if (track->par->format == AV_PIX_FMT_YUV422P) tag = MKTAG('d','v','5','p');
        else if (track->par->format == AV_PIX_FMT_YUV420P) tag = MKTAG('d','v','c','p');
        else                                                tag = MKTAG('d','v','p','p');
    } else if (track->par->height == 720) { /* HD 720 line */
        if  (track->st->time_base.den == 50)                tag = MKTAG('d','v','h','q');
        else                                                tag = MKTAG('d','v','h','p');
    } else if (track->par->height == 1080) { /* HD 1080 line */
        if  (track->st->time_base.den == 25)                tag = MKTAG('d','v','h','5');
        else                                                tag = MKTAG('d','v','h','6');
    } else {
        av_log(s, AV_LOG_ERROR, "unsupported height for dv codec\n");
        return 0;
    }

    return tag;
}

static int defined_frame_rate(AVFormatContext *s, AVStream *st)
{
    AVRational rational_framerate = st->avg_frame_rate;
    int rate = 0;
    if (rational_framerate.den != 0)
        rate = av_q2d(rational_framerate);
    return rate;
}

static int mov_get_mpeg2_xdcam_codec_tag(AVFormatContext *s, MOVTrack *track)
{
    int tag = track->par->codec_tag;
    int interlaced = track->par->field_order > AV_FIELD_PROGRESSIVE;
    AVStream *st = track->st;
    int rate = defined_frame_rate(s, st);

    if (!tag)
        tag = MKTAG('m', '2', 'v', '1'); //fallback tag

    if (track->par->format == AV_PIX_FMT_YUV420P) {
        if (track->par->width == 1280 && track->par->height == 720) {
            if (!interlaced) {
                if      (rate == 24) tag = MKTAG('x','d','v','4');
                else if (rate == 25) tag = MKTAG('x','d','v','5');
                else if (rate == 30) tag = MKTAG('x','d','v','1');
                else if (rate == 50) tag = MKTAG('x','d','v','a');
                else if (rate == 60) tag = MKTAG('x','d','v','9');
            }
        } else if (track->par->width == 1440 && track->par->height == 1080) {
            if (!interlaced) {
                if      (rate == 24) tag = MKTAG('x','d','v','6');
                else if (rate == 25) tag = MKTAG('x','d','v','7');
                else if (rate == 30) tag = MKTAG('x','d','v','8');
            } else {
                if      (rate == 25) tag = MKTAG('x','d','v','3');
                else if (rate == 30) tag = MKTAG('x','d','v','2');
            }
        } else if (track->par->width == 1920 && track->par->height == 1080) {
            if (!interlaced) {
                if      (rate == 24) tag = MKTAG('x','d','v','d');
                else if (rate == 25) tag = MKTAG('x','d','v','e');
                else if (rate == 30) tag = MKTAG('x','d','v','f');
            } else {
                if      (rate == 25) tag = MKTAG('x','d','v','c');
                else if (rate == 30) tag = MKTAG('x','d','v','b');
            }
        }
    } else if (track->par->format == AV_PIX_FMT_YUV422P) {
        if (track->par->width == 1280 && track->par->height == 720) {
            if (!interlaced) {
                if      (rate == 24) tag = MKTAG('x','d','5','4');
                else if (rate == 25) tag = MKTAG('x','d','5','5');
                else if (rate == 30) tag = MKTAG('x','d','5','1');
                else if (rate == 50) tag = MKTAG('x','d','5','a');
                else if (rate == 60) tag = MKTAG('x','d','5','9');
            }
        } else if (track->par->width == 1920 && track->par->height == 1080) {
            if (!interlaced) {
                if      (rate == 24) tag = MKTAG('x','d','5','d');
                else if (rate == 25) tag = MKTAG('x','d','5','e');
                else if (rate == 30) tag = MKTAG('x','d','5','f');
            } else {
                if      (rate == 25) tag = MKTAG('x','d','5','c');
                else if (rate == 30) tag = MKTAG('x','d','5','b');
            }
        }
    }

    return tag;
}

static int mov_get_h264_codec_tag(AVFormatContext *s, MOVTrack *track)
{
    int tag = track->par->codec_tag;
    int interlaced = track->par->field_order > AV_FIELD_PROGRESSIVE;
    AVStream *st = track->st;
    int rate = defined_frame_rate(s, st);

    if (!tag)
        tag = MKTAG('a', 'v', 'c', 'i'); //fallback tag

    if (track->par->format == AV_PIX_FMT_YUV420P10) {
        if (track->par->width == 960 && track->par->height == 720) {
            if (!interlaced) {
                if      (rate == 24) tag = MKTAG('a','i','5','p');
                else if (rate == 25) tag = MKTAG('a','i','5','q');
                else if (rate == 30) tag = MKTAG('a','i','5','p');
                else if (rate == 50) tag = MKTAG('a','i','5','q');
                else if (rate == 60) tag = MKTAG('a','i','5','p');
            }
        } else if (track->par->width == 1440 && track->par->height == 1080) {
            if (!interlaced) {
                if      (rate == 24) tag = MKTAG('a','i','5','3');
                else if (rate == 25) tag = MKTAG('a','i','5','2');
                else if (rate == 30) tag = MKTAG('a','i','5','3');
            } else {
                if      (rate == 50) tag = MKTAG('a','i','5','5');
                else if (rate == 60) tag = MKTAG('a','i','5','6');
            }
        }
    } else if (track->par->format == AV_PIX_FMT_YUV422P10) {
        if (track->par->width == 1280 && track->par->height == 720) {
            if (!interlaced) {
                if      (rate == 24) tag = MKTAG('a','i','1','p');
                else if (rate == 25) tag = MKTAG('a','i','1','q');
                else if (rate == 30) tag = MKTAG('a','i','1','p');
                else if (rate == 50) tag = MKTAG('a','i','1','q');
                else if (rate == 60) tag = MKTAG('a','i','1','p');
            }
        } else if (track->par->width == 1920 && track->par->height == 1080) {
            if (!interlaced) {
                if      (rate == 24) tag = MKTAG('a','i','1','3');
                else if (rate == 25) tag = MKTAG('a','i','1','2');
                else if (rate == 30) tag = MKTAG('a','i','1','3');
            } else {
                if      (rate == 25) tag = MKTAG('a','i','1','5');
                else if (rate == 50) tag = MKTAG('a','i','1','5');
                else if (rate == 60) tag = MKTAG('a','i','1','6');
            }
        } else if (   track->par->width == 4096 && track->par->height == 2160
                   || track->par->width == 3840 && track->par->height == 2160
                   || track->par->width == 2048 && track->par->height == 1080) {
            tag = MKTAG('a','i','v','x');
        }
    }

    return tag;
}

static int mov_get_evc_codec_tag(AVFormatContext *s, MOVTrack *track)
{
    int tag = track->par->codec_tag;

    if (!tag)
        tag = MKTAG('e', 'v', 'c', '1');

    return tag;
}

static const struct {
    enum AVPixelFormat pix_fmt;
    uint32_t tag;
    unsigned bps;
} mov_pix_fmt_tags[] = {
    { AV_PIX_FMT_YUYV422, MKTAG('y','u','v','2'),  0 },
    { AV_PIX_FMT_YUYV422, MKTAG('y','u','v','s'),  0 },
    { AV_PIX_FMT_UYVY422, MKTAG('2','v','u','y'),  0 },
    { AV_PIX_FMT_VYU444,  MKTAG('v','3','0','8'),  0 },
    { AV_PIX_FMT_UYVA,    MKTAG('v','4','0','8'),  0 },
    { AV_PIX_FMT_V30XLE,  MKTAG('v','4','1','0'),  0 },
    { AV_PIX_FMT_RGB555BE,MKTAG('r','a','w',' '), 16 },
    { AV_PIX_FMT_RGB555LE,MKTAG('L','5','5','5'), 16 },
    { AV_PIX_FMT_RGB565LE,MKTAG('L','5','6','5'), 16 },
    { AV_PIX_FMT_RGB565BE,MKTAG('B','5','6','5'), 16 },
    { AV_PIX_FMT_GRAY16BE,MKTAG('b','1','6','g'), 16 },
    { AV_PIX_FMT_RGB24,   MKTAG('r','a','w',' '), 24 },
    { AV_PIX_FMT_BGR24,   MKTAG('2','4','B','G'), 24 },
    { AV_PIX_FMT_ARGB,    MKTAG('r','a','w',' '), 32 },
    { AV_PIX_FMT_BGRA,    MKTAG('B','G','R','A'), 32 },
    { AV_PIX_FMT_RGBA,    MKTAG('R','G','B','A'), 32 },
    { AV_PIX_FMT_ABGR,    MKTAG('A','B','G','R'), 32 },
    { AV_PIX_FMT_RGB48BE, MKTAG('b','4','8','r'), 48 },
};

static int mov_get_dnxhd_codec_tag(AVFormatContext *s, MOVTrack *track)
{
    int tag = MKTAG('A','V','d','n');
    if (track->par->profile != AV_PROFILE_UNKNOWN &&
        track->par->profile != AV_PROFILE_DNXHD)
        tag = MKTAG('A','V','d','h');
    return tag;
}

static int mov_get_rawvideo_codec_tag(AVFormatContext *s, MOVTrack *track)
{
    int tag = track->par->codec_tag;
    int i;
    enum AVPixelFormat pix_fmt;

    for (i = 0; i < FF_ARRAY_ELEMS(mov_pix_fmt_tags); i++) {
        if (track->par->format == mov_pix_fmt_tags[i].pix_fmt) {
            tag = mov_pix_fmt_tags[i].tag;
            track->par->bits_per_coded_sample = mov_pix_fmt_tags[i].bps;
            if (track->par->codec_tag == mov_pix_fmt_tags[i].tag)
                break;
        }
    }

    pix_fmt = avpriv_pix_fmt_find(PIX_FMT_LIST_MOV,
                                  track->par->bits_per_coded_sample);
    if (tag == MKTAG('r','a','w',' ') &&
        track->par->format != pix_fmt &&
        track->par->format != AV_PIX_FMT_GRAY8 &&
        track->par->format != AV_PIX_FMT_NONE)
        av_log(s, AV_LOG_ERROR, "%s rawvideo cannot be written to mov, output file will be unreadable\n",
               av_get_pix_fmt_name(track->par->format));
    return tag;
}

static unsigned int mov_get_codec_tag(AVFormatContext *s, MOVTrack *track)
{
    unsigned int tag = track->par->codec_tag;

    // "rtp " is used to distinguish internally created RTP-hint tracks
    // (with rtp_ctx) from other tracks.
    if (tag == MKTAG('r','t','p',' '))
        tag = 0;
    if (!tag || (s->strict_std_compliance >= FF_COMPLIANCE_NORMAL &&
                 (track->par->codec_id == AV_CODEC_ID_DVVIDEO ||
                  track->par->codec_id == AV_CODEC_ID_RAWVIDEO ||
                  track->par->codec_id == AV_CODEC_ID_H263 ||
                  track->par->codec_id == AV_CODEC_ID_H264 ||
                  track->par->codec_id == AV_CODEC_ID_DNXHD ||
                  track->par->codec_id == AV_CODEC_ID_MPEG2VIDEO ||
                  av_get_bits_per_sample(track->par->codec_id)))) { // pcm audio
        if (track->par->codec_id == AV_CODEC_ID_DVVIDEO)
            tag = mov_get_dv_codec_tag(s, track);
        else if (track->par->codec_id == AV_CODEC_ID_RAWVIDEO)
            tag = mov_get_rawvideo_codec_tag(s, track);
        else if (track->par->codec_id == AV_CODEC_ID_MPEG2VIDEO)
            tag = mov_get_mpeg2_xdcam_codec_tag(s, track);
        else if (track->par->codec_id == AV_CODEC_ID_H264)
            tag = mov_get_h264_codec_tag(s, track);
        else if (track->par->codec_id == AV_CODEC_ID_EVC)
            tag = mov_get_evc_codec_tag(s, track);
        else if (track->par->codec_id == AV_CODEC_ID_DNXHD)
            tag = mov_get_dnxhd_codec_tag(s, track);
        else if (track->par->codec_type == AVMEDIA_TYPE_VIDEO) {
            tag = ff_codec_get_tag(ff_codec_movvideo_tags, track->par->codec_id);
            if (!tag) { // if no mac fcc found, try with Microsoft tags
                tag = ff_codec_get_tag(ff_codec_bmp_tags, track->par->codec_id);
                if (tag)
                    av_log(s, AV_LOG_WARNING, "Using MS style video codec tag, "
                           "the file may be unplayable!\n");
            }
        } else if (track->par->codec_type == AVMEDIA_TYPE_AUDIO) {
            tag = ff_codec_get_tag(ff_codec_movaudio_tags, track->par->codec_id);
            if (!tag) { // if no mac fcc found, try with Microsoft tags
                int ms_tag = ff_codec_get_tag(ff_codec_wav_tags, track->par->codec_id);
                if (ms_tag) {
                    tag = MKTAG('m', 's', ((ms_tag >> 8) & 0xff), (ms_tag & 0xff));
                    av_log(s, AV_LOG_WARNING, "Using MS style audio codec tag, "
                           "the file may be unplayable!\n");
                }
            }
        } else if (track->par->codec_type == AVMEDIA_TYPE_SUBTITLE)
            tag = ff_codec_get_tag(ff_codec_movsubtitle_tags, track->par->codec_id);
    }

    return tag;
}

static const AVCodecTag codec_cover_image_tags[] = {
    { AV_CODEC_ID_MJPEG,  0xD },
    { AV_CODEC_ID_PNG,    0xE },
    { AV_CODEC_ID_BMP,    0x1B },
    { AV_CODEC_ID_NONE, 0 },
};

static unsigned int validate_codec_tag(const AVCodecTag *const *tags,
                                       unsigned int tag, int codec_id)
{
    int i;

    /**
     * Check that tag + id is in the table
     */
    for (i = 0; tags && tags[i]; i++) {
        const AVCodecTag *codec_tags = tags[i];
        while (codec_tags->id != AV_CODEC_ID_NONE) {
            if (ff_toupper4(codec_tags->tag) == ff_toupper4(tag) &&
                codec_tags->id == codec_id)
                return codec_tags->tag;
            codec_tags++;
        }
    }
    return 0;
}

static unsigned int mov_find_codec_tag(AVFormatContext *s, MOVTrack *track)
{
    if (is_cover_image(track->st))
        return ff_codec_get_tag(codec_cover_image_tags, track->par->codec_id);

    if (track->mode == MODE_IPOD)
        if (!av_match_ext(s->url, "m4a") &&
            !av_match_ext(s->url, "m4v") &&
            !av_match_ext(s->url, "m4b"))
            av_log(s, AV_LOG_WARNING, "Warning, extension is not .m4a nor .m4v "
                   "Quicktime/Ipod might not play the file\n");

    if (track->mode == MODE_MOV) {
        return mov_get_codec_tag(s, track);
    } else
        return validate_codec_tag(s->oformat->codec_tag, track->par->codec_tag,
                                  track->par->codec_id);
}

/** Write uuid atom.
 * Needed to make file play in iPods running newest firmware
 * goes after avcC atom in moov.trak.mdia.minf.stbl.stsd.avc1
 */
static int mov_write_uuid_tag_ipod(AVIOContext *pb)
{
    avio_wb32(pb, 28);
    ffio_wfourcc(pb, "uuid");
    avio_wb32(pb, 0x6b6840f2);
    avio_wb32(pb, 0x5f244fc5);
    avio_wb32(pb, 0xba39a51b);
    avio_wb32(pb, 0xcf0323f3);
    avio_wb32(pb, 0x0);
    return 28;
}

static const uint16_t fiel_data[] = {
    0x0000, 0x0100, 0x0201, 0x0206, 0x0209, 0x020e
};

static int mov_write_fiel_tag(AVIOContext *pb, MOVTrack *track, int field_order)
{
    unsigned mov_field_order = 0;
    if (field_order < FF_ARRAY_ELEMS(fiel_data))
        mov_field_order = fiel_data[field_order];
    else
        return 0;
    avio_wb32(pb, 10);
    ffio_wfourcc(pb, "fiel");
    avio_wb16(pb, mov_field_order);
    return 10;
}

static int mov_write_subtitle_tag(AVFormatContext *s, AVIOContext *pb, MOVTrack *track)
{
    MOVMuxContext *mov = s->priv_data;
    int ret = AVERROR_BUG;
    int64_t pos = avio_tell(pb);
    avio_wb32(pb, 0);    /* size */
    avio_wl32(pb, track->tag); // store it byteswapped
    avio_wb32(pb, 0);    /* Reserved */
    avio_wb16(pb, 0);    /* Reserved */
    avio_wb16(pb, 1);    /* Data-reference index */

    if (track->par->codec_id == AV_CODEC_ID_DVD_SUBTITLE)
        mov_write_esds_tag(pb, track);
    else if (track->par->codec_id == AV_CODEC_ID_TTML) {
        switch (track->par->codec_tag) {
        case MOV_ISMV_TTML_TAG:
            // ISMV dfxp requires no extradata.
            break;
        case MOV_MP4_TTML_TAG:
            // As specified in 14496-30, XMLSubtitleSampleEntry
            // Namespace
            avio_put_str(pb, "http://www.w3.org/ns/ttml");
            // Empty schema_location
            avio_w8(pb, 0);
            // Empty auxiliary_mime_types
            avio_w8(pb, 0);
            break;
        default:
            av_log(NULL, AV_LOG_ERROR,
                   "Unknown codec tag '%s' utilized for TTML stream with "
                   "index %d (track id %d)!\n",
                   av_fourcc2str(track->par->codec_tag), track->st->index,
                   track->track_id);
            return AVERROR(EINVAL);
        }
    } else if (track->par->extradata_size)
        avio_write(pb, track->par->extradata, track->par->extradata_size);

    if (mov->write_btrt &&
            ((ret = mov_write_btrt_tag(pb, track)) < 0))
        return ret;

    return update_size(pb, pos);
}

static int mov_write_st3d_tag(AVFormatContext *s, AVIOContext *pb, AVStereo3D *stereo_3d)
{
    int8_t stereo_mode;

    if (stereo_3d->flags != 0) {
        av_log(s, AV_LOG_WARNING, "Unsupported stereo_3d flags %x. st3d not written.\n", stereo_3d->flags);
        return 0;
    }

    switch (stereo_3d->type) {
    case AV_STEREO3D_2D:
        stereo_mode = 0;
        break;
    case AV_STEREO3D_TOPBOTTOM:
        stereo_mode = 1;
        break;
    case AV_STEREO3D_SIDEBYSIDE:
        stereo_mode = 2;
        break;
    default:
        av_log(s, AV_LOG_WARNING, "Unsupported stereo_3d type %s. st3d not written.\n", av_stereo3d_type_name(stereo_3d->type));
        return 0;
    }
    avio_wb32(pb, 13); /* size */
    ffio_wfourcc(pb, "st3d");
    avio_wb32(pb, 0); /* version = 0 & flags = 0 */
    avio_w8(pb, stereo_mode);
    return 13;
}

static int mov_write_sv3d_tag(AVFormatContext *s, AVIOContext *pb, AVSphericalMapping *spherical_mapping)
{
    int64_t sv3d_pos, svhd_pos, proj_pos;
    const char* metadata_source = s->flags & AVFMT_FLAG_BITEXACT ? "Lavf" : LIBAVFORMAT_IDENT;

    if (spherical_mapping->projection != AV_SPHERICAL_EQUIRECTANGULAR &&
        spherical_mapping->projection != AV_SPHERICAL_EQUIRECTANGULAR_TILE &&
        spherical_mapping->projection != AV_SPHERICAL_CUBEMAP) {
        av_log(s, AV_LOG_WARNING, "Unsupported projection %d. sv3d not written.\n", spherical_mapping->projection);
        return 0;
    }

    sv3d_pos = avio_tell(pb);
    avio_wb32(pb, 0);  /* size */
    ffio_wfourcc(pb, "sv3d");

    svhd_pos = avio_tell(pb);
    avio_wb32(pb, 0);  /* size */
    ffio_wfourcc(pb, "svhd");
    avio_wb32(pb, 0); /* version = 0 & flags = 0 */
    avio_put_str(pb, metadata_source);
    update_size(pb, svhd_pos);

    proj_pos = avio_tell(pb);
    avio_wb32(pb, 0); /* size */
    ffio_wfourcc(pb, "proj");

    avio_wb32(pb, 24); /* size */
    ffio_wfourcc(pb, "prhd");
    avio_wb32(pb, 0); /* version = 0 & flags = 0 */
    avio_wb32(pb, spherical_mapping->yaw);
    avio_wb32(pb, spherical_mapping->pitch);
    avio_wb32(pb, spherical_mapping->roll);

    switch (spherical_mapping->projection) {
    case AV_SPHERICAL_EQUIRECTANGULAR:
    case AV_SPHERICAL_EQUIRECTANGULAR_TILE:
        avio_wb32(pb, 28);    /* size */
        ffio_wfourcc(pb, "equi");
        avio_wb32(pb, 0); /* version = 0 & flags = 0 */
        avio_wb32(pb, spherical_mapping->bound_top);
        avio_wb32(pb, spherical_mapping->bound_bottom);
        avio_wb32(pb, spherical_mapping->bound_left);
        avio_wb32(pb, spherical_mapping->bound_right);
        break;
    case AV_SPHERICAL_CUBEMAP:
        avio_wb32(pb, 20);    /* size */
        ffio_wfourcc(pb, "cbmp");
        avio_wb32(pb, 0); /* version = 0 & flags = 0 */
        avio_wb32(pb, 0); /* layout */
        avio_wb32(pb, spherical_mapping->padding); /* padding */
        break;
    }
    update_size(pb, proj_pos);

    return update_size(pb, sv3d_pos);
}

static inline int64_t rescale_rational(AVRational q, int b)
{
    return av_rescale(q.num, b, q.den);
}

static void mov_write_hfov_tag(AVFormatContext *s, AVIOContext *pb,
                              const AVStereo3D *stereo3d)
{
    if (!stereo3d->horizontal_field_of_view.num)
        return;

    avio_wb32(pb, 12); /* size */
    ffio_wfourcc(pb, "hfov");
    avio_wb32(pb, rescale_rational(stereo3d->horizontal_field_of_view, 1000));
}

static void mov_write_vexu_proj_tag(AVFormatContext *s, AVIOContext *pb,
                                    const AVSphericalMapping *spherical_mapping)
{
    avio_wb32(pb, 24); /* size */
    ffio_wfourcc(pb, "proj");
    avio_wb32(pb, 16); /* size */
    ffio_wfourcc(pb, "prji");
    avio_wb32(pb, 0); /* version + flags */

    switch (spherical_mapping->projection) {
    case AV_SPHERICAL_RECTILINEAR:
        ffio_wfourcc(pb, "rect");
        break;
    case AV_SPHERICAL_EQUIRECTANGULAR:
        ffio_wfourcc(pb, "equi");
        break;
    case AV_SPHERICAL_HALF_EQUIRECTANGULAR:
        ffio_wfourcc(pb, "hequ");
        break;
    case AV_SPHERICAL_FISHEYE:
        ffio_wfourcc(pb, "fish");
        break;
    default:
        av_assert0(0);
    }
}

static int mov_write_eyes_tag(AVFormatContext *s, AVIOContext *pb,
                               const AVStereo3D *stereo3d)
{
    int64_t pos = avio_tell(pb);
    int view = 0;

    avio_wb32(pb, 0); /* size */
    ffio_wfourcc(pb, "eyes");

    // stri is mandatory
    avio_wb32(pb, 13); /* size */
    ffio_wfourcc(pb, "stri");
    avio_wb32(pb, 0); /* version + flags */
    switch (stereo3d->view) {
    case AV_STEREO3D_VIEW_LEFT:
        view |= 1 << 0;
        break;
    case AV_STEREO3D_VIEW_RIGHT:
        view |= 1 << 1;
        break;
    case AV_STEREO3D_VIEW_PACKED:
        view |= (1 << 0) | (1 << 1);
        break;
    }
    view |= !!(stereo3d->flags & AV_STEREO3D_FLAG_INVERT) << 3;
    avio_w8(pb, view);

    // hero is optional
    if (stereo3d->primary_eye != AV_PRIMARY_EYE_NONE) {
        avio_wb32(pb, 13); /* size */
        ffio_wfourcc(pb, "hero");
        avio_wb32(pb, 0); /* version + flags */
        avio_w8(pb, stereo3d->primary_eye);
    }

    // it's not clear if cams is mandatory or optional
    if (stereo3d->baseline) {
        avio_wb32(pb, 24); /* size */
        ffio_wfourcc(pb, "cams");
        avio_wb32(pb, 16); /* size */
        ffio_wfourcc(pb, "blin");
        avio_wb32(pb, 0); /* version + flags */
        avio_wb32(pb, stereo3d->baseline);
    }

    // it's not clear if cmfy is mandatory or optional
    if (stereo3d->horizontal_disparity_adjustment.num) {
        avio_wb32(pb, 24); /* size */
        ffio_wfourcc(pb, "cmfy");
        avio_wb32(pb, 16); /* size */
        ffio_wfourcc(pb, "dadj");
        avio_wb32(pb, 0); /* version + flags */
        avio_wb32(pb, rescale_rational(stereo3d->horizontal_disparity_adjustment, 10000));
    }

    return update_size(pb, pos);
}

static int mov_write_vexu_tag(AVFormatContext *s, AVIOContext *pb,
                              const AVStereo3D *stereo3d,
                              const AVSphericalMapping *spherical_mapping)
{
    int64_t pos;

    if (spherical_mapping &&
        spherical_mapping->projection != AV_SPHERICAL_RECTILINEAR &&
        spherical_mapping->projection != AV_SPHERICAL_EQUIRECTANGULAR &&
        spherical_mapping->projection != AV_SPHERICAL_HALF_EQUIRECTANGULAR &&
        spherical_mapping->projection != AV_SPHERICAL_FISHEYE) {
        av_log(s, AV_LOG_WARNING, "Unsupported projection %d. proj not written.\n",
               spherical_mapping->projection);
        spherical_mapping = NULL;
    }

    if (stereo3d && (stereo3d->type == AV_STEREO3D_2D ||
        (!(stereo3d->flags & AV_STEREO3D_FLAG_INVERT) &&
           stereo3d->view == AV_STEREO3D_VIEW_UNSPEC &&
           stereo3d->primary_eye == AV_PRIMARY_EYE_NONE &&
          !stereo3d->baseline &&
          !stereo3d->horizontal_disparity_adjustment.num))) {
        av_log(s, AV_LOG_WARNING, "Unsupported stereo 3d metadata. eyes not written.\n");
        stereo3d = NULL;
    }

    if (!spherical_mapping && !stereo3d)
        return 0;

    pos = avio_tell(pb);
    avio_wb32(pb, 0); /* size */
    ffio_wfourcc(pb, "vexu");

    if (spherical_mapping)
        mov_write_vexu_proj_tag(s, pb, spherical_mapping);

    if (stereo3d)
        mov_write_eyes_tag(s, pb, stereo3d);

    return update_size(pb, pos);
}

static int mov_write_dvcc_dvvc_tag(AVFormatContext *s, AVIOContext *pb, AVDOVIDecoderConfigurationRecord *dovi)
{
    uint8_t buf[ISOM_DVCC_DVVC_SIZE];

    avio_wb32(pb, 32); /* size = 8 + 24 */
    if (dovi->dv_profile > 10)
        ffio_wfourcc(pb, "dvwC");
    else if (dovi->dv_profile > 7)
        ffio_wfourcc(pb, "dvvC");
    else
        ffio_wfourcc(pb, "dvcC");

    ff_isom_put_dvcc_dvvc(s, buf, dovi);
    avio_write(pb, buf, sizeof(buf));

    return 32; /* 8 + 24 */
}

static int mov_write_clap_tag(AVIOContext *pb, MOVTrack *track,
                              uint32_t top, uint32_t bottom,
                              uint32_t left, uint32_t right)
{
    uint32_t cropped_width  = track->par->width - left - right;
    uint32_t cropped_height = track->height - top - bottom;
    AVRational horizOff =
        av_sub_q((AVRational) { track->par->width - cropped_width, 2 },
                 (AVRational) { left, 1 });
    AVRational vertOff =
        av_sub_q((AVRational) { track->height - cropped_height, 2 },
                 (AVRational) { top, 1 });

    avio_wb32(pb, 40);
    ffio_wfourcc(pb, "clap");
    avio_wb32(pb, cropped_width); /* apertureWidthN */
    avio_wb32(pb, 1); /* apertureWidthD */
    avio_wb32(pb, cropped_height); /* apertureHeightN */
    avio_wb32(pb, 1); /* apertureHeightD */

    avio_wb32(pb, -horizOff.num);
    avio_wb32(pb, horizOff.den);
    avio_wb32(pb, -vertOff.num);
    avio_wb32(pb, vertOff.den);

    return 40;
}

static int mov_write_pasp_tag(AVIOContext *pb, MOVTrack *track)
{
    AVRational sar;
    av_reduce(&sar.num, &sar.den, track->par->sample_aspect_ratio.num,
              track->par->sample_aspect_ratio.den, INT_MAX);

    avio_wb32(pb, 16);
    ffio_wfourcc(pb, "pasp");
    avio_wb32(pb, sar.num);
    avio_wb32(pb, sar.den);
    return 16;
}

static int mov_write_gama_tag(AVFormatContext *s, AVIOContext *pb, MOVTrack *track, double gamma)
{
    uint32_t gama = 0;
    if (gamma <= 0.0)
        gamma = av_csp_approximate_trc_gamma(track->par->color_trc);
    av_log(s, AV_LOG_DEBUG, "gamma value %g\n", gamma);

    if (gamma > 1e-6) {
        gama = (uint32_t)lrint((double)(1<<16) * gamma);
        av_log(s, AV_LOG_DEBUG, "writing gama value %"PRId32"\n", gama);

        av_assert0(track->mode == MODE_MOV);
        avio_wb32(pb, 12);
        ffio_wfourcc(pb, "gama");
        avio_wb32(pb, gama);
        return 12;
    } else {
        av_log(s, AV_LOG_WARNING, "gamma value unknown, unable to write gama atom\n");
    }
    return 0;
}

static int mov_write_colr_tag(AVIOContext *pb, MOVTrack *track, int prefer_icc)
{
    int64_t pos = avio_tell(pb);

    // Ref (MOV): https://developer.apple.com/library/mac/technotes/tn2162/_index.html#//apple_ref/doc/uid/DTS40013070-CH1-TNTAG9
    // Ref (MP4): ISO/IEC 14496-12:2012

    if (prefer_icc) {
        const AVPacketSideData *sd = av_packet_side_data_get(track->st->codecpar->coded_side_data,
                                                             track->st->codecpar->nb_coded_side_data,
                                                             AV_PKT_DATA_ICC_PROFILE);

        if (sd) {
            avio_wb32(pb, 12 + sd->size);
            ffio_wfourcc(pb, "colr");
            ffio_wfourcc(pb, "prof");
            avio_write(pb, sd->data, sd->size);
            return 12 + sd->size;
        }
        else {
            av_log(NULL, AV_LOG_INFO, "no ICC profile found, will write nclx/nclc colour info instead\n");
        }
    }

    /* We should only ever be called for MOV, MP4 and AVIF. */
    av_assert0(track->mode == MODE_MOV || track->mode == MODE_MP4 ||
               track->mode == MODE_AVIF);

    avio_wb32(pb, 0); /* size */
    ffio_wfourcc(pb, "colr");
    if (track->mode == MODE_MP4 || track->mode == MODE_AVIF)
        ffio_wfourcc(pb, "nclx");
    else
        ffio_wfourcc(pb, "nclc");
    // Do not try to guess the color info if it is AVCOL_PRI_UNSPECIFIED.
    // e.g., Dolby Vision for Apple devices should be set to AVCOL_PRI_UNSPECIFIED. See
    // https://developer.apple.com/av-foundation/High-Dynamic-Range-Metadata-for-Apple-Devices.pdf
    avio_wb16(pb, track->par->color_primaries);
    avio_wb16(pb, track->par->color_trc);
    avio_wb16(pb, track->par->color_space);
    if (track->mode == MODE_MP4 || track->mode == MODE_AVIF) {
        int full_range = track->par->color_range == AVCOL_RANGE_JPEG;
        avio_w8(pb, full_range << 7);
    }

    return update_size(pb, pos);
}

static int mov_write_clli_tag(AVIOContext *pb, MOVTrack *track)
{
    const AVPacketSideData *side_data;
    const AVContentLightMetadata *content_light_metadata;

    side_data = av_packet_side_data_get(track->st->codecpar->coded_side_data,
                                        track->st->codecpar->nb_coded_side_data,
                                        AV_PKT_DATA_CONTENT_LIGHT_LEVEL);
    if (!side_data) {
        return 0;
    }
    content_light_metadata = (const AVContentLightMetadata*)side_data->data;

    avio_wb32(pb, 12); // size
    ffio_wfourcc(pb, "clli");
    avio_wb16(pb, content_light_metadata->MaxCLL);
    avio_wb16(pb, content_light_metadata->MaxFALL);
    return 12;
}

static int mov_write_mdcv_tag(AVIOContext *pb, MOVTrack *track)
{
    const int chroma_den = 50000;
    const int luma_den = 10000;
    const AVPacketSideData *side_data;
    const AVMasteringDisplayMetadata *metadata = NULL;

    side_data = av_packet_side_data_get(track->st->codecpar->coded_side_data,
                                        track->st->codecpar->nb_coded_side_data,
                                        AV_PKT_DATA_MASTERING_DISPLAY_METADATA);
    if (side_data)
        metadata = (const AVMasteringDisplayMetadata*)side_data->data;
    if (!metadata || !metadata->has_primaries || !metadata->has_luminance) {
        return 0;
    }

    avio_wb32(pb, 32); // size
    ffio_wfourcc(pb, "mdcv");
    avio_wb16(pb, rescale_rational(metadata->display_primaries[1][0], chroma_den));
    avio_wb16(pb, rescale_rational(metadata->display_primaries[1][1], chroma_den));
    avio_wb16(pb, rescale_rational(metadata->display_primaries[2][0], chroma_den));
    avio_wb16(pb, rescale_rational(metadata->display_primaries[2][1], chroma_den));
    avio_wb16(pb, rescale_rational(metadata->display_primaries[0][0], chroma_den));
    avio_wb16(pb, rescale_rational(metadata->display_primaries[0][1], chroma_den));
    avio_wb16(pb, rescale_rational(metadata->white_point[0], chroma_den));
    avio_wb16(pb, rescale_rational(metadata->white_point[1], chroma_den));
    avio_wb32(pb, rescale_rational(metadata->max_luminance, luma_den));
    avio_wb32(pb, rescale_rational(metadata->min_luminance, luma_den));
    return 32;
}

static int mov_write_amve_tag(AVIOContext *pb, MOVTrack *track)
{
    const int illuminance_den = 10000;
    const int ambient_den = 50000;
    const AVPacketSideData *side_data;
    const AVAmbientViewingEnvironment *ambient;


    side_data = av_packet_side_data_get(track->st->codecpar->coded_side_data,
                                        track->st->codecpar->nb_coded_side_data,
                                        AV_PKT_DATA_AMBIENT_VIEWING_ENVIRONMENT);

    if (!side_data)
        return 0;

    ambient = (const AVAmbientViewingEnvironment*)side_data->data;
    if (!ambient || !ambient->ambient_illuminance.num)
        return 0;

    avio_wb32(pb, 16); // size
    ffio_wfourcc(pb, "amve");
    avio_wb32(pb, rescale_rational(ambient->ambient_illuminance, illuminance_den));
    avio_wb16(pb, rescale_rational(ambient->ambient_light_x, ambient_den));
    avio_wb16(pb, rescale_rational(ambient->ambient_light_y, ambient_den));
    return 16;
}

static void find_compressor(char * compressor_name, int len, MOVTrack *track)
{
    AVDictionaryEntry *encoder;
    int xdcam_res =  (track->par->width == 1280 && track->par->height == 720)
                  || (track->par->width == 1440 && track->par->height == 1080)
                  || (track->par->width == 1920 && track->par->height == 1080);

    if ((track->mode == MODE_AVIF ||
         track->mode == MODE_MOV ||
         track->mode == MODE_MP4) &&
        (encoder = av_dict_get(track->st->metadata, "encoder", NULL, 0))) {
        av_strlcpy(compressor_name, encoder->value, 32);
    } else if (track->par->codec_id == AV_CODEC_ID_MPEG2VIDEO && xdcam_res) {
        int interlaced = track->par->field_order > AV_FIELD_PROGRESSIVE;
        AVStream *st = track->st;
        int rate = defined_frame_rate(NULL, st);
        av_strlcatf(compressor_name, len, "XDCAM");
        if (track->par->format == AV_PIX_FMT_YUV422P) {
            av_strlcatf(compressor_name, len, " HD422");
        } else if(track->par->width == 1440) {
            av_strlcatf(compressor_name, len, " HD");
        } else
            av_strlcatf(compressor_name, len, " EX");

        av_strlcatf(compressor_name, len, " %d%c", track->par->height, interlaced ? 'i' : 'p');

        av_strlcatf(compressor_name, len, "%d", rate * (interlaced + 1));
    }
}

static int mov_write_ccst_tag(AVIOContext *pb)
{
    int64_t pos = avio_tell(pb);
    // Write sane defaults:
    // all_ref_pics_intra = 0 : all samples can use any type of reference.
    // intra_pred_used = 1 : intra prediction may or may not be used.
    // max_ref_per_pic = 15 : reserved value to indicate that any number of
    //                        reference images can be used.
    uint8_t ccstValue = (0 << 7) |  /* all_ref_pics_intra */
                        (1 << 6) |  /* intra_pred_used */
                        (15 << 2);  /* max_ref_per_pic */
    avio_wb32(pb, 0); /* size */
    ffio_wfourcc(pb, "ccst");
    avio_wb32(pb, 0); /* Version & flags */
    avio_w8(pb, ccstValue);
    avio_wb24(pb, 0);  /* reserved */
    return update_size(pb, pos);
}

static int mov_write_aux_tag(AVIOContext *pb, const char *aux_type)
{
    int64_t pos = avio_tell(pb);
    avio_wb32(pb, 0); /* size */
    ffio_wfourcc(pb, aux_type);
    avio_wb32(pb, 0); /* Version & flags */
    avio_write(pb, "urn:mpeg:mpegB:cicp:systems:auxiliary:alpha\0", 44);
    return update_size(pb, pos);
}

static int mov_write_video_tag(AVFormatContext *s, AVIOContext *pb, MOVMuxContext *mov, MOVTrack *track)
{
    int ret = AVERROR_BUG;
    int64_t pos = avio_tell(pb);
    const AVPacketSideData *sd;
    char compressor_name[32] = { 0 };
    int avid = 0;

    int uncompressed_ycbcr = ((track->par->codec_id == AV_CODEC_ID_RAWVIDEO && track->par->format == AV_PIX_FMT_UYVY422)
                           || (track->par->codec_id == AV_CODEC_ID_RAWVIDEO && track->par->format == AV_PIX_FMT_YUYV422)
                           || (track->par->codec_id == AV_CODEC_ID_RAWVIDEO && track->par->format == AV_PIX_FMT_VYU444)
                           || (track->par->codec_id == AV_CODEC_ID_RAWVIDEO && track->par->format == AV_PIX_FMT_UYVA)
                           || (track->par->codec_id == AV_CODEC_ID_RAWVIDEO && track->par->format == AV_PIX_FMT_V30XLE)
#if FF_API_V408_CODECID
                           ||  track->par->codec_id == AV_CODEC_ID_V308
                           ||  track->par->codec_id == AV_CODEC_ID_V408
                           ||  track->par->codec_id == AV_CODEC_ID_V410
#endif
                           ||  track->par->codec_id == AV_CODEC_ID_V210);

    avio_wb32(pb, 0); /* size */
    if (mov->encryption_scheme != MOV_ENC_NONE) {
        ffio_wfourcc(pb, "encv");
    } else {
        avio_wl32(pb, track->tag); // store it byteswapped
    }
    avio_wb32(pb, 0); /* Reserved */
    avio_wb16(pb, 0); /* Reserved */
    avio_wb16(pb, 1); /* Data-reference index */

    if (uncompressed_ycbcr) {
        avio_wb16(pb, 2); /* Codec stream version */
    } else {
        avio_wb16(pb, 0); /* Codec stream version */
    }
    avio_wb16(pb, 0); /* Codec stream revision (=0) */
    if (track->mode == MODE_MOV) {
        ffio_wfourcc(pb, "FFMP"); /* Vendor */
        if (track->par->codec_id == AV_CODEC_ID_RAWVIDEO || uncompressed_ycbcr) {
            avio_wb32(pb, 0); /* Temporal Quality */
            avio_wb32(pb, 0x400); /* Spatial Quality = lossless*/
        } else {
            avio_wb32(pb, 0x200); /* Temporal Quality = normal */
            avio_wb32(pb, 0x200); /* Spatial Quality = normal */
        }
    } else {
        ffio_fill(pb, 0, 3 * 4); /* Reserved */
    }
    avio_wb16(pb, track->par->width); /* Video width */
    avio_wb16(pb, track->height); /* Video height */
    avio_wb32(pb, 0x00480000); /* Horizontal resolution 72dpi */
    avio_wb32(pb, 0x00480000); /* Vertical resolution 72dpi */
    avio_wb32(pb, 0); /* Data size (= 0) */
    avio_wb16(pb, 1); /* Frame count (= 1) */

    find_compressor(compressor_name, 32, track);
    avio_w8(pb, strlen(compressor_name));
    avio_write(pb, compressor_name, 31);

    if (track->mode == MODE_MOV &&
       (track->par->codec_id == AV_CODEC_ID_V410 || track->par->codec_id == AV_CODEC_ID_V210))
        avio_wb16(pb, 0x18);
    else if (track->mode == MODE_MOV && track->par->bits_per_coded_sample)
        avio_wb16(pb, track->par->bits_per_coded_sample |
                  (track->par->format == AV_PIX_FMT_GRAY8 ? 0x20 : 0));
    else
        avio_wb16(pb, 0x18); /* Reserved */

    if (track->mode == MODE_MOV && track->par->format == AV_PIX_FMT_PAL8) {
        int pal_size, i;
        avio_wb16(pb, 0);             /* Color table ID */
        avio_wb32(pb, 0);             /* Color table seed */
        avio_wb16(pb, 0x8000);        /* Color table flags */
        if (track->par->bits_per_coded_sample < 0 || track->par->bits_per_coded_sample > 8)
            return AVERROR(EINVAL);
        pal_size = 1 << track->par->bits_per_coded_sample;
        avio_wb16(pb, pal_size - 1);  /* Color table size (zero-relative) */
        for (i = 0; i < pal_size; i++) {
            uint32_t rgb = track->palette[i];
            uint16_t r = (rgb >> 16) & 0xff;
            uint16_t g = (rgb >> 8)  & 0xff;
            uint16_t b = rgb         & 0xff;
            avio_wb16(pb, 0);
            avio_wb16(pb, (r << 8) | r);
            avio_wb16(pb, (g << 8) | g);
            avio_wb16(pb, (b << 8) | b);
        }
    } else
        avio_wb16(pb, 0xffff); /* Reserved */

    if (track->tag == MKTAG('m','p','4','v'))
        mov_write_esds_tag(pb, track);
    else if (track->par->codec_id == AV_CODEC_ID_H263)
        mov_write_d263_tag(pb);
    else if (track->par->codec_id == AV_CODEC_ID_AVUI ||
            track->par->codec_id == AV_CODEC_ID_SVQ3) {
        mov_write_extradata_tag(pb, track);
        avio_wb32(pb, 0);
    } else if (track->par->codec_id == AV_CODEC_ID_DNXHD) {
        mov_write_avid_tag(pb, track);
        avid = 1;
    } else if (track->par->codec_id == AV_CODEC_ID_HEVC) {
        mov_write_hvcc_tag(mov->fc, pb, track);
        if (track->st->disposition & AV_DISPOSITION_MULTILAYER) {
            ret = mov_write_lhvc_tag(mov->fc, pb, track);
            if (ret < 0)
                av_log(mov->fc, AV_LOG_WARNING, "Not writing 'lhvC' atom for multilayer stream.\n");
        }
    } else if (track->par->codec_id == AV_CODEC_ID_VVC)
        mov_write_vvcc_tag(pb, track);
    else if (track->par->codec_id == AV_CODEC_ID_H264 && !TAG_IS_AVCI(track->tag)) {
        mov_write_avcc_tag(pb, track);
        if (track->mode == MODE_IPOD)
            mov_write_uuid_tag_ipod(pb);
    }
    else if (track->par->codec_id ==AV_CODEC_ID_EVC) {
        mov_write_evcc_tag(pb, track);
    } else if (track->par->codec_id == AV_CODEC_ID_VP9) {
        mov_write_vpcc_tag(mov->fc, pb, track);
    } else if (track->par->codec_id == AV_CODEC_ID_AV1) {
        mov_write_av1c_tag(pb, track);
    } else if (track->par->codec_id == AV_CODEC_ID_VC1 && track->vos_len > 0)
        mov_write_dvc1_tag(pb, track);
    else if (track->par->codec_id == AV_CODEC_ID_VP6F ||
             track->par->codec_id == AV_CODEC_ID_VP6A) {
        /* Don't write any potential extradata here - the cropping
         * is signalled via the normal width/height fields. */
    } else if (track->par->codec_id == AV_CODEC_ID_R10K) {
        if (track->par->codec_tag == MKTAG('R','1','0','k'))
            mov_write_dpxe_tag(pb, track);
    } else if (track->par->codec_id == AV_CODEC_ID_AVS3) {
        mov_write_av3c_tag(pb, track);
    } else if (track->vos_len > 0)
        mov_write_glbl_tag(pb, track);

    if (track->par->codec_id != AV_CODEC_ID_H264 &&
        track->par->codec_id != AV_CODEC_ID_MPEG4 &&
        track->par->codec_id != AV_CODEC_ID_DNXHD) {
        int field_order = track->par->field_order;

        if (field_order != AV_FIELD_UNKNOWN)
            mov_write_fiel_tag(pb, track, field_order);
    }

    if (mov->flags & FF_MOV_FLAG_WRITE_GAMA) {
        if (track->mode == MODE_MOV)
            mov_write_gama_tag(s, pb, track, mov->gamma);
        else
            av_log(mov->fc, AV_LOG_WARNING, "Not writing 'gama' atom. Format is not MOV.\n");
    }
    if (track->mode == MODE_MOV || track->mode == MODE_MP4 || track->mode == MODE_AVIF) {
        int has_color_info = track->par->color_primaries != AVCOL_PRI_UNSPECIFIED &&
                             track->par->color_trc != AVCOL_TRC_UNSPECIFIED &&
                             track->par->color_space != AVCOL_SPC_UNSPECIFIED;
        if (has_color_info || mov->flags & FF_MOV_FLAG_WRITE_COLR ||
            av_packet_side_data_get(track->st->codecpar->coded_side_data,  track->st->codecpar->nb_coded_side_data,
                                    AV_PKT_DATA_ICC_PROFILE)) {
            int prefer_icc = mov->flags & FF_MOV_FLAG_PREFER_ICC || !has_color_info;
            mov_write_colr_tag(pb, track, prefer_icc);
        }
    } else if (mov->flags & FF_MOV_FLAG_WRITE_COLR) {
        av_log(mov->fc, AV_LOG_WARNING, "Not writing 'colr' atom. Format is not MOV or MP4 or AVIF.\n");
    }

    if (track->mode == MODE_MOV || track->mode == MODE_MP4) {
        mov_write_clli_tag(pb, track);
        mov_write_mdcv_tag(pb, track);
        mov_write_amve_tag(pb, track);
    }

    if (track->mode == MODE_MP4 && mov->fc->strict_std_compliance <= FF_COMPLIANCE_UNOFFICIAL) {
        const AVPacketSideData *stereo_3d = av_packet_side_data_get(track->st->codecpar->coded_side_data,
                                                                    track->st->codecpar->nb_coded_side_data,
                                                                    AV_PKT_DATA_STEREO3D);
        const AVPacketSideData *spherical_mapping = av_packet_side_data_get(track->st->codecpar->coded_side_data,
                                                                            track->st->codecpar->nb_coded_side_data,
                                                                            AV_PKT_DATA_SPHERICAL);
        if (stereo_3d)
            mov_write_st3d_tag(s, pb, (AVStereo3D*)stereo_3d->data);
        if (spherical_mapping)
            mov_write_sv3d_tag(mov->fc, pb, (AVSphericalMapping*)spherical_mapping->data);
    }

    if (track->mode == MODE_MOV || (track->mode == MODE_MP4 &&
                                    mov->fc->strict_std_compliance <= FF_COMPLIANCE_UNOFFICIAL)) {
        const AVStereo3D *stereo3d = NULL;
        const AVSphericalMapping *spherical_mapping = NULL;

        sd = av_packet_side_data_get(track->st->codecpar->coded_side_data,
                                     track->st->codecpar->nb_coded_side_data,
                                     AV_PKT_DATA_STEREO3D);
        if (sd)
            stereo3d = (AVStereo3D *)sd->data;

        sd = av_packet_side_data_get(track->st->codecpar->coded_side_data,
                                     track->st->codecpar->nb_coded_side_data,
                                     AV_PKT_DATA_SPHERICAL);
        if (sd)
            spherical_mapping = (AVSphericalMapping *)sd->data;

        if (stereo3d || spherical_mapping)
            mov_write_vexu_tag(s, pb, stereo3d, spherical_mapping);
        if (stereo3d)
            mov_write_hfov_tag(s, pb, stereo3d);
    }

    if (track->mode == MODE_MP4) {
        const AVPacketSideData *dovi = av_packet_side_data_get(track->st->codecpar->coded_side_data,
                                                               track->st->codecpar->nb_coded_side_data,
                                                               AV_PKT_DATA_DOVI_CONF);
        if (dovi && mov->fc->strict_std_compliance <= FF_COMPLIANCE_UNOFFICIAL) {
            mov_write_dvcc_dvvc_tag(s, pb, (AVDOVIDecoderConfigurationRecord *)dovi->data);
        } else if (dovi) {
            av_log(mov->fc, AV_LOG_WARNING, "Not writing 'dvcC'/'dvvC' box. Requires -strict unofficial.\n");
        }
    }

    if (track->par->sample_aspect_ratio.den && track->par->sample_aspect_ratio.num) {
        mov_write_pasp_tag(pb, track);
    }

    sd = av_packet_side_data_get(track->st->codecpar->coded_side_data,
                                 track->st->codecpar->nb_coded_side_data,
                                 AV_PKT_DATA_FRAME_CROPPING);
    if (sd && sd->size >= sizeof(uint32_t) * 4) {
        uint64_t top    = AV_RL32(sd->data +  0);
        uint64_t bottom = AV_RL32(sd->data +  4);
        uint64_t left   = AV_RL32(sd->data +  8);
        uint64_t right  = AV_RL32(sd->data + 12);

        if ((left + right) >= track->par->width ||
            (top + bottom) >= track->height) {
            av_log(s, AV_LOG_ERROR, "Invalid cropping dimensions in stream side data\n");
            return AVERROR(EINVAL);
        }
        if (top || bottom || left || right)
            mov_write_clap_tag(pb, track, top, bottom, left, right);
    } else if (uncompressed_ycbcr)
        mov_write_clap_tag(pb, track, 0, 0, 0, 0);

    if (mov->encryption_scheme != MOV_ENC_NONE) {
        ff_mov_cenc_write_sinf_tag(track, pb, mov->encryption_kid);
    }

    if (mov->write_btrt &&
            ((ret = mov_write_btrt_tag(pb, track)) < 0))
        return ret;

    /* extra padding for avid stsd */
    /* https://developer.apple.com/library/mac/documentation/QuickTime/QTFF/QTFFChap2/qtff2.html#//apple_ref/doc/uid/TP40000939-CH204-61112 */
    if (avid)
        avio_wb32(pb, 0);

    if (track->mode == MODE_AVIF) {
        mov_write_ccst_tag(pb);
        if (mov->nb_streams > 0 && track == &mov->tracks[1])
            mov_write_aux_tag(pb, "auxi");
    }

    return update_size(pb, pos);
}

static int mov_write_rtp_tag(AVIOContext *pb, MOVTrack *track)
{
    int64_t pos = avio_tell(pb);
    avio_wb32(pb, 0); /* size */
    ffio_wfourcc(pb, "rtp ");
    avio_wb32(pb, 0); /* Reserved */
    avio_wb16(pb, 0); /* Reserved */
    avio_wb16(pb, 1); /* Data-reference index */

    avio_wb16(pb, 1); /* Hint track version */
    avio_wb16(pb, 1); /* Highest compatible version */
    avio_wb32(pb, track->max_packet_size); /* Max packet size */

    avio_wb32(pb, 12); /* size */
    ffio_wfourcc(pb, "tims");
    avio_wb32(pb, track->timescale);

    return update_size(pb, pos);
}

static int mov_write_source_reference_tag(AVIOContext *pb, MOVTrack *track, const char *reel_name)
{
    uint64_t str_size =strlen(reel_name);
    int64_t pos = avio_tell(pb);

    if (str_size >= UINT16_MAX){
        av_log(NULL, AV_LOG_ERROR, "reel_name length %"PRIu64" is too large\n", str_size);
        avio_wb16(pb, 0);
        return AVERROR(EINVAL);
    }

    avio_wb32(pb, 0);                              /* size */
    ffio_wfourcc(pb, "name");                      /* Data format */
    avio_wb16(pb, str_size);                       /* string size */
    avio_wb16(pb, track->language);                /* langcode */
    avio_write(pb, reel_name, str_size);           /* reel name */
    return update_size(pb,pos);
}

static int mov_write_tmcd_tag(AVIOContext *pb, MOVTrack *track)
{
    int64_t pos = avio_tell(pb);
#if 1
    int frame_duration;
    int nb_frames;
    AVDictionaryEntry *t = NULL;

    if (!track->st->avg_frame_rate.num || !track->st->avg_frame_rate.den) {
        av_log(NULL, AV_LOG_ERROR, "avg_frame_rate not set for tmcd track.\n");
        return AVERROR(EINVAL);
    } else {
        frame_duration = av_rescale(track->timescale, track->st->avg_frame_rate.den, track->st->avg_frame_rate.num);
        nb_frames      = ROUNDED_DIV(track->st->avg_frame_rate.num, track->st->avg_frame_rate.den);
    }

    if (nb_frames > 255) {
        av_log(NULL, AV_LOG_ERROR, "fps %d is too large\n", nb_frames);
        return AVERROR(EINVAL);
    }

    avio_wb32(pb, 0); /* size */
    ffio_wfourcc(pb, "tmcd");               /* Data format */
    avio_wb32(pb, 0);                       /* Reserved */
    avio_wb32(pb, 1);                       /* Data reference index */
    avio_wb32(pb, 0);                       /* Flags */
    avio_wb32(pb, track->timecode_flags);   /* Flags (timecode) */
    avio_wb32(pb, track->timescale);        /* Timescale */
    avio_wb32(pb, frame_duration);          /* Frame duration */
    avio_w8(pb, nb_frames);                 /* Number of frames */
    avio_w8(pb, 0);                         /* Reserved */

    t = av_dict_get(track->st->metadata, "reel_name", NULL, 0);
    if (t && utf8len(t->value) && track->mode != MODE_MP4)
        mov_write_source_reference_tag(pb, track, t->value);
    else
        avio_wb16(pb, 0); /* zero size */
#else

    avio_wb32(pb, 0); /* size */
    ffio_wfourcc(pb, "tmcd");               /* Data format */
    avio_wb32(pb, 0);                       /* Reserved */
    avio_wb32(pb, 1);                       /* Data reference index */
    if (track->par->extradata_size)
        avio_write(pb, track->par->extradata, track->par->extradata_size);
#endif
    return update_size(pb, pos);
}

static int mov_write_gpmd_tag(AVIOContext *pb, const MOVTrack *track)
{
    int64_t pos = avio_tell(pb);
    avio_wb32(pb, 0); /* size */
    ffio_wfourcc(pb, "gpmd");
    avio_wb32(pb, 0); /* Reserved */
    avio_wb16(pb, 0); /* Reserved */
    avio_wb16(pb, 1); /* Data-reference index */
    avio_wb32(pb, 0); /* Reserved */
    return update_size(pb, pos);
}

static int mov_write_stsd_tag(AVFormatContext *s, AVIOContext *pb, MOVMuxContext *mov, MOVTrack *track)
{
    int64_t pos = avio_tell(pb);
    int ret = 0;
    avio_wb32(pb, 0); /* size */
    ffio_wfourcc(pb, "stsd");
    avio_wb32(pb, 0); /* version & flags */
    avio_wb32(pb, 1); /* entry count */
    if (track->par->codec_type == AVMEDIA_TYPE_VIDEO)
        ret = mov_write_video_tag(s, pb, mov, track);
    else if (track->par->codec_type == AVMEDIA_TYPE_AUDIO)
        ret = mov_write_audio_tag(s, pb, mov, track);
    else if (track->par->codec_type == AVMEDIA_TYPE_SUBTITLE)
        ret = mov_write_subtitle_tag(s, pb, track);
    else if (track->par->codec_tag == MKTAG('r','t','p',' '))
        ret = mov_write_rtp_tag(pb, track);
    else if (track->par->codec_tag == MKTAG('t','m','c','d'))
        ret = mov_write_tmcd_tag(pb, track);
    else if (track->par->codec_tag == MKTAG('g','p','m','d'))
        ret = mov_write_gpmd_tag(pb, track);

    if (ret < 0)
        return ret;

    return update_size(pb, pos);
}

static int mov_write_ctts_tag(AVFormatContext *s, AVIOContext *pb, MOVTrack *track)
{
    MOVMuxContext *mov = s->priv_data;
    MOVCtts *ctts_entries;
    uint32_t entries = 0;
    uint32_t atom_size;
    int i;

    ctts_entries = av_malloc_array((track->entry + 1), sizeof(*ctts_entries)); /* worst case */
    if (!ctts_entries)
        return AVERROR(ENOMEM);
    ctts_entries[0].count = 1;
    ctts_entries[0].offset = track->cluster[0].cts;
    for (i = 1; i < track->entry; i++) {
        if (track->cluster[i].cts == ctts_entries[entries].offset) {
            ctts_entries[entries].count++; /* compress */
        } else {
            entries++;
            ctts_entries[entries].offset = track->cluster[i].cts;
            ctts_entries[entries].count = 1;
        }
    }
    entries++; /* last one */
    atom_size = 16 + (entries * 8);
    avio_wb32(pb, atom_size); /* size */
    ffio_wfourcc(pb, "ctts");
    if (mov->flags & FF_MOV_FLAG_NEGATIVE_CTS_OFFSETS)
        avio_w8(pb, 1); /* version */
    else
        avio_w8(pb, 0); /* version */
    avio_wb24(pb, 0); /* flags */
    avio_wb32(pb, entries); /* entry count */
    for (i = 0; i < entries; i++) {
        avio_wb32(pb, ctts_entries[i].count);
        avio_wb32(pb, ctts_entries[i].offset);
    }
    av_free(ctts_entries);
    return atom_size;
}

/* Time to sample atom */
static int mov_write_stts_tag(AVIOContext *pb, MOVTrack *track)
{
    MOVStts *stts_entries = NULL;
    uint32_t entries = -1;
    uint32_t atom_size;
    int i;

    if (track->par->codec_type == AVMEDIA_TYPE_AUDIO && !track->audio_vbr) {
        stts_entries = av_malloc(sizeof(*stts_entries)); /* one entry */
        if (!stts_entries)
            return AVERROR(ENOMEM);
        stts_entries[0].count = track->sample_count;
        stts_entries[0].duration = 1;
        entries = 1;
    } else {
        if (track->entry) {
            stts_entries = av_malloc_array(track->entry, sizeof(*stts_entries)); /* worst case */
            if (!stts_entries)
                return AVERROR(ENOMEM);
        }
        for (i = 0; i < track->entry; i++) {
            int duration = get_cluster_duration(track, i);
            if (i && duration == stts_entries[entries].duration) {
                stts_entries[entries].count++; /* compress */
            } else {
                entries++;
                stts_entries[entries].duration = duration;
                stts_entries[entries].count = 1;
            }
        }
        entries++; /* last one */
    }
    atom_size = 16 + (entries * 8);
    avio_wb32(pb, atom_size); /* size */
    ffio_wfourcc(pb, "stts");
    avio_wb32(pb, 0); /* version & flags */
    avio_wb32(pb, entries); /* entry count */
    for (i = 0; i < entries; i++) {
        avio_wb32(pb, stts_entries[i].count);
        avio_wb32(pb, stts_entries[i].duration);
    }
    av_free(stts_entries);
    return atom_size;
}

static int mov_write_dref_tag(AVIOContext *pb)
{
    avio_wb32(pb, 28); /* size */
    ffio_wfourcc(pb, "dref");
    avio_wb32(pb, 0); /* version & flags */
    avio_wb32(pb, 1); /* entry count */

    avio_wb32(pb, 0xc); /* size */
    //FIXME add the alis and rsrc atom
    ffio_wfourcc(pb, "url ");
    avio_wb32(pb, 1); /* version & flags */

    return 28;
}

static int mov_preroll_write_stbl_atoms(AVIOContext *pb, MOVTrack *track)
{
    struct sgpd_entry {
        int count;
        int16_t roll_distance;
        int group_description_index;
    };

    struct sgpd_entry *sgpd_entries = NULL;
    int entries = -1;
    int group = 0;
    int i, j;

    const int OPUS_SEEK_PREROLL_MS = 80;
    int roll_samples = av_rescale_q(OPUS_SEEK_PREROLL_MS,
                                    (AVRational){1, 1000},
                                    (AVRational){1, 48000});

    if (!track->entry)
        return 0;

    sgpd_entries = av_malloc_array(track->entry, sizeof(*sgpd_entries));
    if (!sgpd_entries)
        return AVERROR(ENOMEM);

    av_assert0(track->par->codec_id == AV_CODEC_ID_OPUS || track->par->codec_id == AV_CODEC_ID_AAC);

    if (track->par->codec_id == AV_CODEC_ID_OPUS) {
        for (i = 0; i < track->entry; i++) {
            int roll_samples_remaining = roll_samples;
            int distance = 0;
            for (j = i - 1; j >= 0; j--) {
                roll_samples_remaining -= get_cluster_duration(track, j);
                distance++;
                if (roll_samples_remaining <= 0)
                    break;
            }
            /* We don't have enough preceeding samples to compute a valid
               roll_distance here, so this sample can't be independently
               decoded. */
            if (roll_samples_remaining > 0)
                distance = 0;
            /* Verify distance is a maximum of 32 (2.5ms) packets. */
            if (distance > 32)
                return AVERROR_INVALIDDATA;
            if (i && distance == sgpd_entries[entries].roll_distance) {
                sgpd_entries[entries].count++;
            } else {
                entries++;
                sgpd_entries[entries].count = 1;
                sgpd_entries[entries].roll_distance = distance;
                sgpd_entries[entries].group_description_index = distance ? ++group : 0;
            }
        }
    } else {
        entries++;
        sgpd_entries[entries].count = track->sample_count;
        sgpd_entries[entries].roll_distance = 1;
        sgpd_entries[entries].group_description_index = ++group;
    }
    entries++;

    if (!group) {
        av_free(sgpd_entries);
        return 0;
    }

    /* Write sgpd tag */
    avio_wb32(pb, 24 + (group * 2)); /* size */
    ffio_wfourcc(pb, "sgpd");
    avio_wb32(pb, 1 << 24); /* fullbox */
    ffio_wfourcc(pb, "roll");
    avio_wb32(pb, 2); /* default_length */
    avio_wb32(pb, group); /* entry_count */
    for (i = 0; i < entries; i++) {
        if (sgpd_entries[i].group_description_index) {
            avio_wb16(pb, -sgpd_entries[i].roll_distance); /* roll_distance */
        }
    }

    /* Write sbgp tag */
    avio_wb32(pb, 20 + (entries * 8)); /* size */
    ffio_wfourcc(pb, "sbgp");
    avio_wb32(pb, 0); /* fullbox */
    ffio_wfourcc(pb, "roll");
    avio_wb32(pb, entries); /* entry_count */
    for (i = 0; i < entries; i++) {
        avio_wb32(pb, sgpd_entries[i].count); /* sample_count */
        avio_wb32(pb, sgpd_entries[i].group_description_index); /* group_description_index */
    }

    av_free(sgpd_entries);
    return 0;
}

static int mov_write_stbl_tag(AVFormatContext *s, AVIOContext *pb, MOVMuxContext *mov, MOVTrack *track)
{
    int64_t pos = avio_tell(pb);
    int ret = 0;

    avio_wb32(pb, 0); /* size */
    ffio_wfourcc(pb, "stbl");
    if ((ret = mov_write_stsd_tag(s, pb, mov, track)) < 0)
        return ret;
    mov_write_stts_tag(pb, track);
    if ((track->par->codec_type == AVMEDIA_TYPE_VIDEO ||
         track->par->codec_id == AV_CODEC_ID_TRUEHD ||
         track->par->codec_id == AV_CODEC_ID_MPEGH_3D_AUDIO ||
         (track->par->codec_id == AV_CODEC_ID_AAC && track->par->profile == AV_PROFILE_AAC_USAC) ||
         track->par->codec_tag == MKTAG('r','t','p',' ')) &&
        track->has_keyframes && track->has_keyframes < track->entry)
        mov_write_stss_tag(pb, track, MOV_SYNC_SAMPLE);
    if (track->par->codec_type == AVMEDIA_TYPE_VIDEO && track->has_disposable)
        mov_write_sdtp_tag(pb, track);
    if (track->mode == MODE_MOV && track->flags & MOV_TRACK_STPS)
        mov_write_stss_tag(pb, track, MOV_PARTIAL_SYNC_SAMPLE);
    if (track->par->codec_type == AVMEDIA_TYPE_VIDEO &&
        track->flags & MOV_TRACK_CTTS && track->entry) {

        if ((ret = mov_write_ctts_tag(s, pb, track)) < 0)
            return ret;
    }
    mov_write_stsc_tag(pb, track);
    mov_write_stsz_tag(pb, track);
    mov_write_stco_tag(pb, track);
    if (track->cenc.aes_ctr && !(mov->flags & FF_MOV_FLAG_FRAGMENT)) {
        ff_mov_cenc_write_stbl_atoms(&track->cenc, pb, 0);
    }
    if (track->par->codec_id == AV_CODEC_ID_OPUS || track->par->codec_id == AV_CODEC_ID_AAC) {
        mov_preroll_write_stbl_atoms(pb, track);
    }
    return update_size(pb, pos);
}

static int mov_write_dinf_tag(AVIOContext *pb)
{
    int64_t pos = avio_tell(pb);
    avio_wb32(pb, 0); /* size */
    ffio_wfourcc(pb, "dinf");
    mov_write_dref_tag(pb);
    return update_size(pb, pos);
}

static int mov_write_nmhd_tag(AVIOContext *pb)
{
    avio_wb32(pb, 12);
    ffio_wfourcc(pb, "nmhd");
    avio_wb32(pb, 0);
    return 12;
}

static int mov_write_sthd_tag(AVIOContext *pb)
{
    avio_wb32(pb, 12);
    ffio_wfourcc(pb, "sthd");
    avio_wb32(pb, 0);
    return 12;
}

static int mov_write_tcmi_tag(AVIOContext *pb, MOVTrack *track)
{
    int64_t pos = avio_tell(pb);
    const char *font = "Lucida Grande";
    avio_wb32(pb, 0);                   /* size */
    ffio_wfourcc(pb, "tcmi");           /* timecode media information atom */
    avio_wb32(pb, 0);                   /* version & flags */
    avio_wb16(pb, 0);                   /* text font */
    avio_wb16(pb, 0);                   /* text face */
    avio_wb16(pb, 12);                  /* text size */
    avio_wb16(pb, 0);                   /* (unknown, not in the QT specs...) */
    avio_wb16(pb, 0x0000);              /* text color (red) */
    avio_wb16(pb, 0x0000);              /* text color (green) */
    avio_wb16(pb, 0x0000);              /* text color (blue) */
    avio_wb16(pb, 0xffff);              /* background color (red) */
    avio_wb16(pb, 0xffff);              /* background color (green) */
    avio_wb16(pb, 0xffff);              /* background color (blue) */
    avio_w8(pb, strlen(font));          /* font len (part of the pascal string) */
    avio_write(pb, font, strlen(font)); /* font name */
    return update_size(pb, pos);
}

static int mov_write_gmhd_tag(AVIOContext *pb, MOVTrack *track)
{
    int64_t pos = avio_tell(pb);
    avio_wb32(pb, 0);      /* size */
    ffio_wfourcc(pb, "gmhd");
    avio_wb32(pb, 0x18);   /* gmin size */
    ffio_wfourcc(pb, "gmin");/* generic media info */
    avio_wb32(pb, 0);      /* version & flags */
    avio_wb16(pb, 0x40);   /* graphics mode = */
    avio_wb16(pb, 0x8000); /* opColor (r?) */
    avio_wb16(pb, 0x8000); /* opColor (g?) */
    avio_wb16(pb, 0x8000); /* opColor (b?) */
    avio_wb16(pb, 0);      /* balance */
    avio_wb16(pb, 0);      /* reserved */

    /*
     * This special text atom is required for
     * Apple Quicktime chapters. The contents
     * don't appear to be documented, so the
     * bytes are copied verbatim.
     */
    if (track->tag != MKTAG('c','6','0','8')) {
        avio_wb32(pb, 0x2C);   /* size */
        ffio_wfourcc(pb, "text");
        avio_wb16(pb, 0x01);
        avio_wb32(pb, 0x00);
        avio_wb32(pb, 0x00);
        avio_wb32(pb, 0x00);
        avio_wb32(pb, 0x01);
        avio_wb32(pb, 0x00);
        avio_wb32(pb, 0x00);
        avio_wb32(pb, 0x00);
        avio_wb32(pb, 0x00004000);
        avio_wb16(pb, 0x0000);
    }

    if (track->par->codec_tag == MKTAG('t','m','c','d')) {
        int64_t tmcd_pos = avio_tell(pb);
        avio_wb32(pb, 0); /* size */
        ffio_wfourcc(pb, "tmcd");
        mov_write_tcmi_tag(pb, track);
        update_size(pb, tmcd_pos);
    } else if (track->par->codec_tag == MKTAG('g','p','m','d')) {
        int64_t gpmd_pos = avio_tell(pb);
        avio_wb32(pb, 0); /* size */
        ffio_wfourcc(pb, "gpmd");
        avio_wb32(pb, 0); /* version */
        update_size(pb, gpmd_pos);
    }
    return update_size(pb, pos);
}

static int mov_write_smhd_tag(AVIOContext *pb)
{
    avio_wb32(pb, 16); /* size */
    ffio_wfourcc(pb, "smhd");
    avio_wb32(pb, 0); /* version & flags */
    avio_wb16(pb, 0); /* reserved (balance, normally = 0) */
    avio_wb16(pb, 0); /* reserved */
    return 16;
}

static int mov_write_vmhd_tag(AVIOContext *pb)
{
    avio_wb32(pb, 0x14); /* size (always 0x14) */
    ffio_wfourcc(pb, "vmhd");
    avio_wb32(pb, 0x01); /* version & flags */
    avio_wb64(pb, 0); /* reserved (graphics mode = copy) */
    return 0x14;
}

static int is_clcp_track(MOVTrack *track)
{
    return track->tag == MKTAG('c','7','0','8') ||
           track->tag == MKTAG('c','6','0','8');
}

static int mov_write_hdlr_tag(AVFormatContext *s, AVIOContext *pb, MOVTrack *track)
{
    MOVMuxContext *mov = s->priv_data;
    const char *hdlr, *descr = NULL, *hdlr_type = NULL;
    int64_t pos = avio_tell(pb);
    size_t descr_len;

    hdlr      = "dhlr";
    hdlr_type = "url ";
    descr     = "DataHandler";

    if (track) {
        hdlr = (track->mode == MODE_MOV) ? "mhlr" : "\0\0\0\0";
        if (track->par->codec_type == AVMEDIA_TYPE_VIDEO) {
            if (track->mode == MODE_AVIF) {
                hdlr_type = (track == &mov->tracks[0]) ? "pict" : "auxv";
                descr     = "PictureHandler";
            } else {
                hdlr_type = "vide";
                descr     = "VideoHandler";
            }
        } else if (track->par->codec_type == AVMEDIA_TYPE_AUDIO) {
            hdlr_type = "soun";
            descr     = "SoundHandler";
        } else if (track->par->codec_type == AVMEDIA_TYPE_SUBTITLE) {
            if (is_clcp_track(track)) {
                hdlr_type = "clcp";
                descr = "ClosedCaptionHandler";
            } else {
                if (track->tag == MKTAG('t','x','3','g')) {
                    hdlr_type = "sbtl";
                } else if (track->tag == MKTAG('m','p','4','s')) {
                    hdlr_type = "subp";
                } else if (track->tag == MOV_MP4_TTML_TAG) {
                    hdlr_type = "subt";
                } else {
                    hdlr_type = "text";
                }
                descr = "SubtitleHandler";
            }
        } else if (track->par->codec_tag == MKTAG('r','t','p',' ')) {
            hdlr_type = "hint";
            descr     = "HintHandler";
        } else if (track->par->codec_tag == MKTAG('t','m','c','d')) {
            hdlr_type = "tmcd";
            descr = "TimeCodeHandler";
        } else if (track->par->codec_tag == MKTAG('g','p','m','d')) {
            hdlr_type = "meta";
            descr = "GoPro MET"; // GoPro Metadata
        } else {
            av_log(s, AV_LOG_WARNING,
                   "Unknown hdlr_type for %s, writing dummy values\n",
                   av_fourcc2str(track->par->codec_tag));
        }
        if (track->st) {
            // hdlr.name is used by some players to identify the content title
            // of the track. So if an alternate handler description is
            // specified, use it.
            AVDictionaryEntry *t;
            t = av_dict_get(track->st->metadata, "handler_name", NULL, 0);
            if (t && utf8len(t->value))
                descr = t->value;
        }
    }

    if (mov->empty_hdlr_name) /* expressly allowed by QTFF and not prohibited in ISO 14496-12 8.4.3.3 */
        descr = "";

    avio_wb32(pb, 0); /* size */
    ffio_wfourcc(pb, "hdlr");
    avio_wb32(pb, 0); /* Version & flags */
    avio_write(pb, hdlr, 4); /* handler */
    ffio_wfourcc(pb, hdlr_type); /* handler type */
    avio_wb32(pb, 0); /* reserved */
    avio_wb32(pb, 0); /* reserved */
    avio_wb32(pb, 0); /* reserved */
    descr_len = strlen(descr);
    if (!track || track->mode == MODE_MOV)
        avio_w8(pb, descr_len); /* pascal string */
    avio_write(pb, descr, descr_len); /* handler description */
    if (track && track->mode != MODE_MOV)
        avio_w8(pb, 0); /* c string */
    return update_size(pb, pos);
}

static int mov_write_pitm_tag(AVIOContext *pb, int item_id)
{
    int64_t pos = avio_tell(pb);
    avio_wb32(pb, 0); /* size */
    ffio_wfourcc(pb, "pitm");
    avio_wb32(pb, 0); /* Version & flags */
    avio_wb16(pb, item_id); /* item_id */
    return update_size(pb, pos);
}

static int mov_write_iloc_tag(AVIOContext *pb, MOVMuxContext *mov, AVFormatContext *s)
{
    int64_t pos = avio_tell(pb);
    avio_wb32(pb, 0); /* size */
    ffio_wfourcc(pb, "iloc");
    avio_wb32(pb, 0); /* Version & flags */
    avio_w8(pb, (4 << 4) + 4); /* offset_size(4) and length_size(4) */
    avio_w8(pb, 0); /* base_offset_size(4) and reserved(4) */
    avio_wb16(pb, mov->nb_streams); /* item_count */

    for (int i = 0; i < mov->nb_streams; i++) {
        avio_wb16(pb, i + 1); /* item_id */
        avio_wb16(pb, 0); /* data_reference_index */
        avio_wb16(pb, 1); /* extent_count */
        mov->avif_extent_pos[i] = avio_tell(pb);
        avio_wb32(pb, 0); /* extent_offset (written later) */
        // For animated AVIF, we simply write the first packet's size.
        avio_wb32(pb, mov->avif_extent_length[i]); /* extent_length */
    }

    return update_size(pb, pos);
}

static int mov_write_iinf_tag(AVIOContext *pb, MOVMuxContext *mov, AVFormatContext *s)
{
    int64_t iinf_pos = avio_tell(pb);
    avio_wb32(pb, 0); /* size */
    ffio_wfourcc(pb, "iinf");
    avio_wb32(pb, 0); /* Version & flags */
    avio_wb16(pb, mov->nb_streams); /* entry_count */

    for (int i = 0; i < mov->nb_streams; i++) {
        int64_t infe_pos = avio_tell(pb);
        avio_wb32(pb, 0); /* size */
        ffio_wfourcc(pb, "infe");
        avio_w8(pb, 0x2); /* Version */
        avio_wb24(pb, 0); /* flags */
        avio_wb16(pb, i + 1); /* item_id */
        avio_wb16(pb, 0); /* item_protection_index */
        avio_write(pb, "av01", 4); /* item_type */
        avio_write(pb, !i ? "Color\0" : "Alpha\0", 6); /* item_name */
        update_size(pb, infe_pos);
    }

    return update_size(pb, iinf_pos);
}


static int mov_write_iref_tag(AVIOContext *pb, MOVMuxContext *mov, AVFormatContext *s)
{
    int64_t auxl_pos;
    int64_t iref_pos = avio_tell(pb);
    avio_wb32(pb, 0); /* size */
    ffio_wfourcc(pb, "iref");
    avio_wb32(pb, 0); /* Version & flags */

    auxl_pos = avio_tell(pb);
    avio_wb32(pb, 0); /* size */
    ffio_wfourcc(pb, "auxl");
    avio_wb16(pb, 2); /* from_item_ID */
    avio_wb16(pb, 1); /* reference_count */
    avio_wb16(pb, 1); /* to_item_ID */
    update_size(pb, auxl_pos);

    return update_size(pb, iref_pos);
}

static int mov_write_ispe_tag(AVIOContext *pb, MOVMuxContext *mov, AVFormatContext *s,
                              int stream_index)
{
    int64_t pos = avio_tell(pb);
    avio_wb32(pb, 0); /* size */
    ffio_wfourcc(pb, "ispe");
    avio_wb32(pb, 0); /* Version & flags */
    avio_wb32(pb, s->streams[stream_index]->codecpar->width); /* image_width */
    avio_wb32(pb, s->streams[stream_index]->codecpar->height); /* image_height */
    return update_size(pb, pos);
}

static int mov_write_pixi_tag(AVIOContext *pb, MOVMuxContext *mov, AVFormatContext *s,
                              int stream_index)
{
    int64_t pos = avio_tell(pb);
    const AVPixFmtDescriptor *pixdesc =
        av_pix_fmt_desc_get(s->streams[stream_index]->codecpar->format);
    avio_wb32(pb, 0); /* size */
    ffio_wfourcc(pb, "pixi");
    avio_wb32(pb, 0); /* Version & flags */
    avio_w8(pb, pixdesc->nb_components); /* num_channels */
    for (int i = 0; i < pixdesc->nb_components; ++i) {
      avio_w8(pb, pixdesc->comp[i].depth); /* bits_per_channel */
    }
    return update_size(pb, pos);
}

static int mov_write_ipco_tag(AVIOContext *pb, MOVMuxContext *mov, AVFormatContext *s)
{
    int64_t pos = avio_tell(pb);
    avio_wb32(pb, 0); /* size */
    ffio_wfourcc(pb, "ipco");
    for (int i = 0; i < mov->nb_streams; i++) {
        mov_write_ispe_tag(pb, mov, s, i);
        mov_write_pixi_tag(pb, mov, s, i);
        mov_write_av1c_tag(pb, &mov->tracks[i]);
        if (!i)
            mov_write_colr_tag(pb, &mov->tracks[0], 0);
        else
            mov_write_aux_tag(pb, "auxC");
    }
    return update_size(pb, pos);
}

static int mov_write_ipma_tag(AVIOContext *pb, MOVMuxContext *mov, AVFormatContext *s)
{
    int64_t pos = avio_tell(pb);
    avio_wb32(pb, 0); /* size */
    ffio_wfourcc(pb, "ipma");
    avio_wb32(pb, 0); /* Version & flags */
    avio_wb32(pb, mov->nb_streams); /* entry_count */

    for (int i = 0, index = 1; i < mov->nb_streams; i++) {
        avio_wb16(pb, i + 1); /* item_ID */
        avio_w8(pb, 4); /* association_count */

        // ispe association.
        avio_w8(pb, index++); /* essential and property_index */
        // pixi association.
        avio_w8(pb, index++); /* essential and property_index */
        // av1C association.
        avio_w8(pb, 0x80 | index++); /* essential and property_index */
        // colr/auxC association.
        avio_w8(pb, index++); /* essential and property_index */
    }
    return update_size(pb, pos);
}

static int mov_write_iprp_tag(AVIOContext *pb, MOVMuxContext *mov, AVFormatContext *s)
{
    int64_t pos = avio_tell(pb);
    avio_wb32(pb, 0); /* size */
    ffio_wfourcc(pb, "iprp");
    mov_write_ipco_tag(pb, mov, s);
    mov_write_ipma_tag(pb, mov, s);
    return update_size(pb, pos);
}

static int mov_write_hmhd_tag(AVIOContext *pb)
{
    /* This atom must be present, but leaving the values at zero
     * seems harmless. */
    avio_wb32(pb, 28); /* size */
    ffio_wfourcc(pb, "hmhd");
    avio_wb32(pb, 0); /* version, flags */
    avio_wb16(pb, 0); /* maxPDUsize */
    avio_wb16(pb, 0); /* avgPDUsize */
    avio_wb32(pb, 0); /* maxbitrate */
    avio_wb32(pb, 0); /* avgbitrate */
    avio_wb32(pb, 0); /* reserved */
    return 28;
}

static int mov_write_minf_tag(AVFormatContext *s, AVIOContext *pb, MOVMuxContext *mov, MOVTrack *track)
{
    int64_t pos = avio_tell(pb);
    int ret;

    avio_wb32(pb, 0); /* size */
    ffio_wfourcc(pb, "minf");
    if (track->par->codec_type == AVMEDIA_TYPE_VIDEO)
        mov_write_vmhd_tag(pb);
    else if (track->par->codec_type == AVMEDIA_TYPE_AUDIO)
        mov_write_smhd_tag(pb);
    else if (track->par->codec_type == AVMEDIA_TYPE_SUBTITLE) {
        if (track->tag == MKTAG('t','e','x','t') || is_clcp_track(track)) {
            mov_write_gmhd_tag(pb, track);
        } else if (track->tag == MOV_MP4_TTML_TAG) {
            mov_write_sthd_tag(pb);
        } else {
            mov_write_nmhd_tag(pb);
        }
    } else if (track->tag == MKTAG('r','t','p',' ')) {
        mov_write_hmhd_tag(pb);
    } else if (track->tag == MKTAG('t','m','c','d')) {
        if (track->mode != MODE_MOV)
            mov_write_nmhd_tag(pb);
        else
            mov_write_gmhd_tag(pb, track);
    } else if (track->tag == MKTAG('g','p','m','d')) {
        mov_write_gmhd_tag(pb, track);
    }
    if (track->mode == MODE_MOV) /* ISO 14496-12 8.4.3.1 specifies hdlr only within mdia or meta boxes */
        mov_write_hdlr_tag(s, pb, NULL);
    mov_write_dinf_tag(pb);
    if ((ret = mov_write_stbl_tag(s, pb, mov, track)) < 0)
        return ret;
    return update_size(pb, pos);
}

static void get_pts_range(MOVMuxContext *mov, MOVTrack *track,
                          int64_t *start, int64_t *end)
{
    if (track->tag == MKTAG('t','m','c','d') && mov->nb_meta_tmcd) {
        // tmcd tracks gets track_duration set in mov_write_moov_tag from
        // another track's duration, while the end_pts may be left at zero.
        // Calculate the pts duration for that track instead.
        get_pts_range(mov, &mov->tracks[track->src_track], start, end);
        *start = av_rescale(*start, track->timescale,
                            mov->tracks[track->src_track].timescale);
        *end   = av_rescale(*end, track->timescale,
                            mov->tracks[track->src_track].timescale);
        return;
    }
    if (track->end_pts != AV_NOPTS_VALUE &&
        track->start_dts != AV_NOPTS_VALUE &&
        track->start_cts != AV_NOPTS_VALUE) {
        *start = track->start_dts + track->start_cts;
        *end   = track->end_pts;
        return;
    }
    *start = 0;
    *end   = track->track_duration;
}

static int64_t calc_samples_pts_duration(MOVMuxContext *mov, MOVTrack *track)
{
    int64_t start, end;
    get_pts_range(mov, track, &start, &end);
    return end - start;
}

// Calculate the actual duration of the track, after edits.
// If it starts with a pts < 0, that is removed by the edit list.
// If it starts with a pts > 0, the edit list adds a delay before that.
// Thus, with edit lists enabled, the post-edit output of the file is
// starting with pts=0.
static int64_t calc_pts_duration(MOVMuxContext *mov, MOVTrack *track)
{
    int64_t start, end;
    get_pts_range(mov, track, &start, &end);
    if (mov->use_editlist != 0)
        start = 0;
    return end - start;
}

static int mov_mdhd_mvhd_tkhd_version(MOVMuxContext *mov, MOVTrack *track, int64_t duration)
{
    if (track && track->mode == MODE_ISM)
        return 1;
    if (duration < INT32_MAX)
        return 0;
    return 1;
}

static int mov_write_mdhd_tag(AVIOContext *pb, MOVMuxContext *mov,
                              MOVTrack *track)
{
    int64_t duration = calc_samples_pts_duration(mov, track);
    int version = mov_mdhd_mvhd_tkhd_version(mov, track, duration);

    (version == 1) ? avio_wb32(pb, 44) : avio_wb32(pb, 32); /* size */
    ffio_wfourcc(pb, "mdhd");
    avio_w8(pb, version);
    avio_wb24(pb, 0); /* flags */
    if (version == 1) {
        avio_wb64(pb, track->time);
        avio_wb64(pb, track->time);
    } else {
        avio_wb32(pb, track->time); /* creation time */
        avio_wb32(pb, track->time); /* modification time */
    }
    avio_wb32(pb, track->timescale); /* time scale (sample rate for audio) */
    if (!track->entry && mov->mode == MODE_ISM)
        (version == 1) ? avio_wb64(pb, UINT64_C(0xffffffffffffffff)) : avio_wb32(pb, 0xffffffff);
    else if (!track->entry)
        (version == 1) ? avio_wb64(pb, 0) : avio_wb32(pb, 0);
    else
        (version == 1) ? avio_wb64(pb, duration) : avio_wb32(pb, duration); /* duration */
    avio_wb16(pb, track->language); /* language */
    avio_wb16(pb, 0); /* reserved (quality) */

    if (version != 0 && track->mode == MODE_MOV) {
        av_log(NULL, AV_LOG_ERROR,
               "FATAL error, file duration too long for timebase, this file will not be\n"
               "playable with QuickTime. Choose a different timebase with "
               "-video_track_timescale or a different container format\n");
    }

    return 32;
}

static int mov_write_mdia_tag(AVFormatContext *s, AVIOContext *pb,
                              MOVMuxContext *mov, MOVTrack *track)
{
    int64_t pos = avio_tell(pb);
    int ret;

    avio_wb32(pb, 0); /* size */
    ffio_wfourcc(pb, "mdia");
    mov_write_mdhd_tag(pb, mov, track);
    mov_write_hdlr_tag(s, pb, track);
    if ((ret = mov_write_minf_tag(s, pb, mov, track)) < 0)
        return ret;
    return update_size(pb, pos);
}

/* transformation matrix
     |a  b  u|
     |c  d  v|
     |tx ty w| */
static void write_matrix(AVIOContext *pb, int16_t a, int16_t b, int16_t c,
                         int16_t d, int16_t tx, int16_t ty)
{
    avio_wb32(pb, a << 16);  /* 16.16 format */
    avio_wb32(pb, b << 16);  /* 16.16 format */
    avio_wb32(pb, 0);        /* u in 2.30 format */
    avio_wb32(pb, c << 16);  /* 16.16 format */
    avio_wb32(pb, d << 16);  /* 16.16 format */
    avio_wb32(pb, 0);        /* v in 2.30 format */
    avio_wb32(pb, tx << 16); /* 16.16 format */
    avio_wb32(pb, ty << 16); /* 16.16 format */
    avio_wb32(pb, 1 << 30);  /* w in 2.30 format */
}

static int mov_write_tkhd_tag(AVIOContext *pb, MOVMuxContext *mov,
                              MOVTrack *track, AVStream *st)
{
    int64_t duration = av_rescale_rnd(calc_pts_duration(mov, track),
                                      mov->movie_timescale, track->timescale,
                                      AV_ROUND_UP);
    int version;
    int flags   = MOV_TKHD_FLAG_IN_MOVIE;
    int group   = 0;

    uint32_t *display_matrix = NULL;
    int       i;

    if (mov->mode == MODE_AVIF)
        if (!mov->avif_loop_count)
            duration = INT64_MAX;
        else
            duration *= mov->avif_loop_count;

    if (st) {
        const AVPacketSideData *sd;
        if (mov->per_stream_grouping)
            group = st->index;
        else
            group = st->codecpar->codec_type;

        sd = av_packet_side_data_get(st->codecpar->coded_side_data,
                                     st->codecpar->nb_coded_side_data,
                                     AV_PKT_DATA_DISPLAYMATRIX);
        if (sd && sd->size == 9 * sizeof(*display_matrix))
            display_matrix = (uint32_t *)sd->data;
    }

    if (track->flags & MOV_TRACK_ENABLED)
        flags |= MOV_TKHD_FLAG_ENABLED;

    version = mov_mdhd_mvhd_tkhd_version(mov, track, duration);

    (version == 1) ? avio_wb32(pb, 104) : avio_wb32(pb, 92); /* size */
    ffio_wfourcc(pb, "tkhd");
    avio_w8(pb, version);
    avio_wb24(pb, flags);
    if (version == 1) {
        avio_wb64(pb, track->time);
        avio_wb64(pb, track->time);
    } else {
        avio_wb32(pb, track->time); /* creation time */
        avio_wb32(pb, track->time); /* modification time */
    }
    avio_wb32(pb, track->track_id); /* track-id */
    avio_wb32(pb, 0); /* reserved */
    if (!track->entry && mov->mode == MODE_ISM)
        (version == 1) ? avio_wb64(pb, UINT64_C(0xffffffffffffffff)) : avio_wb32(pb, 0xffffffff);
    else if (!track->entry)
        (version == 1) ? avio_wb64(pb, 0) : avio_wb32(pb, 0);
    else
        (version == 1) ? avio_wb64(pb, duration) : avio_wb32(pb, duration);

    avio_wb32(pb, 0); /* reserved */
    avio_wb32(pb, 0); /* reserved */
    avio_wb16(pb, 0); /* layer */
    avio_wb16(pb, group); /* alternate group) */
    /* Volume, only for audio */
    if (track->par->codec_type == AVMEDIA_TYPE_AUDIO)
        avio_wb16(pb, 0x0100);
    else
        avio_wb16(pb, 0);
    avio_wb16(pb, 0); /* reserved */

    /* Matrix structure */
    if (display_matrix) {
        for (i = 0; i < 9; i++)
            avio_wb32(pb, display_matrix[i]);
    } else {
        write_matrix(pb,  1,  0,  0,  1, 0, 0);
    }
    /* Track width and height, for visual only */
    if (st && (track->par->codec_type == AVMEDIA_TYPE_VIDEO ||
               track->par->codec_type == AVMEDIA_TYPE_SUBTITLE)) {
        int64_t track_width_1616;
        if (track->mode == MODE_MOV || track->mode == MODE_AVIF) {
            track_width_1616 = track->par->width * 0x10000ULL;
        } else {
            track_width_1616 = av_rescale(st->sample_aspect_ratio.num,
                                                  track->par->width * 0x10000LL,
                                                  st->sample_aspect_ratio.den);
            if (!track_width_1616 ||
                track->height != track->par->height ||
                track_width_1616 > UINT32_MAX)
                track_width_1616 = track->par->width * 0x10000ULL;
        }
        if (track_width_1616 > UINT32_MAX) {
            av_log(mov->fc, AV_LOG_WARNING, "track width is too large\n");
            track_width_1616 = 0;
        }
        avio_wb32(pb, track_width_1616);
        if (track->height > 0xFFFF) {
            av_log(mov->fc, AV_LOG_WARNING, "track height is too large\n");
            avio_wb32(pb, 0);
        } else
            avio_wb32(pb, track->height * 0x10000U);
    } else {
        avio_wb32(pb, 0);
        avio_wb32(pb, 0);
    }
    return 0x5c;
}

static int mov_write_tapt_tag(AVIOContext *pb, MOVTrack *track)
{
    int32_t width = av_rescale(track->par->sample_aspect_ratio.num, track->par->width,
                               track->par->sample_aspect_ratio.den);

    int64_t pos = avio_tell(pb);

    avio_wb32(pb, 0); /* size */
    ffio_wfourcc(pb, "tapt");

    avio_wb32(pb, 20);
    ffio_wfourcc(pb, "clef");
    avio_wb32(pb, 0);
    avio_wb32(pb, width << 16);
    avio_wb32(pb, track->par->height << 16);

    avio_wb32(pb, 20);
    ffio_wfourcc(pb, "prof");
    avio_wb32(pb, 0);
    avio_wb32(pb, width << 16);
    avio_wb32(pb, track->par->height << 16);

    avio_wb32(pb, 20);
    ffio_wfourcc(pb, "enof");
    avio_wb32(pb, 0);
    avio_wb32(pb, track->par->width << 16);
    avio_wb32(pb, track->par->height << 16);

    return update_size(pb, pos);
}

// This box is written in the following cases:
//   * Seems important for the psp playback. Without it the movie seems to hang.
//   * Used for specifying the looping behavior of animated AVIF (as specified
//   in Section 9.6 of the HEIF specification ISO/IEC 23008-12).
static int mov_write_edts_tag(AVIOContext *pb, MOVMuxContext *mov,
                              MOVTrack *track)
{
    int64_t duration = av_rescale_rnd(calc_samples_pts_duration(mov, track),
                                      mov->movie_timescale, track->timescale,
                                      AV_ROUND_UP);
    int version = duration < INT32_MAX ? 0 : 1;
    int entry_size, entry_count, size;
    int64_t delay, start_ct = track->start_cts;
    int64_t start_dts = track->start_dts;
    int flags = 0;

    if (track->entry) {
        if (start_dts != track->cluster[0].dts || start_ct != track->cluster[0].cts) {

            av_log(mov->fc, AV_LOG_DEBUG,
                   "EDTS using dts:%"PRId64" cts:%d instead of dts:%"PRId64" cts:%"PRId64" tid:%d\n",
                   track->cluster[0].dts, track->cluster[0].cts,
                   start_dts, start_ct, track->track_id);
            start_dts = track->cluster[0].dts;
            start_ct  = track->cluster[0].cts;
        }
    }

    delay = av_rescale_rnd(start_dts + start_ct, mov->movie_timescale,
                           track->timescale, AV_ROUND_DOWN);

    if (mov->mode == MODE_AVIF) {
        delay = 0;
        // Section 9.6.3 of ISO/IEC 23008-12: flags specifies repetition of the
        // edit list as follows: (flags & 1) equal to 0 specifies that the edit
        // list is not repeated, while (flags & 1) equal to 1 specifies that the
        // edit list is repeated.
        flags = mov->avif_loop_count != 1;
        start_ct = 0;
    }

    version |= delay < INT32_MAX ? 0 : 1;

    entry_size = (version == 1) ? 20 : 12;
    entry_count = 1 + (delay > 0);
    size = 24 + entry_count * entry_size;

    /* write the atom data */
    avio_wb32(pb, size);
    ffio_wfourcc(pb, "edts");
    avio_wb32(pb, size - 8);
    ffio_wfourcc(pb, "elst");
    avio_w8(pb, version);
    avio_wb24(pb, flags); /* flags */

    avio_wb32(pb, entry_count);
    if (delay > 0) { /* add an empty edit to delay presentation */
        /* In the positive delay case, the delay includes the cts
         * offset, and the second edit list entry below trims out
         * the same amount from the actual content. This makes sure
         * that the offset last sample is included in the edit
         * list duration as well. */
        if (version == 1) {
            avio_wb64(pb, delay);
            avio_wb64(pb, -1);
        } else {
            avio_wb32(pb, delay);
            avio_wb32(pb, -1);
        }
        avio_wb32(pb, 0x00010000);
    } else if (mov->mode != MODE_AVIF) {
        /* Avoid accidentally ending up with start_ct = -1 which has got a
         * special meaning. Normally start_ct should end up positive or zero
         * here, but use FFMIN in case dts is a small positive integer
         * rounded to 0 when represented in movie timescale units. */
        av_assert0(av_rescale_rnd(start_dts, mov->movie_timescale, track->timescale, AV_ROUND_DOWN) <= 0);
        start_ct  = -FFMIN(start_dts, 0);
        /* Note, this delay is calculated from the pts of the first sample,
         * ensuring that we don't reduce the duration for cases with
         * dts<0 pts=0. */
        duration += delay;
    }

    /* For fragmented files, we don't know the full length yet. Setting
     * duration to 0 allows us to only specify the offset, including
     * the rest of the content (from all future fragments) without specifying
     * an explicit duration. */
    if (mov->flags & FF_MOV_FLAG_FRAGMENT)
        duration = 0;

    /* duration */
    if (version == 1) {
        avio_wb64(pb, duration);
        avio_wb64(pb, start_ct);
    } else {
        avio_wb32(pb, duration);
        avio_wb32(pb, start_ct);
    }
    avio_wb32(pb, 0x00010000);
    return size;
}

static int mov_write_tref_tag(AVIOContext *pb, MOVTrack *track)
{
    avio_wb32(pb, 20);   // size
    ffio_wfourcc(pb, "tref");
    avio_wb32(pb, 12);   // size (subatom)
    avio_wl32(pb, track->tref_tag);
    avio_wb32(pb, track->tref_id);
    return 20;
}

// goes at the end of each track!  ... Critical for PSP playback ("Incompatible data" without it)
static int mov_write_uuid_tag_psp(AVIOContext *pb, MOVTrack *mov)
{
    avio_wb32(pb, 0x34); /* size ... reports as 28 in mp4box! */
    ffio_wfourcc(pb, "uuid");
    ffio_wfourcc(pb, "USMT");
    avio_wb32(pb, 0x21d24fce);
    avio_wb32(pb, 0xbb88695c);
    avio_wb32(pb, 0xfac9c740);
    avio_wb32(pb, 0x1c);     // another size here!
    ffio_wfourcc(pb, "MTDT");
    avio_wb32(pb, 0x00010012);
    avio_wb32(pb, 0x0a);
    avio_wb32(pb, 0x55c40000);
    avio_wb32(pb, 0x1);
    avio_wb32(pb, 0x0);
    return 0x34;
}

static int mov_write_udta_sdp(AVIOContext *pb, MOVTrack *track)
{
    AVFormatContext *ctx = track->rtp_ctx;
    char buf[1000] = "";
    int len;

    ff_sdp_write_media(buf, sizeof(buf), ctx->streams[0], track->src_track,
                       NULL, NULL, 0, 0, ctx);
    av_strlcatf(buf, sizeof(buf), "a=control:streamid=%d\r\n", track->track_id);
    len = strlen(buf);

    avio_wb32(pb, len + 24);
    ffio_wfourcc(pb, "udta");
    avio_wb32(pb, len + 16);
    ffio_wfourcc(pb, "hnti");
    avio_wb32(pb, len + 8);
    ffio_wfourcc(pb, "sdp ");
    avio_write(pb, buf, len);
    return len + 24;
}

static int mov_write_track_metadata(AVIOContext *pb, AVStream *st,
                                    const char *tag, const char *str)
{
    int64_t pos = avio_tell(pb);
    AVDictionaryEntry *t = av_dict_get(st->metadata, str, NULL, 0);
    if (!t || !utf8len(t->value))
        return 0;

    avio_wb32(pb, 0);   /* size */
    ffio_wfourcc(pb, tag); /* type */
    avio_write(pb, t->value, strlen(t->value)); /* UTF8 string value */
    return update_size(pb, pos);
}

static int mov_write_track_kind(AVIOContext *pb, const char *scheme_uri,
                                const char *value)
{
    int64_t pos = avio_tell(pb);

    /* Box|FullBox basics */
    avio_wb32(pb, 0); /* size placeholder */
    ffio_wfourcc(pb, (const unsigned char *)"kind");
    avio_w8(pb, 0);   /* version = 0 */
    avio_wb24(pb, 0); /* flags = 0 */

    /* Required null-terminated scheme URI */
    avio_write(pb, (const unsigned char *)scheme_uri,
               strlen(scheme_uri));
    avio_w8(pb, 0);

    /* Optional value string */
    if (value && value[0])
        avio_write(pb, (const unsigned char *)value,
                   strlen(value));

    avio_w8(pb, 0);

    return update_size(pb, pos);
}

static int mov_write_track_kinds(AVIOContext *pb, AVStream *st)
{
    int ret = AVERROR_BUG;

    for (int i = 0; ff_mov_track_kind_table[i].scheme_uri; i++) {
        const struct MP4TrackKindMapping map = ff_mov_track_kind_table[i];

        for (int j = 0; map.value_maps[j].disposition; j++) {
            const struct MP4TrackKindValueMapping value_map = map.value_maps[j];
            if (!(st->disposition & value_map.disposition))
                continue;

            if ((ret = mov_write_track_kind(pb, map.scheme_uri, value_map.value)) < 0)
                return ret;
        }
    }

    return 0;
}

static int mov_write_track_udta_tag(AVIOContext *pb, MOVMuxContext *mov,
                                    AVStream *st)
{
    AVIOContext *pb_buf;
    int ret, size;
    uint8_t *buf;

    if (!st)
        return 0;

    ret = avio_open_dyn_buf(&pb_buf);
    if (ret < 0)
        return ret;

    if (mov->mode & (MODE_MP4|MODE_MOV))
        mov_write_track_metadata(pb_buf, st, "name", "title");

    if (mov->mode & MODE_MP4) {
        if ((ret = mov_write_track_kinds(pb_buf, st)) < 0)
            return ret;
    }

    if ((size = avio_get_dyn_buf(pb_buf, &buf)) > 0) {
        avio_wb32(pb, size + 8);
        ffio_wfourcc(pb, "udta");
        avio_write(pb, buf, size);
    }
    ffio_free_dyn_buf(&pb_buf);

    return 0;
}

static int mov_write_trak_tag(AVFormatContext *s, AVIOContext *pb, MOVMuxContext *mov,
                              MOVTrack *track, AVStream *st)
{
    int64_t pos = avio_tell(pb);
    int entry_backup = track->entry;
    int chunk_backup = track->chunkCount;
    int ret;
    /* If we want to have an empty moov, but some samples already have been
     * buffered (delay_moov), pretend that no samples have been written yet. */
    if (mov->flags & FF_MOV_FLAG_EMPTY_MOOV)
        track->chunkCount = track->entry = 0;

    avio_wb32(pb, 0); /* size */
    ffio_wfourcc(pb, "trak");
    mov_write_tkhd_tag(pb, mov, track, st);

    av_assert2(mov->use_editlist >= 0);

    if (track->start_dts != AV_NOPTS_VALUE) {
        if (mov->use_editlist)
            mov_write_edts_tag(pb, mov, track);  // PSP Movies and several other cases require edts box
        else if ((track->entry && track->cluster[0].dts) || track->mode == MODE_PSP || is_clcp_track(track))
            av_log(mov->fc, AV_LOG_WARNING,
                   "Not writing any edit list even though one would have been required\n");
    }

    if (mov->is_animated_avif)
        mov_write_edts_tag(pb, mov, track);

    if (track->tref_tag)
        mov_write_tref_tag(pb, track);

    if ((ret = mov_write_mdia_tag(s, pb, mov, track)) < 0)
        return ret;
    if (track->mode == MODE_PSP)
        mov_write_uuid_tag_psp(pb, track); // PSP Movies require this uuid box
    if (track->tag == MKTAG('r','t','p',' '))
        mov_write_udta_sdp(pb, track);
    if (track->mode == MODE_MOV) {
        if (track->par->codec_type == AVMEDIA_TYPE_VIDEO) {
            double sample_aspect_ratio = av_q2d(st->sample_aspect_ratio);
            if (st->sample_aspect_ratio.num && 1.0 != sample_aspect_ratio) {
                mov_write_tapt_tag(pb, track);
            }
        }
        if (is_clcp_track(track) && st->sample_aspect_ratio.num) {
            mov_write_tapt_tag(pb, track);
        }
    }
    mov_write_track_udta_tag(pb, mov, st);
    track->entry = entry_backup;
    track->chunkCount = chunk_backup;
    return update_size(pb, pos);
}

static int mov_write_iods_tag(AVIOContext *pb, MOVMuxContext *mov)
{
    int i, has_audio = 0, has_video = 0;
    int64_t pos = avio_tell(pb);
    int audio_profile = mov->iods_audio_profile;
    int video_profile = mov->iods_video_profile;
    for (i = 0; i < mov->nb_tracks; i++) {
        if (mov->tracks[i].entry > 0 || mov->flags & FF_MOV_FLAG_EMPTY_MOOV) {
            has_audio |= mov->tracks[i].par->codec_type == AVMEDIA_TYPE_AUDIO;
            has_video |= mov->tracks[i].par->codec_type == AVMEDIA_TYPE_VIDEO;
        }
    }
    if (audio_profile < 0)
        audio_profile = 0xFF - has_audio;
    if (video_profile < 0)
        video_profile = 0xFF - has_video;
    avio_wb32(pb, 0x0); /* size */
    ffio_wfourcc(pb, "iods");
    avio_wb32(pb, 0);    /* version & flags */
    put_descr(pb, 0x10, 7);
    avio_wb16(pb, 0x004f);
    avio_w8(pb, 0xff);
    avio_w8(pb, 0xff);
    avio_w8(pb, audio_profile);
    avio_w8(pb, video_profile);
    avio_w8(pb, 0xff);
    return update_size(pb, pos);
}

static int mov_write_trex_tag(AVIOContext *pb, MOVTrack *track)
{
    avio_wb32(pb, 0x20); /* size */
    ffio_wfourcc(pb, "trex");
    avio_wb32(pb, 0);   /* version & flags */
    avio_wb32(pb, track->track_id); /* track ID */
    avio_wb32(pb, 1);   /* default sample description index */
    avio_wb32(pb, 0);   /* default sample duration */
    avio_wb32(pb, 0);   /* default sample size */
    avio_wb32(pb, 0);   /* default sample flags */
    return 0;
}

static int mov_write_mvex_tag(AVIOContext *pb, MOVMuxContext *mov)
{
    int64_t pos = avio_tell(pb);
    int i;
    avio_wb32(pb, 0x0); /* size */
    ffio_wfourcc(pb, "mvex");
    for (i = 0; i < mov->nb_tracks; i++)
        mov_write_trex_tag(pb, &mov->tracks[i]);
    return update_size(pb, pos);
}

static int mov_write_mvhd_tag(AVIOContext *pb, MOVMuxContext *mov)
{
    int max_track_id = 1, i;
    int64_t max_track_len = 0;
    int version;
    int timescale;

    for (i = 0; i < mov->nb_tracks; i++) {
        if (mov->tracks[i].entry > 0 && mov->tracks[i].timescale) {
            int64_t max_track_len_temp = av_rescale_rnd(
                                                calc_pts_duration(mov, &mov->tracks[i]),
                                                mov->movie_timescale,
                                                mov->tracks[i].timescale,
                                                AV_ROUND_UP);
            if (max_track_len < max_track_len_temp)
                max_track_len = max_track_len_temp;
            if (max_track_id < mov->tracks[i].track_id)
                max_track_id = mov->tracks[i].track_id;
        }
    }
    /* If using delay_moov, make sure the output is the same as if no
     * samples had been written yet. */
    if (mov->flags & FF_MOV_FLAG_EMPTY_MOOV) {
        max_track_len = 0;
        max_track_id  = 1;
    }

    version = mov_mdhd_mvhd_tkhd_version(mov, NULL, max_track_len);
    avio_wb32(pb, version == 1 ? 120 : 108); /* size */

    ffio_wfourcc(pb, "mvhd");
    avio_w8(pb, version);
    avio_wb24(pb, 0); /* flags */
    if (version == 1) {
        avio_wb64(pb, mov->time);
        avio_wb64(pb, mov->time);
    } else {
        avio_wb32(pb, mov->time); /* creation time */
        avio_wb32(pb, mov->time); /* modification time */
    }

    timescale = mov->movie_timescale;
    if (mov->mode == MODE_AVIF && !timescale)
        timescale = mov->tracks[0].timescale;

    avio_wb32(pb, timescale);
    (version == 1) ? avio_wb64(pb, max_track_len) : avio_wb32(pb, max_track_len); /* duration of longest track */

    avio_wb32(pb, 0x00010000); /* reserved (preferred rate) 1.0 = normal */
    avio_wb16(pb, 0x0100); /* reserved (preferred volume) 1.0 = normal */
    ffio_fill(pb, 0, 2 + 2 * 4); /* reserved */

    /* Matrix structure */
    write_matrix(pb, 1, 0, 0, 1, 0, 0);

    avio_wb32(pb, 0); /* reserved (preview time) */
    avio_wb32(pb, 0); /* reserved (preview duration) */
    avio_wb32(pb, 0); /* reserved (poster time) */
    avio_wb32(pb, 0); /* reserved (selection time) */
    avio_wb32(pb, 0); /* reserved (selection duration) */
    avio_wb32(pb, 0); /* reserved (current time) */
    avio_wb32(pb, max_track_id + 1); /* Next track id */
    return 0x6c;
}

static int mov_write_itunes_hdlr_tag(AVIOContext *pb, MOVMuxContext *mov,
                                     AVFormatContext *s)
{
    avio_wb32(pb, 33); /* size */
    ffio_wfourcc(pb, "hdlr");
    avio_wb32(pb, 0);
    avio_wb32(pb, 0);
    ffio_wfourcc(pb, "mdir");
    ffio_wfourcc(pb, "appl");
    avio_wb32(pb, 0);
    avio_wb32(pb, 0);
    avio_w8(pb, 0);
    return 33;
}

/* helper function to write a data tag with the specified string as data */
static int mov_write_string_data_tag(AVIOContext *pb, const char *data, int lang, int long_style)
{
    size_t data_len = strlen(data);
    if (long_style) {
        int size = 16 + data_len;
        avio_wb32(pb, size); /* size */
        ffio_wfourcc(pb, "data");
        avio_wb32(pb, 1);
        avio_wb32(pb, 0);
        avio_write(pb, data, data_len);
        return size;
    } else {
        avio_wb16(pb, data_len); /* string length */
        if (!lang)
            lang = ff_mov_iso639_to_lang("und", 1);
        avio_wb16(pb, lang);
        avio_write(pb, data, data_len);
        return data_len + 4;
    }
}

static int mov_write_string_tag(AVIOContext *pb, const char *name,
                                const char *value, int lang, int long_style)
{
    int size = 0;
    if (value && value[0]) {
        int64_t pos = avio_tell(pb);
        avio_wb32(pb, 0); /* size */
        ffio_wfourcc(pb, name);
        mov_write_string_data_tag(pb, value, lang, long_style);
        size = update_size(pb, pos);
    }
    return size;
}

static AVDictionaryEntry *get_metadata_lang(AVFormatContext *s,
                                            const char *tag, int *lang)
{
    int l, len, len2;
    AVDictionaryEntry *t, *t2 = NULL;
    char tag2[16];

    *lang = 0;

    if (!(t = av_dict_get(s->metadata, tag, NULL, 0)))
        return NULL;

    len = strlen(t->key);
    snprintf(tag2, sizeof(tag2), "%s-", tag);
    while ((t2 = av_dict_get(s->metadata, tag2, t2, AV_DICT_IGNORE_SUFFIX))) {
        len2 = strlen(t2->key);
        if (len2 == len + 4 && !strcmp(t->value, t2->value)
            && (l = ff_mov_iso639_to_lang(&t2->key[len2 - 3], 1)) >= 0) {
            *lang = l;
            return t;
        }
    }
    return t;
}

static int mov_write_string_metadata(AVFormatContext *s, AVIOContext *pb,
                                     const char *name, const char *tag,
                                     int long_style)
{
    int lang;
    AVDictionaryEntry *t = get_metadata_lang(s, tag, &lang);
    if (!t)
        return 0;
    return mov_write_string_tag(pb, name, t->value, lang, long_style);
}

/* iTunes bpm number */
static int mov_write_tmpo_tag(AVIOContext *pb, AVFormatContext *s)
{
    AVDictionaryEntry *t = av_dict_get(s->metadata, "tmpo", NULL, 0);
    int size = 0, tmpo = t ? atoi(t->value) : 0;
    if (tmpo) {
        size = 26;
        avio_wb32(pb, size);
        ffio_wfourcc(pb, "tmpo");
        avio_wb32(pb, size-8); /* size */
        ffio_wfourcc(pb, "data");
        avio_wb32(pb, 0x15);  //type specifier
        avio_wb32(pb, 0);
        avio_wb16(pb, tmpo);        // data
    }
    return size;
}

/* 3GPP TS 26.244 */
static int mov_write_loci_tag(AVFormatContext *s, AVIOContext *pb)
{
    int lang;
    int64_t pos = avio_tell(pb);
    double latitude, longitude, altitude;
    int32_t latitude_fix, longitude_fix, altitude_fix;
    AVDictionaryEntry *t = get_metadata_lang(s, "location", &lang);
    const char *ptr, *place = "";
    char *end;
    static const char *astronomical_body = "earth";
    if (!t)
        return 0;

    ptr = t->value;
    latitude = strtod(ptr, &end);
    if (end == ptr) {
        av_log(s, AV_LOG_WARNING, "malformed location metadata\n");
        return 0;
    }
    ptr = end;
    longitude = strtod(ptr, &end);
    if (end == ptr) {
        av_log(s, AV_LOG_WARNING, "malformed location metadata\n");
        return 0;
    }
    ptr = end;
    altitude = strtod(ptr, &end);
    /* If no altitude was present, the default 0 should be fine */
    if (*end == '/')
        place = end + 1;

    latitude_fix  = (int32_t) ((1 << 16) * latitude);
    longitude_fix = (int32_t) ((1 << 16) * longitude);
    altitude_fix  = (int32_t) ((1 << 16) * altitude);

    avio_wb32(pb, 0);         /* size */
    ffio_wfourcc(pb, "loci"); /* type */
    avio_wb32(pb, 0);         /* version + flags */
    avio_wb16(pb, lang);
    avio_write(pb, place, strlen(place) + 1);
    avio_w8(pb, 0);           /* role of place (0 == shooting location, 1 == real location, 2 == fictional location) */
    avio_wb32(pb, longitude_fix);
    avio_wb32(pb, latitude_fix);
    avio_wb32(pb, altitude_fix);
    avio_write(pb, astronomical_body, strlen(astronomical_body) + 1);
    avio_w8(pb, 0);           /* additional notes, null terminated string */

    return update_size(pb, pos);
}

/* iTunes track or disc number */
static int mov_write_trkn_tag(AVIOContext *pb, MOVMuxContext *mov,
                              AVFormatContext *s, int disc)
{
    AVDictionaryEntry *t = av_dict_get(s->metadata,
                                       disc ? "disc" : "track",
                                       NULL, 0);
    int size = 0, track = t ? atoi(t->value) : 0;
    if (track) {
        int tracks = 0;
        char *slash = strchr(t->value, '/');
        if (slash)
            tracks = atoi(slash + 1);
        avio_wb32(pb, 32); /* size */
        ffio_wfourcc(pb, disc ? "disk" : "trkn");
        avio_wb32(pb, 24); /* size */
        ffio_wfourcc(pb, "data");
        avio_wb32(pb, 0);        // 8 bytes empty
        avio_wb32(pb, 0);
        avio_wb16(pb, 0);        // empty
        avio_wb16(pb, track);    // track / disc number
        avio_wb16(pb, tracks);   // total track / disc number
        avio_wb16(pb, 0);        // empty
        size = 32;
    }
    return size;
}

static int mov_write_int8_metadata(AVFormatContext *s, AVIOContext *pb,
                                   const char *name, const char *tag,
                                   int len)
{
    AVDictionaryEntry *t = NULL;
    uint8_t num;
    int size = 24 + len;

    if (len != 1 && len != 4)
        return -1;

    if (!(t = av_dict_get(s->metadata, tag, NULL, 0)))
        return 0;
    num = atoi(t->value);

    avio_wb32(pb, size);
    ffio_wfourcc(pb, name);
    avio_wb32(pb, size - 8);
    ffio_wfourcc(pb, "data");
    avio_wb32(pb, 0x15);
    avio_wb32(pb, 0);
    if (len==4) avio_wb32(pb, num);
    else        avio_w8 (pb, num);

    return size;
}

static int mov_write_covr(AVIOContext *pb, AVFormatContext *s)
{
    MOVMuxContext *mov = s->priv_data;
    int64_t pos = 0;

    for (int i = 0; i < mov->nb_streams; i++) {
        MOVTrack *trk = &mov->tracks[i];

        if (!is_cover_image(trk->st) || trk->cover_image->size <= 0)
            continue;

        if (!pos) {
            pos = avio_tell(pb);
            avio_wb32(pb, 0);
            ffio_wfourcc(pb, "covr");
        }
        avio_wb32(pb, 16 + trk->cover_image->size);
        ffio_wfourcc(pb, "data");
        avio_wb32(pb, trk->tag);
        avio_wb32(pb , 0);
        avio_write(pb, trk->cover_image->data, trk->cover_image->size);
    }

    return pos ? update_size(pb, pos) : 0;
}

/* iTunes meta data list */
static int mov_write_ilst_tag(AVIOContext *pb, MOVMuxContext *mov,
                              AVFormatContext *s)
{
    int64_t pos = avio_tell(pb);
    avio_wb32(pb, 0); /* size */
    ffio_wfourcc(pb, "ilst");
    mov_write_string_metadata(s, pb, "\251nam", "title"    , 1);
    mov_write_string_metadata(s, pb, "\251ART", "artist"   , 1);
    mov_write_string_metadata(s, pb, "aART", "album_artist", 1);
    mov_write_string_metadata(s, pb, "\251wrt", "composer" , 1);
    mov_write_string_metadata(s, pb, "\251alb", "album"    , 1);
    mov_write_string_metadata(s, pb, "\251day", "date"     , 1);
    if (!mov_write_string_metadata(s, pb, "\251too", "encoding_tool", 1)) {
        if (!(s->flags & AVFMT_FLAG_BITEXACT))
            mov_write_string_tag(pb, "\251too", LIBAVFORMAT_IDENT, 0, 1);
    }
    mov_write_string_metadata(s, pb, "\251cmt", "comment"  , 1);
    mov_write_string_metadata(s, pb, "\251gen", "genre"    , 1);
    mov_write_string_metadata(s, pb, "cprt",    "copyright", 1);
    mov_write_string_metadata(s, pb, "\251grp", "grouping" , 1);
    mov_write_string_metadata(s, pb, "\251lyr", "lyrics"   , 1);
    mov_write_string_metadata(s, pb, "desc",    "description",1);
    mov_write_string_metadata(s, pb, "ldes",    "synopsis" , 1);
    mov_write_string_metadata(s, pb, "tvsh",    "show"     , 1);
    mov_write_string_metadata(s, pb, "tven",    "episode_id",1);
    mov_write_string_metadata(s, pb, "tvnn",    "network"  , 1);
    mov_write_string_metadata(s, pb, "keyw",    "keywords"  , 1);
    mov_write_int8_metadata  (s, pb, "tves",    "episode_sort",4);
    mov_write_int8_metadata  (s, pb, "tvsn",    "season_number",4);
    mov_write_int8_metadata  (s, pb, "stik",    "media_type",1);
    mov_write_int8_metadata  (s, pb, "hdvd",    "hd_video",  1);
    mov_write_int8_metadata  (s, pb, "pgap",    "gapless_playback",1);
    mov_write_int8_metadata  (s, pb, "cpil",    "compilation", 1);
    mov_write_covr(pb, s);
    mov_write_trkn_tag(pb, mov, s, 0); // track number
    mov_write_trkn_tag(pb, mov, s, 1); // disc number
    mov_write_tmpo_tag(pb, s);
    return update_size(pb, pos);
}

static int mov_write_mdta_hdlr_tag(AVIOContext *pb, MOVMuxContext *mov,
                                   AVFormatContext *s)
{
    avio_wb32(pb, 33); /* size */
    ffio_wfourcc(pb, "hdlr");
    avio_wb32(pb, 0);
    avio_wb32(pb, 0);
    ffio_wfourcc(pb, "mdta");
    avio_wb32(pb, 0);
    avio_wb32(pb, 0);
    avio_wb32(pb, 0);
    avio_w8(pb, 0);
    return 33;
}

static int mov_write_mdta_keys_tag(AVIOContext *pb, MOVMuxContext *mov,
                                   AVFormatContext *s)
{
    const AVDictionaryEntry *t = NULL;
    int64_t pos = avio_tell(pb);
    int64_t curpos, entry_pos;
    int count = 0;

    avio_wb32(pb, 0); /* size */
    ffio_wfourcc(pb, "keys");
    avio_wb32(pb, 0);
    entry_pos = avio_tell(pb);
    avio_wb32(pb, 0); /* entry count */

    while (t = av_dict_iterate(s->metadata, t)) {
        size_t key_len = strlen(t->key);
        avio_wb32(pb, key_len + 8);
        ffio_wfourcc(pb, "mdta");
        avio_write(pb, t->key, key_len);
        count += 1;
    }
    curpos = avio_tell(pb);
    avio_seek(pb, entry_pos, SEEK_SET);
    avio_wb32(pb, count); // rewrite entry count
    avio_seek(pb, curpos, SEEK_SET);

    return update_size(pb, pos);
}

static int mov_write_mdta_ilst_tag(AVIOContext *pb, MOVMuxContext *mov,
                                   AVFormatContext *s)
{
    const AVDictionaryEntry *t = NULL;
    int64_t pos = avio_tell(pb);
    int count = 1; /* keys are 1-index based */

    avio_wb32(pb, 0); /* size */
    ffio_wfourcc(pb, "ilst");

    while (t = av_dict_iterate(s->metadata, t)) {
        int64_t entry_pos = avio_tell(pb);
        avio_wb32(pb, 0); /* size */
        avio_wb32(pb, count); /* key */
        mov_write_string_data_tag(pb, t->value, 0, 1);
        update_size(pb, entry_pos);
        count += 1;
    }
    return update_size(pb, pos);
}

/* meta data tags */
static int mov_write_meta_tag(AVIOContext *pb, MOVMuxContext *mov,
                              AVFormatContext *s)
{
    int size = 0;
    int64_t pos = avio_tell(pb);
    avio_wb32(pb, 0); /* size */
    ffio_wfourcc(pb, "meta");
    avio_wb32(pb, 0);
    if (mov->flags & FF_MOV_FLAG_USE_MDTA) {
        mov_write_mdta_hdlr_tag(pb, mov, s);
        mov_write_mdta_keys_tag(pb, mov, s);
        mov_write_mdta_ilst_tag(pb, mov, s);
    } else if (mov->mode == MODE_AVIF) {
        mov_write_hdlr_tag(s, pb, &mov->tracks[0]);
        // We always write the primary item id as 1 since only one track is
        // supported for AVIF.
        mov_write_pitm_tag(pb, 1);
        mov_write_iloc_tag(pb, mov, s);
        mov_write_iinf_tag(pb, mov, s);
        if (mov->nb_streams > 1)
            mov_write_iref_tag(pb, mov, s);
        mov_write_iprp_tag(pb, mov, s);
    } else {
        /* iTunes metadata tag */
        mov_write_itunes_hdlr_tag(pb, mov, s);
        mov_write_ilst_tag(pb, mov, s);
    }
    size = update_size(pb, pos);
    return size;
}

static int mov_write_raw_metadata_tag(AVFormatContext *s, AVIOContext *pb,
                                      const char *name, const char *key)
{
    int len;
    AVDictionaryEntry *t;

    if (!(t = av_dict_get(s->metadata, key, NULL, 0)))
        return 0;

    len = strlen(t->value);
    if (len > 0) {
        int size = len + 8;
        avio_wb32(pb, size);
        ffio_wfourcc(pb, name);
        avio_write(pb, t->value, len);
        return size;
    }
    return 0;
}

static int ascii_to_wc(AVIOContext *pb, const uint8_t *b)
{
    int val;
    while (*b) {
        GET_UTF8(val, *b++, return -1;)
        avio_wb16(pb, val);
    }
    avio_wb16(pb, 0x00);
    return 0;
}

static uint16_t language_code(const char *str)
{
    return (((str[0] - 0x60) & 0x1F) << 10) +
           (((str[1] - 0x60) & 0x1F) <<  5) +
           (( str[2] - 0x60) & 0x1F);
}

static int mov_write_3gp_udta_tag(AVIOContext *pb, AVFormatContext *s,
                                  const char *tag, const char *str)
{
    int64_t pos = avio_tell(pb);
    AVDictionaryEntry *t = av_dict_get(s->metadata, str, NULL, 0);
    if (!t || !utf8len(t->value))
        return 0;
    avio_wb32(pb, 0);   /* size */
    ffio_wfourcc(pb, tag); /* type */
    avio_wb32(pb, 0);   /* version + flags */
    if (!strcmp(tag, "yrrc"))
        avio_wb16(pb, atoi(t->value));
    else {
        avio_wb16(pb, language_code("eng")); /* language */
        avio_write(pb, t->value, strlen(t->value) + 1); /* UTF8 string value */
        if (!strcmp(tag, "albm") &&
            (t = av_dict_get(s->metadata, "track", NULL, 0)))
            avio_w8(pb, atoi(t->value));
    }
    return update_size(pb, pos);
}

static int mov_write_chpl_tag(AVIOContext *pb, AVFormatContext *s)
{
    int64_t pos = avio_tell(pb);
    int i, nb_chapters = FFMIN(s->nb_chapters, 255);

    avio_wb32(pb, 0);            // size
    ffio_wfourcc(pb, "chpl");
    avio_wb32(pb, 0x01000000);   // version + flags
    avio_wb32(pb, 0);            // unknown
    avio_w8(pb, nb_chapters);

    for (i = 0; i < nb_chapters; i++) {
        AVChapter *c = s->chapters[i];
        AVDictionaryEntry *t;
        avio_wb64(pb, av_rescale_q(c->start, c->time_base, (AVRational){1,10000000}));

        if ((t = av_dict_get(c->metadata, "title", NULL, 0))) {
            int len = FFMIN(strlen(t->value), 255);
            avio_w8(pb, len);
            avio_write(pb, t->value, len);
        } else
            avio_w8(pb, 0);
    }
    return update_size(pb, pos);
}

static int mov_write_udta_tag(AVIOContext *pb, MOVMuxContext *mov,
                              AVFormatContext *s)
{
    AVIOContext *pb_buf;
    int ret, size;
    uint8_t *buf;

    ret = avio_open_dyn_buf(&pb_buf);
    if (ret < 0)
        return ret;

    if (mov->mode & MODE_3GP) {
        mov_write_3gp_udta_tag(pb_buf, s, "perf", "artist");
        mov_write_3gp_udta_tag(pb_buf, s, "titl", "title");
        mov_write_3gp_udta_tag(pb_buf, s, "auth", "author");
        mov_write_3gp_udta_tag(pb_buf, s, "gnre", "genre");
        mov_write_3gp_udta_tag(pb_buf, s, "dscp", "comment");
        mov_write_3gp_udta_tag(pb_buf, s, "albm", "album");
        mov_write_3gp_udta_tag(pb_buf, s, "cprt", "copyright");
        mov_write_3gp_udta_tag(pb_buf, s, "yrrc", "date");
        mov_write_loci_tag(s, pb_buf);
    } else if (mov->mode == MODE_MOV && !(mov->flags & FF_MOV_FLAG_USE_MDTA)) { // the title field breaks gtkpod with mp4 and my suspicion is that stuff is not valid in mp4
        mov_write_string_metadata(s, pb_buf, "\251ART", "artist",      0);
        mov_write_string_metadata(s, pb_buf, "\251nam", "title",       0);
        mov_write_string_metadata(s, pb_buf, "\251aut", "author",      0);
        mov_write_string_metadata(s, pb_buf, "\251alb", "album",       0);
        mov_write_string_metadata(s, pb_buf, "\251day", "date",        0);
        mov_write_string_metadata(s, pb_buf, "\251swr", "encoder",     0);
        // currently ignored by mov.c
        mov_write_string_metadata(s, pb_buf, "\251des", "comment",     0);
        // add support for libquicktime, this atom is also actually read by mov.c
        mov_write_string_metadata(s, pb_buf, "\251cmt", "comment",     0);
        mov_write_string_metadata(s, pb_buf, "\251gen", "genre",       0);
        mov_write_string_metadata(s, pb_buf, "\251cpy", "copyright",   0);
        mov_write_string_metadata(s, pb_buf, "\251mak", "make",        0);
        mov_write_string_metadata(s, pb_buf, "\251mod", "model",       0);
        mov_write_string_metadata(s, pb_buf, "\251xyz", "location",    0);
        mov_write_string_metadata(s, pb_buf, "\251key", "keywords",    0);
        mov_write_raw_metadata_tag(s, pb_buf, "XMP_", "xmp");
    } else {
        /* iTunes meta data */
        mov_write_meta_tag(pb_buf, mov, s);
        mov_write_loci_tag(s, pb_buf);
    }

    if (s->nb_chapters && !(mov->flags & FF_MOV_FLAG_DISABLE_CHPL))
        mov_write_chpl_tag(pb_buf, s);

    if ((size = avio_get_dyn_buf(pb_buf, &buf)) > 0) {
        avio_wb32(pb, size + 8);
        ffio_wfourcc(pb, "udta");
        avio_write(pb, buf, size);
    }
    ffio_free_dyn_buf(&pb_buf);

    return 0;
}

static void mov_write_psp_udta_tag(AVIOContext *pb,
                                   const char *str, const char *lang, int type)
{
    int len = utf8len(str) + 1;
    if (len <= 0)
        return;
    avio_wb16(pb, len * 2 + 10);        /* size */
    avio_wb32(pb, type);                /* type */
    avio_wb16(pb, language_code(lang)); /* language */
    avio_wb16(pb, 0x01);                /* ? */
    ascii_to_wc(pb, str);
}

static int mov_write_uuidusmt_tag(AVIOContext *pb, AVFormatContext *s)
{
    AVDictionaryEntry *title = av_dict_get(s->metadata, "title", NULL, 0);
    int64_t pos, pos2;

    if (title) {
        pos = avio_tell(pb);
        avio_wb32(pb, 0); /* size placeholder*/
        ffio_wfourcc(pb, "uuid");
        ffio_wfourcc(pb, "USMT");
        avio_wb32(pb, 0x21d24fce); /* 96 bit UUID */
        avio_wb32(pb, 0xbb88695c);
        avio_wb32(pb, 0xfac9c740);

        pos2 = avio_tell(pb);
        avio_wb32(pb, 0); /* size placeholder*/
        ffio_wfourcc(pb, "MTDT");
        avio_wb16(pb, 4);

        // ?
        avio_wb16(pb, 0x0C);                 /* size */
        avio_wb32(pb, 0x0B);                 /* type */
        avio_wb16(pb, language_code("und")); /* language */
        avio_wb16(pb, 0x0);                  /* ? */
        avio_wb16(pb, 0x021C);               /* data */

        if (!(s->flags & AVFMT_FLAG_BITEXACT))
            mov_write_psp_udta_tag(pb, LIBAVFORMAT_IDENT,      "eng", 0x04);
        mov_write_psp_udta_tag(pb, title->value,          "eng", 0x01);
        mov_write_psp_udta_tag(pb, "2006/04/01 11:11:11", "und", 0x03);

        update_size(pb, pos2);
        return update_size(pb, pos);
    }

    return 0;
}

static int mov_write_pssh_tag(AVIOContext *pb, AVStream *st)
{
    AVEncryptionInitInfo *info;
    const AVPacketSideData *sd = av_packet_side_data_get(st->codecpar->coded_side_data,
                                                         st->codecpar->nb_coded_side_data,
                                                         AV_PKT_DATA_ENCRYPTION_INIT_INFO);
    if (!sd)
        return 0;

    info = av_encryption_init_info_get_side_data(sd->data, sd->size);
    for (AVEncryptionInitInfo *copy = info; copy; copy = copy->next) {
        int64_t pos;

        if (!copy->data_size && !copy->num_key_ids)
            continue;

        pos = avio_tell(pb);
        avio_wb32(pb, 0); /* size placeholder */
        ffio_wfourcc(pb, "pssh");
        avio_w8(pb, 1); /* version */
        avio_wb24(pb, 0);
        for (int i = 0; i < copy->system_id_size; i++)
            avio_w8(pb, copy->system_id[i]);
        avio_wb32(pb, copy->num_key_ids);
        for (int i = 0; i < copy->num_key_ids; i++)
            for (int j = 0; j < copy->key_id_size; j++)
                avio_w8(pb, copy->key_ids[i][j]);
        avio_wb32(pb, copy->data_size);
        avio_write(pb, copy->data, copy->data_size);
        update_size(pb, pos);
    }

    av_encryption_init_info_free(info);

    return 0;
}

static void build_chunks(MOVTrack *trk)
{
    int i;
    MOVIentry *chunk = &trk->cluster[0];
    uint64_t chunkSize = chunk->size;
    chunk->chunkNum = 1;
    if (trk->chunkCount)
        return;
    trk->chunkCount = 1;
    for (i = 1; i<trk->entry; i++){
        if (chunk->pos + chunkSize == trk->cluster[i].pos &&
            chunkSize + trk->cluster[i].size < (1<<20)){
            chunkSize             += trk->cluster[i].size;
            chunk->samples_in_chunk += trk->cluster[i].entries;
        } else {
            trk->cluster[i].chunkNum = chunk->chunkNum+1;
            chunk=&trk->cluster[i];
            chunkSize = chunk->size;
            trk->chunkCount++;
        }
    }
}

/**
 * Assign track ids. If option "use_stream_ids_as_track_ids" is set,
 * the stream ids are used as track ids.
 *
 * This assumes mov->tracks and s->streams are in the same order and
 * there are no gaps in either of them (so mov->tracks[n] refers to
 * s->streams[n]).
 *
 * As an exception, there can be more entries in
 * s->streams than in mov->tracks, in which case new track ids are
 * generated (starting after the largest found stream id).
 */
static int mov_setup_track_ids(MOVMuxContext *mov, AVFormatContext *s)
{
    int i;

    if (mov->track_ids_ok)
        return 0;

    if (mov->use_stream_ids_as_track_ids) {
        int next_generated_track_id = 0;
        for (i = 0; i < mov->nb_streams; i++) {
            AVStream *st = mov->tracks[i].st;
            if (st->id > next_generated_track_id)
                next_generated_track_id = st->id;
        }

        for (i = 0; i < mov->nb_tracks; i++) {
            if (mov->tracks[i].entry <= 0 && !(mov->flags & FF_MOV_FLAG_FRAGMENT))
                continue;

            mov->tracks[i].track_id = i >= mov->nb_streams ? ++next_generated_track_id : mov->tracks[i].st->id;
        }
    } else {
        int last_track_id = 0;
        for (i = 0; i < mov->nb_tracks; i++) {
            if (mov->tracks[i].entry <= 0 && !(mov->flags & FF_MOV_FLAG_FRAGMENT))
                continue;

            last_track_id =
            mov->tracks[i].track_id = (mov->tracks[i].st
                                       ? FFMAX(mov->tracks[i].st->index, last_track_id)
                                       : FFMAX(i, last_track_id)) + 1;
        }
    }

    mov->track_ids_ok = 1;

    return 0;
}

static int mov_write_moov_tag(AVIOContext *pb, MOVMuxContext *mov,
                              AVFormatContext *s)
{
    int i;
    int64_t pos = avio_tell(pb);
    avio_wb32(pb, 0); /* size placeholder*/
    ffio_wfourcc(pb, "moov");

    mov_setup_track_ids(mov, s);

    for (i = 0; i < mov->nb_tracks; i++) {
        if (mov->tracks[i].entry <= 0 && !(mov->flags & FF_MOV_FLAG_FRAGMENT))
            continue;

        mov->tracks[i].time     = mov->time;

        if (mov->tracks[i].entry)
            build_chunks(&mov->tracks[i]);
    }

    if (mov->chapter_track)
        for (i = 0; i < mov->nb_streams; i++) {
            mov->tracks[i].tref_tag = MKTAG('c','h','a','p');
            mov->tracks[i].tref_id  = mov->tracks[mov->chapter_track].track_id;
        }
    for (i = 0; i < mov->nb_tracks; i++) {
        MOVTrack *track = &mov->tracks[i];
        if (track->tag == MKTAG('r','t','p',' ')) {
            track->tref_tag = MKTAG('h','i','n','t');
            track->tref_id = mov->tracks[track->src_track].track_id;
        } else if (track->par->codec_type == AVMEDIA_TYPE_AUDIO) {
            const AVPacketSideData *sd = av_packet_side_data_get(track->st->codecpar->coded_side_data,
                                                                 track->st->codecpar->nb_coded_side_data,
                                                                 AV_PKT_DATA_FALLBACK_TRACK );
            if (sd && sd->size == sizeof(int)) {
                int *fallback = (int *)sd->data;
                if (*fallback >= 0 && *fallback < mov->nb_tracks) {
                    track->tref_tag = MKTAG('f','a','l','l');
                    track->tref_id = mov->tracks[*fallback].track_id;
                }
            }
        }
    }
    for (i = 0; i < mov->nb_tracks; i++) {
        if (mov->tracks[i].tag == MKTAG('t','m','c','d')) {
            int src_trk = mov->tracks[i].src_track;
            mov->tracks[src_trk].tref_tag = mov->tracks[i].tag;
            mov->tracks[src_trk].tref_id  = mov->tracks[i].track_id;
            //src_trk may have a different timescale than the tmcd track
            mov->tracks[i].track_duration = av_rescale(mov->tracks[src_trk].track_duration,
                                                       mov->tracks[i].timescale,
                                                       mov->tracks[src_trk].timescale);
        }
    }

    mov_write_mvhd_tag(pb, mov);
    if (mov->mode != MODE_MOV && mov->mode != MODE_AVIF && !mov->iods_skip)
        mov_write_iods_tag(pb, mov);
    for (i = 0; i < mov->nb_tracks; i++) {
        if (mov->tracks[i].entry > 0 || mov->flags & FF_MOV_FLAG_FRAGMENT ||
            mov->mode == MODE_AVIF) {
            int ret = mov_write_trak_tag(s, pb, mov, &(mov->tracks[i]), i < mov->nb_streams ? mov->tracks[i].st : NULL);
            if (ret < 0)
                return ret;
        }
    }
    if (mov->flags & FF_MOV_FLAG_FRAGMENT)
        mov_write_mvex_tag(pb, mov); /* QuickTime requires trak to precede this */

    if (mov->mode == MODE_PSP)
        mov_write_uuidusmt_tag(pb, s);
    else if (mov->mode != MODE_AVIF)
        mov_write_udta_tag(pb, mov, s);
    for (i = 0; i < mov->nb_streams; i++)
        mov_write_pssh_tag(pb, mov->tracks[i].st);

    return update_size(pb, pos);
}

static void param_write_int(AVIOContext *pb, const char *name, int value)
{
    avio_printf(pb, "<param name=\"%s\" value=\"%d\" valuetype=\"data\"/>\n", name, value);
}

static void param_write_string(AVIOContext *pb, const char *name, const char *value)
{
    avio_printf(pb, "<param name=\"%s\" value=\"%s\" valuetype=\"data\"/>\n", name, value);
}

static void param_write_hex(AVIOContext *pb, const char *name, const uint8_t *value, int len)
{
    char buf[150];
    len = FFMIN(sizeof(buf) / 2 - 1, len);
    ff_data_to_hex(buf, value, len, 0);
    avio_printf(pb, "<param name=\"%s\" value=\"%s\" valuetype=\"data\"/>\n", name, buf);
}

static int mov_write_isml_manifest(AVIOContext *pb, MOVMuxContext *mov, AVFormatContext *s)
{
    int64_t pos = avio_tell(pb);
    int i;

    static const AVUUID uuid = {
        0xa5, 0xd4, 0x0b, 0x30, 0xe8, 0x14, 0x11, 0xdd,
        0xba, 0x2f, 0x08, 0x00, 0x20, 0x0c, 0x9a, 0x66
    };

    avio_wb32(pb, 0);
    ffio_wfourcc(pb, "uuid");
    avio_write(pb, uuid, AV_UUID_LEN);
    avio_wb32(pb, 0);

    avio_printf(pb, "<?xml version=\"1.0\" encoding=\"utf-8\"?>\n");
    avio_printf(pb, "<smil xmlns=\"http://www.w3.org/2001/SMIL20/Language\">\n");
    avio_printf(pb, "<head>\n");
    if (!(mov->fc->flags & AVFMT_FLAG_BITEXACT))
        avio_printf(pb, "<meta name=\"creator\" content=\"%s\" />\n",
                    LIBAVFORMAT_IDENT);
    avio_printf(pb, "</head>\n");
    avio_printf(pb, "<body>\n");
    avio_printf(pb, "<switch>\n");

    mov_setup_track_ids(mov, s);

    for (i = 0; i < mov->nb_tracks; i++) {
        MOVTrack *track = &mov->tracks[i];
        struct mpeg4_bit_rate_values bit_rates =
            calculate_mpeg4_bit_rates(track);
        const char *type;
        int track_id = track->track_id;
        char track_name_buf[32] = { 0 };

        AVStream *st = track->st;
        AVDictionaryEntry *lang = av_dict_get(st->metadata, "language", NULL,0);

        if (track->par->codec_type == AVMEDIA_TYPE_VIDEO && !is_cover_image(st)) {
            type = "video";
        } else if (track->par->codec_type == AVMEDIA_TYPE_AUDIO) {
            type = "audio";
        } else {
            continue;
        }

        avio_printf(pb, "<%s systemBitrate=\"%"PRIu32"\">\n", type,
                    bit_rates.avg_bit_rate);
        param_write_int(pb, "systemBitrate", bit_rates.avg_bit_rate);
        param_write_int(pb, "trackID", track_id);
        param_write_string(pb, "systemLanguage", lang ? lang->value : "und");

        /* Build track name piece by piece: */
        /* 1. track type */
        av_strlcat(track_name_buf, type, sizeof(track_name_buf));
        /* 2. track language, if available */
        if (lang)
            av_strlcatf(track_name_buf, sizeof(track_name_buf),
                        "_%s", lang->value);
        /* 3. special type suffix */
        /* "_cc" = closed captions, "_ad" = audio_description */
        if (st->disposition & AV_DISPOSITION_HEARING_IMPAIRED)
            av_strlcat(track_name_buf, "_cc", sizeof(track_name_buf));
        else if (st->disposition & AV_DISPOSITION_VISUAL_IMPAIRED)
            av_strlcat(track_name_buf, "_ad", sizeof(track_name_buf));

        param_write_string(pb, "trackName", track_name_buf);

        if (track->par->codec_type == AVMEDIA_TYPE_VIDEO) {
            if (track->par->codec_id == AV_CODEC_ID_H264) {
                uint8_t *ptr;
                int size = track->par->extradata_size;
                if (!ff_avc_write_annexb_extradata(track->par->extradata, &ptr,
                                                   &size)) {
                    param_write_hex(pb, "CodecPrivateData",
                                    ptr ? ptr : track->par->extradata,
                                    size);
                    av_free(ptr);
                }
                param_write_string(pb, "FourCC", "H264");
            } else if (track->par->codec_id == AV_CODEC_ID_VC1) {
                param_write_string(pb, "FourCC", "WVC1");
                param_write_hex(pb, "CodecPrivateData", track->par->extradata,
                                track->par->extradata_size);
            }
            param_write_int(pb, "MaxWidth", track->par->width);
            param_write_int(pb, "MaxHeight", track->par->height);
            param_write_int(pb, "DisplayWidth", track->par->width);
            param_write_int(pb, "DisplayHeight", track->par->height);
        } else {
            if (track->par->codec_id == AV_CODEC_ID_AAC) {
                switch (track->par->profile) {
                case AV_PROFILE_AAC_HE_V2:
                    param_write_string(pb, "FourCC", "AACP");
                    break;
                case AV_PROFILE_AAC_HE:
                    param_write_string(pb, "FourCC", "AACH");
                    break;
                default:
                    param_write_string(pb, "FourCC", "AACL");
                }
            } else if (track->par->codec_id == AV_CODEC_ID_WMAPRO) {
                param_write_string(pb, "FourCC", "WMAP");
            }
            param_write_hex(pb, "CodecPrivateData", track->par->extradata,
                            track->par->extradata_size);
            param_write_int(pb, "AudioTag", ff_codec_get_tag(ff_codec_wav_tags,
                                                             track->par->codec_id));
            param_write_int(pb, "Channels", track->par->ch_layout.nb_channels);
            param_write_int(pb, "SamplingRate", track->tag == MKTAG('i','a','m','f') ?
                                            0 : track->par->sample_rate);
            param_write_int(pb, "BitsPerSample", 16);
            param_write_int(pb, "PacketSize", track->par->block_align ?
                                              track->par->block_align : 4);
        }
        avio_printf(pb, "</%s>\n", type);
    }
    avio_printf(pb, "</switch>\n");
    avio_printf(pb, "</body>\n");
    avio_printf(pb, "</smil>\n");

    return update_size(pb, pos);
}

static int mov_write_mfhd_tag(AVIOContext *pb, MOVMuxContext *mov)
{
    avio_wb32(pb, 16);
    ffio_wfourcc(pb, "mfhd");
    avio_wb32(pb, 0);
    avio_wb32(pb, mov->fragments);
    return 0;
}

static uint32_t get_sample_flags(MOVTrack *track, MOVIentry *entry)
{
    return entry->flags & MOV_SYNC_SAMPLE ? MOV_FRAG_SAMPLE_FLAG_DEPENDS_NO :
           (MOV_FRAG_SAMPLE_FLAG_DEPENDS_YES | MOV_FRAG_SAMPLE_FLAG_IS_NON_SYNC);
}

static int mov_write_tfhd_tag(AVIOContext *pb, MOVMuxContext *mov,
                              MOVTrack *track, int64_t moof_offset)
{
    int64_t pos = avio_tell(pb);
    uint32_t flags = MOV_TFHD_DEFAULT_SIZE | MOV_TFHD_DEFAULT_DURATION |
                     MOV_TFHD_BASE_DATA_OFFSET;
    if (!track->entry) {
        flags |= MOV_TFHD_DURATION_IS_EMPTY;
    } else {
        flags |= MOV_TFHD_DEFAULT_FLAGS;
    }
    if (mov->flags & FF_MOV_FLAG_OMIT_TFHD_OFFSET)
        flags &= ~MOV_TFHD_BASE_DATA_OFFSET;
    if (mov->flags & FF_MOV_FLAG_DEFAULT_BASE_MOOF) {
        flags &= ~MOV_TFHD_BASE_DATA_OFFSET;
        flags |= MOV_TFHD_DEFAULT_BASE_IS_MOOF;
    }
    /* CMAF requires all values to be explicit in tfhd atoms */
    if (mov->flags & FF_MOV_FLAG_CMAF)
        flags |= MOV_TFHD_STSD_ID;

    /* Don't set a default sample size, the silverlight player refuses
     * to play files with that set. Don't set a default sample duration,
     * WMP freaks out if it is set. Don't set a base data offset, PIFF
     * file format says it MUST NOT be set. */
    if (track->mode == MODE_ISM)
        flags &= ~(MOV_TFHD_DEFAULT_SIZE | MOV_TFHD_DEFAULT_DURATION |
                   MOV_TFHD_BASE_DATA_OFFSET | MOV_TFHD_STSD_ID);

    avio_wb32(pb, 0); /* size placeholder */
    ffio_wfourcc(pb, "tfhd");
    avio_w8(pb, 0); /* version */
    avio_wb24(pb, flags);

    avio_wb32(pb, track->track_id); /* track-id */
    if (flags & MOV_TFHD_BASE_DATA_OFFSET)
        avio_wb64(pb, moof_offset);
    if (flags & MOV_TFHD_STSD_ID) {
        avio_wb32(pb, 1);
    }
    if (flags & MOV_TFHD_DEFAULT_DURATION) {
        track->default_duration = get_cluster_duration(track, 0);
        avio_wb32(pb, track->default_duration);
    }
    if (flags & MOV_TFHD_DEFAULT_SIZE) {
        track->default_size = track->entry ? track->cluster[0].size : 1;
        avio_wb32(pb, track->default_size);
    } else
        track->default_size = -1;

    if (flags & MOV_TFHD_DEFAULT_FLAGS) {
        /* Set the default flags based on the second sample, if available.
         * If the first sample is different, that can be signaled via a separate field. */
        if (track->entry > 1)
            track->default_sample_flags = get_sample_flags(track, &track->cluster[1]);
        else
            track->default_sample_flags =
                track->par->codec_type == AVMEDIA_TYPE_VIDEO ?
                (MOV_FRAG_SAMPLE_FLAG_DEPENDS_YES | MOV_FRAG_SAMPLE_FLAG_IS_NON_SYNC) :
                MOV_FRAG_SAMPLE_FLAG_DEPENDS_NO;
        avio_wb32(pb, track->default_sample_flags);
    }

    return update_size(pb, pos);
}

static int mov_write_trun_tag(AVIOContext *pb, MOVMuxContext *mov,
                              MOVTrack *track, int moof_size,
                              int first, int end)
{
    int64_t pos = avio_tell(pb);
    uint32_t flags = MOV_TRUN_DATA_OFFSET;
    int i;

    for (i = first; i < end; i++) {
        if (get_cluster_duration(track, i) != track->default_duration)
            flags |= MOV_TRUN_SAMPLE_DURATION;
        if (track->cluster[i].size != track->default_size)
            flags |= MOV_TRUN_SAMPLE_SIZE;
        if (i > first && get_sample_flags(track, &track->cluster[i]) != track->default_sample_flags)
            flags |= MOV_TRUN_SAMPLE_FLAGS;
    }
    if (!(flags & MOV_TRUN_SAMPLE_FLAGS) && track->entry > first &&
         get_sample_flags(track, &track->cluster[first]) != track->default_sample_flags)
        flags |= MOV_TRUN_FIRST_SAMPLE_FLAGS;
    if (track->flags & MOV_TRACK_CTTS)
        flags |= MOV_TRUN_SAMPLE_CTS;

    avio_wb32(pb, 0); /* size placeholder */
    ffio_wfourcc(pb, "trun");
    if (mov->flags & FF_MOV_FLAG_NEGATIVE_CTS_OFFSETS)
        avio_w8(pb, 1); /* version */
    else
        avio_w8(pb, 0); /* version */
    avio_wb24(pb, flags);

    avio_wb32(pb, end - first); /* sample count */
    if (mov->flags & FF_MOV_FLAG_OMIT_TFHD_OFFSET &&
        !(mov->flags & FF_MOV_FLAG_DEFAULT_BASE_MOOF) &&
        !mov->first_trun)
        avio_wb32(pb, 0); /* Later tracks follow immediately after the previous one */
    else
        avio_wb32(pb, moof_size + 8 + track->data_offset +
                      track->cluster[first].pos); /* data offset */
    if (flags & MOV_TRUN_FIRST_SAMPLE_FLAGS)
        avio_wb32(pb, get_sample_flags(track, &track->cluster[first]));

    for (i = first; i < end; i++) {
        if (flags & MOV_TRUN_SAMPLE_DURATION)
            avio_wb32(pb, get_cluster_duration(track, i));
        if (flags & MOV_TRUN_SAMPLE_SIZE)
            avio_wb32(pb, track->cluster[i].size);
        if (flags & MOV_TRUN_SAMPLE_FLAGS)
            avio_wb32(pb, get_sample_flags(track, &track->cluster[i]));
        if (flags & MOV_TRUN_SAMPLE_CTS)
            avio_wb32(pb, track->cluster[i].cts);
    }

    mov->first_trun = 0;
    return update_size(pb, pos);
}

static int mov_write_tfxd_tag(AVIOContext *pb, MOVTrack *track)
{
    int64_t pos = avio_tell(pb);
    static const uint8_t uuid[] = {
        0x6d, 0x1d, 0x9b, 0x05, 0x42, 0xd5, 0x44, 0xe6,
        0x80, 0xe2, 0x14, 0x1d, 0xaf, 0xf7, 0x57, 0xb2
    };

    avio_wb32(pb, 0); /* size placeholder */
    ffio_wfourcc(pb, "uuid");
    avio_write(pb, uuid, AV_UUID_LEN);
    avio_w8(pb, 1);
    avio_wb24(pb, 0);
    avio_wb64(pb, track->cluster[0].dts + track->cluster[0].cts);
    avio_wb64(pb, track->end_pts -
                  (track->cluster[0].dts + track->cluster[0].cts));

    return update_size(pb, pos);
}

static int mov_write_tfrf_tag(AVIOContext *pb, MOVMuxContext *mov,
                              MOVTrack *track, int entry)
{
    int n = track->nb_frag_info - 1 - entry, i;
    int size = 8 + 16 + 4 + 1 + 16*n;
    static const uint8_t uuid[] = {
        0xd4, 0x80, 0x7e, 0xf2, 0xca, 0x39, 0x46, 0x95,
        0x8e, 0x54, 0x26, 0xcb, 0x9e, 0x46, 0xa7, 0x9f
    };

    if (entry < 0)
        return 0;

    avio_seek(pb, track->frag_info[entry].tfrf_offset, SEEK_SET);
    avio_wb32(pb, size);
    ffio_wfourcc(pb, "uuid");
    avio_write(pb, uuid, AV_UUID_LEN);
    avio_w8(pb, 1);
    avio_wb24(pb, 0);
    avio_w8(pb, n);
    for (i = 0; i < n; i++) {
        int index = entry + 1 + i;
        avio_wb64(pb, track->frag_info[index].time);
        avio_wb64(pb, track->frag_info[index].duration);
    }
    if (n < mov->ism_lookahead) {
        int free_size = 16 * (mov->ism_lookahead - n);
        avio_wb32(pb, free_size);
        ffio_wfourcc(pb, "free");
        ffio_fill(pb, 0, free_size - 8);
    }

    return 0;
}

static int mov_write_tfrf_tags(AVIOContext *pb, MOVMuxContext *mov,
                               MOVTrack *track)
{
    int64_t pos = avio_tell(pb);
    int i;
    for (i = 0; i < mov->ism_lookahead; i++) {
        /* Update the tfrf tag for the last ism_lookahead fragments,
         * nb_frag_info - 1 is the next fragment to be written. */
        mov_write_tfrf_tag(pb, mov, track, track->nb_frag_info - 2 - i);
    }
    avio_seek(pb, pos, SEEK_SET);
    return 0;
}

static int mov_add_tfra_entries(AVIOContext *pb, MOVMuxContext *mov, int tracks,
                                int size)
{
    int i;
    for (i = 0; i < mov->nb_tracks; i++) {
        MOVTrack *track = &mov->tracks[i];
        MOVFragmentInfo *info;
        if ((tracks >= 0 && i != tracks) || !track->entry)
            continue;
        track->nb_frag_info++;
        if (track->nb_frag_info >= track->frag_info_capacity) {
            unsigned new_capacity = track->nb_frag_info + MOV_FRAG_INFO_ALLOC_INCREMENT;
            if (av_reallocp_array(&track->frag_info,
                                  new_capacity,
                                  sizeof(*track->frag_info)))
                return AVERROR(ENOMEM);
            track->frag_info_capacity = new_capacity;
        }
        info = &track->frag_info[track->nb_frag_info - 1];
        info->offset   = avio_tell(pb);
        info->size     = size;
        // Try to recreate the original pts for the first packet
        // from the fields we have stored
        info->time     = track->cluster[0].dts + track->cluster[0].cts;
        info->duration = track->end_pts -
                         (track->cluster[0].dts + track->cluster[0].cts);
        // If the pts is less than zero, we will have trimmed
        // away parts of the media track using an edit list,
        // and the corresponding start presentation time is zero.
        if (info->time < 0) {
            info->duration += info->time;
            info->time = 0;
        }
        info->tfrf_offset = 0;
        mov_write_tfrf_tags(pb, mov, track);
    }
    return 0;
}

static void mov_prune_frag_info(MOVMuxContext *mov, int tracks, int max)
{
    int i;
    for (i = 0; i < mov->nb_tracks; i++) {
        MOVTrack *track = &mov->tracks[i];
        if ((tracks >= 0 && i != tracks) || !track->entry)
            continue;
        if (track->nb_frag_info > max) {
            memmove(track->frag_info, track->frag_info + (track->nb_frag_info - max), max * sizeof(*track->frag_info));
            track->nb_frag_info = max;
        }
    }
}

static int mov_write_tfdt_tag(AVIOContext *pb, MOVTrack *track)
{
    int64_t pos = avio_tell(pb);

    avio_wb32(pb, 0); /* size */
    ffio_wfourcc(pb, "tfdt");
    avio_w8(pb, 1); /* version */
    avio_wb24(pb, 0);
    avio_wb64(pb, track->cluster[0].dts - track->start_dts);
    return update_size(pb, pos);
}

static int mov_write_traf_tag(AVIOContext *pb, MOVMuxContext *mov,
                              MOVTrack *track, int64_t moof_offset,
                              int moof_size)
{
    int64_t pos = avio_tell(pb);
    int i, start = 0;
    avio_wb32(pb, 0); /* size placeholder */
    ffio_wfourcc(pb, "traf");

    mov_write_tfhd_tag(pb, mov, track, moof_offset);
    if (mov->mode != MODE_ISM)
        mov_write_tfdt_tag(pb, track);
    for (i = 1; i < track->entry; i++) {
        if (track->cluster[i].pos != track->cluster[i - 1].pos + track->cluster[i - 1].size) {
            mov_write_trun_tag(pb, mov, track, moof_size, start, i);
            start = i;
        }
    }
    mov_write_trun_tag(pb, mov, track, moof_size, start, track->entry);
    if (mov->mode == MODE_ISM) {
        mov_write_tfxd_tag(pb, track);

        if (mov->ism_lookahead) {
            int size = 16 + 4 + 1 + 16 * mov->ism_lookahead;

            if (track->nb_frag_info > 0) {
                MOVFragmentInfo *info = &track->frag_info[track->nb_frag_info - 1];
                if (!info->tfrf_offset)
                    info->tfrf_offset = avio_tell(pb);
            }
            avio_wb32(pb, 8 + size);
            ffio_wfourcc(pb, "free");
            ffio_fill(pb, 0, size);
        }
    }

    if (track->cenc.aes_ctr && (mov->flags & FF_MOV_FLAG_FRAGMENT))
        ff_mov_cenc_write_stbl_atoms(&track->cenc, pb, moof_offset);

    return update_size(pb, pos);
}

static int mov_write_moof_tag_internal(AVIOContext *pb, MOVMuxContext *mov,
                                       int tracks, int moof_size)
{
    int64_t pos = avio_tell(pb);
    int i;

    avio_wb32(pb, 0); /* size placeholder */
    ffio_wfourcc(pb, "moof");
    mov->first_trun = 1;

    mov_write_mfhd_tag(pb, mov);
    for (i = 0; i < mov->nb_tracks; i++) {
        MOVTrack *track = &mov->tracks[i];
        if (tracks >= 0 && i != tracks)
            continue;
        if (!track->entry)
            continue;
        if (track->cenc.aes_ctr && (mov->flags & FF_MOV_FLAG_FRAGMENT))
            mov_write_pssh_tag(pb, track->st);
        mov_write_traf_tag(pb, mov, track, pos, moof_size);
    }

    return update_size(pb, pos);
}

static int mov_write_sidx_tag(AVIOContext *pb,
                              MOVTrack *track, int ref_size, int total_sidx_size)
{
    int64_t pos = avio_tell(pb), offset_pos, end_pos;
    int64_t presentation_time, duration, offset;
    unsigned starts_with_SAP;
    int i, entries;

    if (track->entry) {
        entries = 1;
        presentation_time = track->cluster[0].dts + track->cluster[0].cts -
                            track->start_dts - track->start_cts;
        duration = track->end_pts -
                   (track->cluster[0].dts + track->cluster[0].cts);
        starts_with_SAP = track->cluster[0].flags & MOV_SYNC_SAMPLE;

        // pts<0 should be cut away using edts
        if (presentation_time < 0) {
            duration += presentation_time;
            presentation_time = 0;
        }
    } else {
        entries = track->nb_frag_info;
        if (entries <= 0)
            return 0;
        presentation_time = track->frag_info[0].time;
        /* presentation_time <= 0 is handled by mov_add_tfra_entries() */
        if (presentation_time > 0)
            presentation_time -= track->start_dts + track->start_cts;
    }

    avio_wb32(pb, 0); /* size */
    ffio_wfourcc(pb, "sidx");
    avio_w8(pb, 1); /* version */
    avio_wb24(pb, 0);
    avio_wb32(pb, track->track_id); /* reference_ID */
    avio_wb32(pb, track->timescale); /* timescale */
    avio_wb64(pb, presentation_time); /* earliest_presentation_time */
    offset_pos = avio_tell(pb);
    avio_wb64(pb, 0); /* first_offset (offset to referenced moof) */
    avio_wb16(pb, 0); /* reserved */

    avio_wb16(pb, entries); /* reference_count */
    for (i = 0; i < entries; i++) {
        if (!track->entry) {
            if (i > 1 && track->frag_info[i].offset != track->frag_info[i - 1].offset + track->frag_info[i - 1].size) {
               av_log(NULL, AV_LOG_ERROR, "Non-consecutive fragments, writing incorrect sidx\n");
            }
            duration = track->frag_info[i].duration;
            ref_size = track->frag_info[i].size;
            starts_with_SAP = 1;
        }
        avio_wb32(pb, (0 << 31) | (ref_size & 0x7fffffff)); /* reference_type (0 = media) | referenced_size */
        avio_wb32(pb, duration); /* subsegment_duration */
        avio_wb32(pb, (starts_with_SAP << 31) | (0 << 28) | 0); /* starts_with_SAP | SAP_type | SAP_delta_time */
    }

    end_pos = avio_tell(pb);
    offset = pos + total_sidx_size - end_pos;
    avio_seek(pb, offset_pos, SEEK_SET);
    avio_wb64(pb, offset);
    avio_seek(pb, end_pos, SEEK_SET);
    return update_size(pb, pos);
}

static int mov_write_sidx_tags(AVIOContext *pb, MOVMuxContext *mov,
                               int tracks, int ref_size)
{
    int i, round, ret;
    AVIOContext *avio_buf;
    int total_size = 0;
    for (round = 0; round < 2; round++) {
        // First run one round to calculate the total size of all
        // sidx atoms.
        // This would be much simpler if we'd only write one sidx
        // atom, for the first track in the moof.
        if (round == 0) {
            if ((ret = ffio_open_null_buf(&avio_buf)) < 0)
                return ret;
        } else {
            avio_buf = pb;
        }
        for (i = 0; i < mov->nb_tracks; i++) {
            MOVTrack *track = &mov->tracks[i];
            if (tracks >= 0 && i != tracks)
                continue;
            // When writing a sidx for the full file, entry is 0, but
            // we want to include all tracks. ref_size is 0 in this case,
            // since we read it from frag_info instead.
            if (!track->entry && ref_size > 0)
                continue;
            total_size -= mov_write_sidx_tag(avio_buf, track, ref_size,
                                             total_size);
        }
        if (round == 0)
            total_size = ffio_close_null_buf(avio_buf);
    }
    return 0;
}

static int mov_write_prft_tag(AVIOContext *pb, MOVMuxContext *mov, int tracks)
{
    int64_t pos = avio_tell(pb), pts_us, ntp_ts;
    MOVTrack *first_track;
    int flags = 24;

    /* PRFT should be associated with at most one track. So, choosing only the
     * first track. */
    if (tracks > 0)
        return 0;
    first_track = &(mov->tracks[0]);

    if (!first_track->entry) {
        av_log(mov->fc, AV_LOG_WARNING, "Unable to write PRFT, no entries in the track\n");
        return 0;
    }

    if (first_track->cluster[0].pts == AV_NOPTS_VALUE) {
        av_log(mov->fc, AV_LOG_WARNING, "Unable to write PRFT, first PTS is invalid\n");
        return 0;
    }

    if (mov->write_prft == MOV_PRFT_SRC_WALLCLOCK) {
        if (first_track->cluster[0].prft.wallclock) {
            /* Round the NTP time to whole milliseconds. */
            ntp_ts = ff_get_formatted_ntp_time((first_track->cluster[0].prft.wallclock / 1000) * 1000 +
                                               NTP_OFFSET_US);
            flags = first_track->cluster[0].prft.flags;
        } else
            ntp_ts = ff_get_formatted_ntp_time(ff_ntp_time());
    } else if (mov->write_prft == MOV_PRFT_SRC_PTS) {
        pts_us = av_rescale_q(first_track->cluster[0].pts,
                              first_track->st->time_base, AV_TIME_BASE_Q);
        ntp_ts = ff_get_formatted_ntp_time(pts_us + NTP_OFFSET_US);
    } else {
        av_log(mov->fc, AV_LOG_WARNING, "Unsupported PRFT box configuration: %d\n",
               mov->write_prft);
        return 0;
    }

    avio_wb32(pb, 0);                           // Size place holder
    ffio_wfourcc(pb, "prft");                   // Type
    avio_w8(pb, 1);                             // Version
    avio_wb24(pb, flags);                       // Flags
    avio_wb32(pb, first_track->track_id);       // reference track ID
    avio_wb64(pb, ntp_ts);                      // NTP time stamp
    avio_wb64(pb, first_track->cluster[0].pts); //media time
    return update_size(pb, pos);
}

static int mov_write_moof_tag(AVIOContext *pb, MOVMuxContext *mov, int tracks,
                              int64_t mdat_size)
{
    AVIOContext *avio_buf;
    int ret, moof_size;

    if ((ret = ffio_open_null_buf(&avio_buf)) < 0)
        return ret;
    mov_write_moof_tag_internal(avio_buf, mov, tracks, 0);
    moof_size = ffio_close_null_buf(avio_buf);

    if (mov->flags & FF_MOV_FLAG_DASH &&
        !(mov->flags & (FF_MOV_FLAG_GLOBAL_SIDX | FF_MOV_FLAG_SKIP_SIDX)))
        mov_write_sidx_tags(pb, mov, tracks, moof_size + 8 + mdat_size);

    if (mov->write_prft > MOV_PRFT_NONE && mov->write_prft < MOV_PRFT_NB)
        mov_write_prft_tag(pb, mov, tracks);

    if (mov->flags & FF_MOV_FLAG_GLOBAL_SIDX ||
        !(mov->flags & FF_MOV_FLAG_SKIP_TRAILER) ||
        mov->ism_lookahead) {
        if ((ret = mov_add_tfra_entries(pb, mov, tracks, moof_size + 8 + mdat_size)) < 0)
            return ret;
        if (!(mov->flags & FF_MOV_FLAG_GLOBAL_SIDX) &&
            mov->flags & FF_MOV_FLAG_SKIP_TRAILER) {
            mov_prune_frag_info(mov, tracks, mov->ism_lookahead + 1);
        }
    }

    return mov_write_moof_tag_internal(pb, mov, tracks, moof_size);
}

static int mov_write_tfra_tag(AVIOContext *pb, MOVTrack *track)
{
    int64_t pos = avio_tell(pb);
    int i;

    avio_wb32(pb, 0); /* size placeholder */
    ffio_wfourcc(pb, "tfra");
    avio_w8(pb, 1); /* version */
    avio_wb24(pb, 0);

    avio_wb32(pb, track->track_id);
    avio_wb32(pb, 0); /* length of traf/trun/sample num */
    avio_wb32(pb, track->nb_frag_info);
    for (i = 0; i < track->nb_frag_info; i++) {
        avio_wb64(pb, track->frag_info[i].time);
        avio_wb64(pb, track->frag_info[i].offset + track->data_offset);
        avio_w8(pb, 1); /* traf number */
        avio_w8(pb, 1); /* trun number */
        avio_w8(pb, 1); /* sample number */
    }

    return update_size(pb, pos);
}

static int mov_write_mfra_tag(AVIOContext *pb, MOVMuxContext *mov)
{
    AVIOContext *mfra_pb;
    int i, ret, sz;
    uint8_t *buf;

    ret = avio_open_dyn_buf(&mfra_pb);
    if (ret < 0)
        return ret;

    avio_wb32(mfra_pb, 0); /* size placeholder */
    ffio_wfourcc(mfra_pb, "mfra");
    /* An empty mfra atom is enough to indicate to the publishing point that
     * the stream has ended. */
    if (mov->flags & FF_MOV_FLAG_ISML)
        goto done_mfra;

    for (i = 0; i < mov->nb_tracks; i++) {
        MOVTrack *track = &mov->tracks[i];
        if (track->nb_frag_info)
            mov_write_tfra_tag(mfra_pb, track);
    }

    avio_wb32(mfra_pb, 16);
    ffio_wfourcc(mfra_pb, "mfro");
    avio_wb32(mfra_pb, 0); /* version + flags */
    avio_wb32(mfra_pb, avio_tell(mfra_pb) + 4);

done_mfra:

    sz  = update_size(mfra_pb, 0);
    ret = avio_get_dyn_buf(mfra_pb, &buf);
    avio_write(pb, buf, ret);
    ffio_free_dyn_buf(&mfra_pb);

    return sz;
}

static int mov_write_mdat_tag(AVIOContext *pb, MOVMuxContext *mov)
{
    avio_wb32(pb, 8);    // placeholder for extended size field (64 bit)
    ffio_wfourcc(pb, mov->mode == MODE_MOV ? "wide" : "free");

    mov->mdat_pos = avio_tell(pb);
    avio_wb32(pb, 0); /* size placeholder*/
    ffio_wfourcc(pb, "mdat");
    return 0;
}

static void mov_write_ftyp_tag_internal(AVIOContext *pb, AVFormatContext *s,
                                        int has_h264, int has_video, int write_minor)
{
    MOVMuxContext *mov = s->priv_data;
    int minor = 0x200;

    if (mov->major_brand && strlen(mov->major_brand) >= 4)
        ffio_wfourcc(pb, mov->major_brand);
    else if (mov->mode == MODE_3GP) {
        ffio_wfourcc(pb, has_h264 ? "3gp6"  : "3gp4");
        minor =     has_h264 ?   0x100 :   0x200;
    } else if (mov->mode == MODE_AVIF) {
        ffio_wfourcc(pb, mov->is_animated_avif ? "avis" : "avif");
        minor = 0;
    } else if (mov->mode & MODE_3G2) {
        ffio_wfourcc(pb, has_h264 ? "3g2b"  : "3g2a");
        minor =     has_h264 ? 0x20000 : 0x10000;
    } else if (mov->mode == MODE_PSP)
        ffio_wfourcc(pb, "MSNV");
    else if (mov->mode == MODE_MP4 && mov->flags & FF_MOV_FLAG_FRAGMENT &&
                                      mov->flags & FF_MOV_FLAG_NEGATIVE_CTS_OFFSETS)
        ffio_wfourcc(pb, "iso6"); // Required when using signed CTS offsets in trun boxes
    else if (mov->mode == MODE_MP4 && mov->flags & FF_MOV_FLAG_DEFAULT_BASE_MOOF)
        ffio_wfourcc(pb, "iso5"); // Required when using default-base-is-moof
    else if (mov->mode == MODE_MP4 && mov->flags & FF_MOV_FLAG_NEGATIVE_CTS_OFFSETS)
        ffio_wfourcc(pb, "iso4");
    else if (mov->mode == MODE_MP4)
        ffio_wfourcc(pb, "isom");
    else if (mov->mode == MODE_IPOD)
        ffio_wfourcc(pb, has_video ? "M4V ":"M4A ");
    else if (mov->mode == MODE_ISM)
        ffio_wfourcc(pb, "isml");
    else if (mov->mode == MODE_F4V)
        ffio_wfourcc(pb, "f4v ");
    else
        ffio_wfourcc(pb, "qt  ");

    if (write_minor)
        avio_wb32(pb, minor);
}

static int mov_write_ftyp_tag(AVIOContext *pb, AVFormatContext *s)
{
    MOVMuxContext *mov = s->priv_data;
    int64_t pos = avio_tell(pb);
    int has_h264 = 0, has_av1 = 0, has_video = 0, has_dolby = 0, has_id3 = 0;
    int has_iamf = 0;

#if CONFIG_IAMFENC
    for (int i = 0; i < s->nb_stream_groups; i++) {
        const AVStreamGroup *stg = s->stream_groups[i];

        if (stg->type == AV_STREAM_GROUP_PARAMS_IAMF_AUDIO_ELEMENT ||
            stg->type == AV_STREAM_GROUP_PARAMS_IAMF_MIX_PRESENTATION) {
            has_iamf = 1;
            break;
        }
    }
#endif
    for (int i = 0; i < mov->nb_streams; i++) {
        AVStream *st = mov->tracks[i].st;
        if (is_cover_image(st))
            continue;
        if (st->codecpar->codec_type == AVMEDIA_TYPE_VIDEO)
            has_video = 1;
        if (st->codecpar->codec_id == AV_CODEC_ID_H264)
            has_h264 = 1;
        if (st->codecpar->codec_id == AV_CODEC_ID_AV1)
            has_av1 = 1;
        if (st->codecpar->codec_id == AV_CODEC_ID_AC3 ||
            st->codecpar->codec_id == AV_CODEC_ID_EAC3 ||
            st->codecpar->codec_id == AV_CODEC_ID_TRUEHD ||
            av_packet_side_data_get(st->codecpar->coded_side_data,
                                    st->codecpar->nb_coded_side_data,
                                    AV_PKT_DATA_DOVI_CONF))
            has_dolby = 1;
        if (st->codecpar->codec_id == AV_CODEC_ID_TIMED_ID3)
            has_id3 = 1;
    }

    avio_wb32(pb, 0); /* size */
    ffio_wfourcc(pb, "ftyp");

    // Write major brand
    mov_write_ftyp_tag_internal(pb, s, has_h264, has_video, 1);
    // Write the major brand as the first compatible brand as well
    mov_write_ftyp_tag_internal(pb, s, has_h264, has_video, 0);

    // Write compatible brands, ensuring that we don't write the major brand as a
    // compatible brand a second time.
    if (mov->mode == MODE_ISM) {
        ffio_wfourcc(pb, "piff");
    } else if (mov->mode == MODE_AVIF) {
        const AVPixFmtDescriptor *pix_fmt_desc =
            av_pix_fmt_desc_get(s->streams[0]->codecpar->format);
        const int depth = pix_fmt_desc->comp[0].depth;
        if (mov->is_animated_avif) {
            // For animated AVIF, major brand is "avis". Add "avif" as a
            // compatible brand.
            ffio_wfourcc(pb, "avif");
            ffio_wfourcc(pb, "msf1");
            ffio_wfourcc(pb, "iso8");
        }
        ffio_wfourcc(pb, "mif1");
        ffio_wfourcc(pb, "miaf");
        if (depth == 8 || depth == 10) {
            // MA1B and MA1A brands are based on AV1 profile. Short hand for
            // computing that is based on chroma subsampling type. 420 chroma
            // subsampling is MA1B.  444 chroma subsampling is MA1A.
            if (!pix_fmt_desc->log2_chroma_w && !pix_fmt_desc->log2_chroma_h) {
                // 444 chroma subsampling.
                ffio_wfourcc(pb, "MA1A");
            } else {
                // 420 chroma subsampling.
                ffio_wfourcc(pb, "MA1B");
            }
        }
    } else if (mov->mode != MODE_MOV) {
        // We add tfdt atoms when fragmenting, signal this with the iso6 compatible
        // brand, if not already the major brand. This is compatible with users that
        // don't understand tfdt.
        if (mov->mode == MODE_MP4) {
            if (mov->flags & FF_MOV_FLAG_CMAF)
                ffio_wfourcc(pb, "cmfc");
            if (mov->flags & FF_MOV_FLAG_FRAGMENT && !(mov->flags & FF_MOV_FLAG_NEGATIVE_CTS_OFFSETS))
                ffio_wfourcc(pb, "iso6");
            if (has_av1)
                ffio_wfourcc(pb, "av01");
            if (has_dolby)
                ffio_wfourcc(pb, "dby1");
            if (has_iamf)
                ffio_wfourcc(pb, "iamf");
        } else {
            if (mov->flags & FF_MOV_FLAG_FRAGMENT)
                ffio_wfourcc(pb, "iso6");
            if (mov->flags & FF_MOV_FLAG_DEFAULT_BASE_MOOF)
                ffio_wfourcc(pb, "iso5");
            else if (mov->flags & FF_MOV_FLAG_NEGATIVE_CTS_OFFSETS)
                ffio_wfourcc(pb, "iso4");
        }
        // Brands prior to iso5 can't be signaled when using default-base-is-moof
        if (!(mov->flags & FF_MOV_FLAG_DEFAULT_BASE_MOOF)) {
            // write isom for mp4 only if it it's not the major brand already.
            if (mov->mode != MODE_MP4 || mov->flags & FF_MOV_FLAG_NEGATIVE_CTS_OFFSETS)
                ffio_wfourcc(pb, "isom");
            ffio_wfourcc(pb, "iso2");
            if (has_h264)
                ffio_wfourcc(pb, "avc1");
        }
    }

    if (mov->mode == MODE_MP4)
        ffio_wfourcc(pb, "mp41");

    if (mov->flags & FF_MOV_FLAG_DASH && mov->flags & FF_MOV_FLAG_GLOBAL_SIDX)
        ffio_wfourcc(pb, "dash");

    if (has_id3)
        ffio_wfourcc(pb, "aid3");

    return update_size(pb, pos);
}

static int mov_write_uuidprof_tag(AVIOContext *pb, AVFormatContext *s)
{
    AVStream       *video_st    = s->streams[0];
    AVCodecParameters *video_par = s->streams[0]->codecpar;
    AVCodecParameters *audio_par = s->streams[1]->codecpar;
    int audio_rate = audio_par->sample_rate;
    int64_t frame_rate = video_st->avg_frame_rate.den ?
                        (video_st->avg_frame_rate.num * 0x10000LL) / video_st->avg_frame_rate.den :
                        0;
    int audio_kbitrate = audio_par->bit_rate / 1000;
    int video_kbitrate = FFMIN(video_par->bit_rate / 1000, 800 - audio_kbitrate);

    if (frame_rate < 0 || frame_rate > INT32_MAX) {
        av_log(s, AV_LOG_ERROR, "Frame rate %f outside supported range\n", frame_rate / (double)0x10000);
        return AVERROR(EINVAL);
    }

    avio_wb32(pb, 0x94); /* size */
    ffio_wfourcc(pb, "uuid");
    ffio_wfourcc(pb, "PROF");

    avio_wb32(pb, 0x21d24fce); /* 96 bit UUID */
    avio_wb32(pb, 0xbb88695c);
    avio_wb32(pb, 0xfac9c740);

    avio_wb32(pb, 0x0);  /* ? */
    avio_wb32(pb, 0x3);  /* 3 sections ? */

    avio_wb32(pb, 0x14); /* size */
    ffio_wfourcc(pb, "FPRF");
    avio_wb32(pb, 0x0);  /* ? */
    avio_wb32(pb, 0x0);  /* ? */
    avio_wb32(pb, 0x0);  /* ? */

    avio_wb32(pb, 0x2c);  /* size */
    ffio_wfourcc(pb, "APRF"); /* audio */
    avio_wb32(pb, 0x0);
    avio_wb32(pb, 0x2);   /* TrackID */
    ffio_wfourcc(pb, "mp4a");
    avio_wb32(pb, 0x20f);
    avio_wb32(pb, 0x0);
    avio_wb32(pb, audio_kbitrate);
    avio_wb32(pb, audio_kbitrate);
    avio_wb32(pb, audio_rate);
    avio_wb32(pb, audio_par->ch_layout.nb_channels);

    avio_wb32(pb, 0x34);  /* size */
    ffio_wfourcc(pb, "VPRF");   /* video */
    avio_wb32(pb, 0x0);
    avio_wb32(pb, 0x1);    /* TrackID */
    if (video_par->codec_id == AV_CODEC_ID_H264) {
        ffio_wfourcc(pb, "avc1");
        avio_wb16(pb, 0x014D);
        avio_wb16(pb, 0x0015);
    } else {
        ffio_wfourcc(pb, "mp4v");
        avio_wb16(pb, 0x0000);
        avio_wb16(pb, 0x0103);
    }
    avio_wb32(pb, 0x0);
    avio_wb32(pb, video_kbitrate);
    avio_wb32(pb, video_kbitrate);
    avio_wb32(pb, frame_rate);
    avio_wb32(pb, frame_rate);
    avio_wb16(pb, video_par->width);
    avio_wb16(pb, video_par->height);
    avio_wb32(pb, 0x010001); /* ? */

    return 0;
}

static int mov_write_identification(AVIOContext *pb, AVFormatContext *s)
{
    MOVMuxContext *mov = s->priv_data;
    int i;

    mov_write_ftyp_tag(pb,s);
    if (mov->mode == MODE_PSP) {
        int video_streams_nb = 0, audio_streams_nb = 0, other_streams_nb = 0;
        for (i = 0; i < mov->nb_streams; i++) {
            AVStream *st = mov->tracks[i].st;
            if (is_cover_image(st))
                continue;
            if (st->codecpar->codec_type == AVMEDIA_TYPE_VIDEO)
                video_streams_nb++;
            else if (st->codecpar->codec_type == AVMEDIA_TYPE_AUDIO)
                audio_streams_nb++;
            else
                other_streams_nb++;
            }

        if (video_streams_nb != 1 || audio_streams_nb != 1 || other_streams_nb) {
            av_log(s, AV_LOG_ERROR, "PSP mode need one video and one audio stream\n");
            return AVERROR(EINVAL);
        }
        return mov_write_uuidprof_tag(pb, s);
    }
    return 0;
}

static int mov_parse_mpeg2_frame(AVPacket *pkt, uint32_t *flags)
{
    uint32_t c = -1;
    int i, closed_gop = 0;

    for (i = 0; i < pkt->size - 4; i++) {
        c = (c << 8) + pkt->data[i];
        if (c == 0x1b8) { // gop
            closed_gop = pkt->data[i + 4] >> 6 & 0x01;
        } else if (c == 0x100) { // pic
            int temp_ref = (pkt->data[i + 1] << 2) | (pkt->data[i + 2] >> 6);
            if (!temp_ref || closed_gop) // I picture is not reordered
                *flags = MOV_SYNC_SAMPLE;
            else
                *flags = MOV_PARTIAL_SYNC_SAMPLE;
            break;
        }
    }
    return 0;
}

static void mov_parse_vc1_frame(AVPacket *pkt, MOVTrack *trk)
{
    const uint8_t *start, *next, *end = pkt->data + pkt->size;
    int seq = 0, entry = 0;
    int key = pkt->flags & AV_PKT_FLAG_KEY;
    start = find_next_marker(pkt->data, end);
    for (next = start; next < end; start = next) {
        next = find_next_marker(start + 4, end);
        switch (AV_RB32(start)) {
        case VC1_CODE_SEQHDR:
            seq = 1;
            break;
        case VC1_CODE_ENTRYPOINT:
            entry = 1;
            break;
        case VC1_CODE_SLICE:
            trk->vc1_info.slices = 1;
            break;
        }
    }
    if (!trk->entry && trk->vc1_info.first_packet_seen)
        trk->vc1_info.first_frag_written = 1;
    if (!trk->entry && !trk->vc1_info.first_frag_written) {
        /* First packet in first fragment */
        trk->vc1_info.first_packet_seq   = seq;
        trk->vc1_info.first_packet_entry = entry;
        trk->vc1_info.first_packet_seen  = 1;
    } else if ((seq && !trk->vc1_info.packet_seq) ||
               (entry && !trk->vc1_info.packet_entry)) {
        int i;
        for (i = 0; i < trk->entry; i++)
            trk->cluster[i].flags &= ~MOV_SYNC_SAMPLE;
        trk->has_keyframes = 0;
        if (seq)
            trk->vc1_info.packet_seq = 1;
        if (entry)
            trk->vc1_info.packet_entry = 1;
        if (!trk->vc1_info.first_frag_written) {
            /* First fragment */
            if ((!seq   || trk->vc1_info.first_packet_seq) &&
                (!entry || trk->vc1_info.first_packet_entry)) {
                /* First packet had the same headers as this one, readd the
                 * sync sample flag. */
                trk->cluster[0].flags |= MOV_SYNC_SAMPLE;
                trk->has_keyframes = 1;
            }
        }
    }
    if (trk->vc1_info.packet_seq && trk->vc1_info.packet_entry)
        key = seq && entry;
    else if (trk->vc1_info.packet_seq)
        key = seq;
    else if (trk->vc1_info.packet_entry)
        key = entry;
    if (key) {
        trk->cluster[trk->entry].flags |= MOV_SYNC_SAMPLE;
        trk->has_keyframes++;
    }
}

static void mov_parse_truehd_frame(AVPacket *pkt, MOVTrack *trk)
{
    int length;

    if (pkt->size < 8)
        return;

    length = (AV_RB16(pkt->data) & 0xFFF) * 2;
    if (length < 8 || length > pkt->size)
        return;

    if (AV_RB32(pkt->data + 4) == 0xF8726FBA) {
        trk->cluster[trk->entry].flags |= MOV_SYNC_SAMPLE;
        trk->has_keyframes++;
    }

    return;
}

static int mov_flush_fragment_interleaving(AVFormatContext *s, MOVTrack *track)
{
    MOVMuxContext *mov = s->priv_data;
    int ret, buf_size;
    uint8_t *buf;
    int i, offset;

    if (!track->mdat_buf)
        return 0;
    if (!mov->mdat_buf) {
        if ((ret = avio_open_dyn_buf(&mov->mdat_buf)) < 0)
            return ret;
    }
    buf_size = avio_get_dyn_buf(track->mdat_buf, &buf);

    offset = avio_tell(mov->mdat_buf);
    avio_write(mov->mdat_buf, buf, buf_size);
    ffio_free_dyn_buf(&track->mdat_buf);

    for (i = track->entries_flushed; i < track->entry; i++)
        track->cluster[i].pos += offset;
    track->entries_flushed = track->entry;
    return 0;
}

static int mov_write_squashed_packet(AVFormatContext *s, MOVTrack *track)
{
    MOVMuxContext *mov = s->priv_data;
    AVPacket *squashed_packet = mov->pkt;
    int ret = AVERROR_BUG;

    switch (track->st->codecpar->codec_id) {
    case AV_CODEC_ID_TTML: {
        int had_packets = !!track->squashed_packet_queue.head;

        if ((ret = ff_mov_generate_squashed_ttml_packet(s, track, squashed_packet)) < 0) {
            goto finish_squash;
        }

        // We have generated a padding packet (no actual input packets in
        // queue) and its duration is zero. Skipping writing it.
        if (!had_packets && squashed_packet->duration == 0) {
            goto finish_squash;
        }

        track->end_reliable = 1;
        break;
    }
    default:
        ret = AVERROR(EINVAL);
        goto finish_squash;
    }

    squashed_packet->stream_index = track->st->index;

    ret = mov_write_single_packet(s, squashed_packet);

finish_squash:
    av_packet_unref(squashed_packet);

    return ret;
}

static int mov_write_squashed_packets(AVFormatContext *s)
{
    MOVMuxContext *mov = s->priv_data;

    for (int i = 0; i < mov->nb_streams; i++) {
        MOVTrack *track = &mov->tracks[i];
        int ret = AVERROR_BUG;

        if (track->squash_fragment_samples_to_one && !track->entry) {
            if ((ret = mov_write_squashed_packet(s, track)) < 0) {
                av_log(s, AV_LOG_ERROR,
                       "Failed to write squashed packet for %s stream with "
                       "index %d and track id %d. Error: %s\n",
                       avcodec_get_name(track->st->codecpar->codec_id),
                       track->st->index, track->track_id,
                       av_err2str(ret));
                return ret;
            }
        }
    }

    return 0;
}

static int mov_finish_fragment(MOVMuxContext *mov, MOVTrack *track,
                               int64_t ref_pos)
{
    int i;
    if (!track->entry)
        return 0;
    if (mov->flags & FF_MOV_FLAG_HYBRID_FRAGMENTED) {
        for (i = 0; i < track->entry; i++)
            track->cluster[i].pos += ref_pos + track->data_offset;
        if (track->cluster_written == 0 && !(mov->flags & FF_MOV_FLAG_EMPTY_MOOV)) {
            // First flush. If this was a case of not using empty moov, reset chunking.
            for (i = 0; i < track->entry; i++) {
                track->cluster[i].chunkNum = 0;
                track->cluster[i].samples_in_chunk = track->cluster[i].entries;
            }
        }
        if (av_reallocp_array(&track->cluster_written,
                              track->entry_written + track->entry,
                              sizeof(*track->cluster)))
            return AVERROR(ENOMEM);
        memcpy(&track->cluster_written[track->entry_written],
               track->cluster, track->entry * sizeof(*track->cluster));
        track->entry_written += track->entry;
    }
    track->entry = 0;
    track->entries_flushed = 0;
    track->end_reliable = 0;
    return 0;
}

static int mov_flush_fragment(AVFormatContext *s, int force)
{
    MOVMuxContext *mov = s->priv_data;
    int i, first_track = -1;
    int64_t mdat_size = 0, mdat_start = 0;
    int ret;
    int has_video = 0, starts_with_key = 0, first_video_track = 1;

    if (!(mov->flags & FF_MOV_FLAG_FRAGMENT))
        return 0;

    // Check if we have any tracks that require squashing.
    // In that case, we'll have to write the packet here.
    if ((ret = mov_write_squashed_packets(s)) < 0)
        return ret;

    // Try to fill in the duration of the last packet in each stream
    // from queued packets in the interleave queues. If the flushing
    // of fragments was triggered automatically by an AVPacket, we
    // already have reliable info for the end of that track, but other
    // tracks may need to be filled in.
    for (i = 0; i < mov->nb_streams; i++) {
        MOVTrack *track = &mov->tracks[i];
        if (!track->end_reliable) {
            const AVPacket *pkt = ff_interleaved_peek(s, i);
            if (pkt) {
                int64_t offset, dts, pts;
                ff_get_muxer_ts_offset(s, i, &offset);
                pts = pkt->pts + offset;
                dts = pkt->dts + offset;
                if (track->dts_shift != AV_NOPTS_VALUE)
                    dts += track->dts_shift;
                track->track_duration = dts - track->start_dts;
                if (pts != AV_NOPTS_VALUE)
                    track->end_pts = pts;
                else
                    track->end_pts = dts;
            }
        }
    }

    for (i = 0; i < mov->nb_tracks; i++) {
        MOVTrack *track = &mov->tracks[i];
        if (track->entry <= 1)
            continue;
        // Sample durations are calculated as the diff of dts values,
        // but for the last sample in a fragment, we don't know the dts
        // of the first sample in the next fragment, so we have to rely
        // on what was set as duration in the AVPacket. Not all callers
        // set this though, so we might want to replace it with an
        // estimate if it currently is zero.
        if (get_cluster_duration(track, track->entry - 1) != 0)
            continue;
        // Use the duration (i.e. dts diff) of the second last sample for
        // the last one. This is a wild guess (and fatal if it turns out
        // to be too long), but probably the best we can do - having a zero
        // duration is bad as well.
        track->track_duration += get_cluster_duration(track, track->entry - 2);
        track->end_pts        += get_cluster_duration(track, track->entry - 2);
        if (!mov->missing_duration_warned) {
            av_log(s, AV_LOG_WARNING,
                   "Estimating the duration of the last packet in a "
                   "fragment, consider setting the duration field in "
                   "AVPacket instead.\n");
            mov->missing_duration_warned = 1;
        }
    }

    if (!mov->moov_written) {
        int64_t pos = avio_tell(s->pb);
        uint8_t *buf;
        int buf_size, moov_size;

        for (i = 0; i < mov->nb_tracks; i++)
            if (!mov->tracks[i].entry && !is_cover_image(mov->tracks[i].st))
                break;
        /* Don't write the initial moov unless all tracks have data */
        if (i < mov->nb_tracks && !force)
            return 0;

        moov_size = get_moov_size(s);
        for (i = 0; i < mov->nb_tracks; i++)
            mov->tracks[i].data_offset = pos + moov_size + 8;

        avio_write_marker(s->pb, AV_NOPTS_VALUE, AVIO_DATA_MARKER_HEADER);
        if (mov->flags & FF_MOV_FLAG_DELAY_MOOV)
            mov_write_identification(s->pb, s);
        if ((ret = mov_write_moov_tag(s->pb, mov, s)) < 0)
            return ret;

        if (mov->flags & FF_MOV_FLAG_DELAY_MOOV) {
            if (mov->flags & FF_MOV_FLAG_GLOBAL_SIDX)
                mov->reserved_header_pos = avio_tell(s->pb);
            avio_write_marker(s->pb, AV_NOPTS_VALUE, AVIO_DATA_MARKER_FLUSH_POINT);
            mov->moov_written = 1;
            return 0;
        }

        buf_size = avio_get_dyn_buf(mov->mdat_buf, &buf);
        avio_wb32(s->pb, buf_size + 8);
        ffio_wfourcc(s->pb, "mdat");
        avio_write(s->pb, buf, buf_size);
        ffio_free_dyn_buf(&mov->mdat_buf);

        if (mov->flags & FF_MOV_FLAG_GLOBAL_SIDX)
            mov->reserved_header_pos = avio_tell(s->pb);

        mov->moov_written = 1;
        mov->mdat_size = 0;
        for (i = 0; i < mov->nb_tracks; i++)
            mov_finish_fragment(mov, &mov->tracks[i], 0);
        avio_write_marker(s->pb, AV_NOPTS_VALUE, AVIO_DATA_MARKER_FLUSH_POINT);
        return 0;
    }

    if (mov->frag_interleave) {
        for (i = 0; i < mov->nb_tracks; i++) {
            MOVTrack *track = &mov->tracks[i];
            int ret;
            if ((ret = mov_flush_fragment_interleaving(s, track)) < 0)
                return ret;
        }

        if (!mov->mdat_buf)
            return 0;
        mdat_size = avio_tell(mov->mdat_buf);
    }

    for (i = 0; i < mov->nb_tracks; i++) {
        MOVTrack *track = &mov->tracks[i];
        if (mov->flags & FF_MOV_FLAG_SEPARATE_MOOF || mov->frag_interleave)
            track->data_offset = 0;
        else
            track->data_offset = mdat_size;
        if (track->par->codec_type == AVMEDIA_TYPE_VIDEO) {
            has_video = 1;
            if (first_video_track) {
                if (track->entry)
                    starts_with_key = track->cluster[0].flags & MOV_SYNC_SAMPLE;
                first_video_track = 0;
            }
        }
        if (!track->entry)
            continue;
        if (track->mdat_buf)
            mdat_size += avio_tell(track->mdat_buf);
        if (first_track < 0)
            first_track = i;
    }

    if (!mdat_size)
        return 0;

    avio_write_marker(s->pb,
                      av_rescale(mov->tracks[first_track].cluster[0].dts, AV_TIME_BASE, mov->tracks[first_track].timescale),
                      (has_video ? starts_with_key : mov->tracks[first_track].cluster[0].flags & MOV_SYNC_SAMPLE) ? AVIO_DATA_MARKER_SYNC_POINT : AVIO_DATA_MARKER_BOUNDARY_POINT);

    for (i = 0; i < mov->nb_tracks; i++) {
        MOVTrack *track = &mov->tracks[i];
        int buf_size, write_moof = 1, moof_tracks = -1;
        uint8_t *buf;

        if (mov->flags & FF_MOV_FLAG_SEPARATE_MOOF) {
            if (!track->entry)
                continue;
            mdat_size = avio_tell(track->mdat_buf);
            moof_tracks = i;
        } else {
            write_moof = i == first_track;
        }

        if (write_moof) {
            avio_write_marker(s->pb, AV_NOPTS_VALUE, AVIO_DATA_MARKER_FLUSH_POINT);

            mov_write_moof_tag(s->pb, mov, moof_tracks, mdat_size);
            mov->fragments++;

            avio_wb32(s->pb, mdat_size + 8);
            ffio_wfourcc(s->pb, "mdat");
            mdat_start = avio_tell(s->pb);
        }

        mov_finish_fragment(mov, &mov->tracks[i], mdat_start);
        if (!mov->frag_interleave) {
            if (!track->mdat_buf)
                continue;
            buf_size = avio_close_dyn_buf(track->mdat_buf, &buf);
            track->mdat_buf = NULL;
        } else {
            if (!mov->mdat_buf)
                continue;
            buf_size = avio_close_dyn_buf(mov->mdat_buf, &buf);
            mov->mdat_buf = NULL;
        }

        avio_write(s->pb, buf, buf_size);
        av_free(buf);
    }

    mov->mdat_size = 0;

    avio_write_marker(s->pb, AV_NOPTS_VALUE, AVIO_DATA_MARKER_FLUSH_POINT);
    return 0;
}

static int mov_auto_flush_fragment(AVFormatContext *s, int force)
{
    MOVMuxContext *mov = s->priv_data;
    int had_moov = mov->moov_written;
    int ret = mov_flush_fragment(s, force);
    if (ret < 0)
        return ret;
    // If using delay_moov, the first flush only wrote the moov,
    // not the actual moof+mdat pair, thus flush once again.
    if (!had_moov && mov->flags & FF_MOV_FLAG_DELAY_MOOV)
        ret = mov_flush_fragment(s, force);
    return ret;
}

static int check_pkt(AVFormatContext *s, MOVTrack *trk, AVPacket *pkt)
{
    int64_t ref;
    uint64_t duration;

    if (trk->entry) {
        ref = trk->cluster[trk->entry - 1].dts;
    } else if (   trk->start_dts != AV_NOPTS_VALUE
               && !trk->frag_discont) {
        ref = trk->start_dts + trk->track_duration;
    } else
        ref = pkt->dts; // Skip tests for the first packet

    if (trk->dts_shift != AV_NOPTS_VALUE) {
        /* With negative CTS offsets we have set an offset to the DTS,
         * reverse this for the check. */
        ref -= trk->dts_shift;
    }

    duration = pkt->dts - ref;
    if (pkt->dts < ref || duration >= INT_MAX) {
        av_log(s, AV_LOG_WARNING, "Packet duration: %"PRId64" / dts: %"PRId64" in stream %d is out of range\n",
               duration, pkt->dts, pkt->stream_index);

        pkt->dts = ref + 1;
        pkt->pts = AV_NOPTS_VALUE;
    }

    if (pkt->duration < 0 || pkt->duration > INT_MAX) {
        av_log(s, AV_LOG_ERROR, "Application provided duration: %"PRId64" in stream %d is invalid\n", pkt->duration, pkt->stream_index);
        return AVERROR(EINVAL);
    }
    return 0;
}

int ff_mov_write_packet(AVFormatContext *s, AVPacket *pkt)
{
    MOVMuxContext *mov = s->priv_data;
    AVIOContext *pb = s->pb;
    MOVTrack *trk;
    AVCodecParameters *par;
    AVProducerReferenceTime *prft;
    unsigned int samples_in_chunk = 0;
    int size = pkt->size, ret = 0, offset = 0;
    size_t prft_size;
    uint8_t *reformatted_data = NULL;

    if (pkt->stream_index < s->nb_streams)
        trk = s->streams[pkt->stream_index]->priv_data;
    else // Timecode or chapter
        trk = &mov->tracks[pkt->stream_index];
    par = trk->par;

    ret = check_pkt(s, trk, pkt);
    if (ret < 0)
        return ret;

    if (pkt->pts != AV_NOPTS_VALUE &&
        (uint64_t)pkt->dts - pkt->pts != (int32_t)((uint64_t)pkt->dts - pkt->pts)) {
        av_log(s, AV_LOG_WARNING, "pts/dts pair unsupported\n");
        return AVERROR_PATCHWELCOME;
    }

    if (mov->flags & FF_MOV_FLAG_FRAGMENT || mov->mode == MODE_AVIF) {
        int ret;
        if (mov->moov_written || mov->flags & FF_MOV_FLAG_EMPTY_MOOV) {
            if (mov->frag_interleave && mov->fragments > 0) {
                if (trk->entry - trk->entries_flushed >= mov->frag_interleave) {
                    if ((ret = mov_flush_fragment_interleaving(s, trk)) < 0)
                        return ret;
                }
            }

            if (!trk->mdat_buf) {
                if ((ret = avio_open_dyn_buf(&trk->mdat_buf)) < 0)
                    return ret;
            }
            pb = trk->mdat_buf;
        } else {
            if (!mov->mdat_buf) {
                if ((ret = avio_open_dyn_buf(&mov->mdat_buf)) < 0)
                    return ret;
            }
            pb = mov->mdat_buf;
        }
    }

    if (par->codec_id == AV_CODEC_ID_AMR_NB) {
        /* We must find out how many AMR blocks there are in one packet */
        static const uint16_t packed_size[16] =
            {13, 14, 16, 18, 20, 21, 27, 32, 6, 0, 0, 0, 0, 0, 0, 1};
        int len = 0;

        while (len < size && samples_in_chunk < 100) {
            len += packed_size[(pkt->data[len] >> 3) & 0x0F];
            samples_in_chunk++;
        }
        if (samples_in_chunk > 1) {
            av_log(s, AV_LOG_ERROR, "fatal error, input is not a single packet, implement a AVParser for it\n");
            return -1;
        }
    } else if (par->codec_id == AV_CODEC_ID_ADPCM_MS ||
               par->codec_id == AV_CODEC_ID_ADPCM_IMA_WAV) {
        samples_in_chunk = trk->par->frame_size;
    } else if (trk->sample_size)
        samples_in_chunk = size / trk->sample_size;
    else
        samples_in_chunk = 1;

    if (samples_in_chunk < 1) {
        av_log(s, AV_LOG_ERROR, "fatal error, input packet contains no samples\n");
        return AVERROR_PATCHWELCOME;
    }

    /* copy extradata if it exists */
    if (trk->vos_len == 0 && par->extradata_size > 0 &&
        !TAG_IS_AVCI(trk->tag) &&
        (par->codec_id != AV_CODEC_ID_DNXHD)) {
        trk->vos_len  = par->extradata_size;
        trk->vos_data = av_malloc(trk->vos_len + AV_INPUT_BUFFER_PADDING_SIZE);
        if (!trk->vos_data) {
            ret = AVERROR(ENOMEM);
            goto err;
        }
        memcpy(trk->vos_data, par->extradata, trk->vos_len);
        memset(trk->vos_data + trk->vos_len, 0, AV_INPUT_BUFFER_PADDING_SIZE);
    }

    if ((par->codec_id == AV_CODEC_ID_DNXHD ||
         par->codec_id == AV_CODEC_ID_H264 ||
         par->codec_id == AV_CODEC_ID_HEVC ||
         par->codec_id == AV_CODEC_ID_VVC ||
         par->codec_id == AV_CODEC_ID_VP9 ||
         par->codec_id == AV_CODEC_ID_EVC ||
         par->codec_id == AV_CODEC_ID_TRUEHD) && !trk->vos_len &&
         !TAG_IS_AVCI(trk->tag)) {
        /* copy frame to create needed atoms */
        trk->vos_len  = size;
        trk->vos_data = av_malloc(size + AV_INPUT_BUFFER_PADDING_SIZE);
        if (!trk->vos_data) {
            ret = AVERROR(ENOMEM);
            goto err;
        }
        memcpy(trk->vos_data, pkt->data, size);
        memset(trk->vos_data + size, 0, AV_INPUT_BUFFER_PADDING_SIZE);
    }

    if (par->codec_id == AV_CODEC_ID_AAC && pkt->size > 2 &&
        (AV_RB16(pkt->data) & 0xfff0) == 0xfff0) {
        if (!trk->st->nb_frames) {
            av_log(s, AV_LOG_ERROR, "Malformed AAC bitstream detected: "
                   "use the audio bitstream filter 'aac_adtstoasc' to fix it "
                   "('-bsf:a aac_adtstoasc' option with ffmpeg)\n");
            return -1;
        }
        av_log(s, AV_LOG_WARNING, "aac bitstream error\n");
    }
    if (par->codec_id == AV_CODEC_ID_H264 && trk->vos_len > 0 && *(uint8_t *)trk->vos_data != 1 && !TAG_IS_AVCI(trk->tag)) {
        /* from x264 or from bytestream H.264 */
        /* NAL reformatting needed */
        if (trk->hint_track >= 0 && trk->hint_track < mov->nb_tracks) {
            ret = ff_nal_parse_units_buf(pkt->data, &reformatted_data,
                                             &size);
            if (ret < 0)
                return ret;
            avio_write(pb, reformatted_data, size);
        } else {
            if (trk->cenc.aes_ctr) {
                size = ff_mov_cenc_avc_parse_nal_units(&trk->cenc, pb, pkt->data, size);
                if (size < 0) {
                    ret = size;
                    goto err;
                }
            } else {
                size = ff_nal_parse_units(pb, pkt->data, pkt->size);
            }
        }
    } else if (par->codec_id == AV_CODEC_ID_HEVC && trk->vos_len > 6 &&
               (AV_RB24(trk->vos_data) == 1 || AV_RB32(trk->vos_data) == 1)) {
        /* extradata is Annex B, assume the bitstream is too and convert it */
        int filter_ps = (trk->tag == MKTAG('h','v','c','1'));
        if (trk->hint_track >= 0 && trk->hint_track < mov->nb_tracks) {
            ret = ff_hevc_annexb2mp4_buf(pkt->data, &reformatted_data,
                                         &size, filter_ps, NULL);
            if (ret < 0)
                return ret;
            avio_write(pb, reformatted_data, size);
        } else {
            if (trk->cenc.aes_ctr) {
                size = ff_mov_cenc_avc_parse_nal_units(&trk->cenc, pb, pkt->data, size);
                if (size < 0) {
                    ret = size;
                    goto err;
                }
            } else {
                size = ff_hevc_annexb2mp4(pb, pkt->data, pkt->size, filter_ps, NULL);
            }
        }
    } else if (par->codec_id == AV_CODEC_ID_VVC && trk->vos_len > 6 &&
             (AV_RB24(trk->vos_data) == 1 || AV_RB32(trk->vos_data) == 1)) {
        /* extradata is Annex B, assume the bitstream is too and convert it */
        if (trk->hint_track >= 0 && trk->hint_track < mov->nb_tracks) {
            ret = ff_vvc_annexb2mp4_buf(pkt->data, &reformatted_data,
                                        &size, 0, NULL);
            if (ret < 0)
                return ret;
            avio_write(pb, reformatted_data, size);
        } else {
            size = ff_vvc_annexb2mp4(pb, pkt->data, pkt->size, 0, NULL);
        }
    } else if (par->codec_id == AV_CODEC_ID_AV1 && !trk->cenc.aes_ctr) {
        if (trk->hint_track >= 0 && trk->hint_track < mov->nb_tracks) {
            ret = ff_av1_filter_obus_buf(pkt->data, &reformatted_data,
                                         &size, &offset);
            if (ret < 0)
                return ret;
            avio_write(pb, reformatted_data, size);
        } else {
            size = ff_av1_filter_obus(pb, pkt->data, pkt->size);
            if (trk->mode == MODE_AVIF && !mov->avif_extent_length[pkt->stream_index]) {
                mov->avif_extent_length[pkt->stream_index] = size;
            }
        }

    } else if (par->codec_id == AV_CODEC_ID_AC3 ||
               par->codec_id == AV_CODEC_ID_EAC3) {
        size = handle_eac3(mov, pkt, trk);
        if (size < 0)
            return size;
        else if (!size)
            goto end;
        avio_write(pb, pkt->data, size);
    } else if (par->codec_id == AV_CODEC_ID_EIA_608) {
        size = 8;

        for (int i = 0; i < pkt->size; i += 3) {
            if (pkt->data[i] == 0xFC) {
                size += 2;
            }
        }
        avio_wb32(pb, size);
        ffio_wfourcc(pb, "cdat");
        for (int i = 0; i < pkt->size; i += 3) {
            if (pkt->data[i] == 0xFC) {
                avio_w8(pb, pkt->data[i + 1]);
                avio_w8(pb, pkt->data[i + 2]);
            }
        }
    } else {
        if (trk->cenc.aes_ctr) {
            if (par->codec_id == AV_CODEC_ID_H264 && par->extradata_size > 4) {
                int nal_size_length = (par->extradata[4] & 0x3) + 1;
                ret = ff_mov_cenc_avc_write_nal_units(s, &trk->cenc, nal_size_length, pb, pkt->data, size);
            } else if(par->codec_id == AV_CODEC_ID_HEVC && par->extradata_size > 21) {
                int nal_size_length = (par->extradata[21] & 0x3) + 1;
                ret = ff_mov_cenc_avc_write_nal_units(s, &trk->cenc, nal_size_length, pb, pkt->data, size);
<<<<<<< HEAD
            } else if(par->codec_id == AV_CODEC_ID_VVC && par->extradata_size > 21) {
                int nal_size_length = (par->extradata[21] & 0x3) + 1;
                ret = ff_mov_cenc_avc_write_nal_units(s, &trk->cenc, nal_size_length, pb, pkt->data, size);
=======
            } else if(par->codec_id == AV_CODEC_ID_VVC) {
                ret = AVERROR_PATCHWELCOME;
            } else if(par->codec_id == AV_CODEC_ID_AV1) {
                av_assert0(size == pkt->size);
                ret = ff_mov_cenc_av1_write_obus(s, &trk->cenc, pb, pkt);
                if (ret > 0) {
                    size = ret;
                    ret = 0;
                }
>>>>>>> 08e334e4
            } else {
                ret = ff_mov_cenc_write_packet(&trk->cenc, pb, pkt->data, size);
            }

            if (ret) {
                goto err;
            }
        } else {
            avio_write(pb, pkt->data, size);
        }
    }

    if (trk->entry >= trk->cluster_capacity) {
        unsigned new_capacity = trk->entry + MOV_INDEX_CLUSTER_SIZE;
        void *cluster = av_realloc_array(trk->cluster, new_capacity, sizeof(*trk->cluster));
        if (!cluster) {
            ret = AVERROR(ENOMEM);
            goto err;
        }
        trk->cluster          = cluster;
        trk->cluster_capacity = new_capacity;
    }

    trk->cluster[trk->entry].pos              = avio_tell(pb) - size;
    trk->cluster[trk->entry].samples_in_chunk = samples_in_chunk;
    trk->cluster[trk->entry].chunkNum         = 0;
    trk->cluster[trk->entry].size             = size;
    trk->cluster[trk->entry].entries          = samples_in_chunk;
    trk->cluster[trk->entry].dts              = pkt->dts;
    trk->cluster[trk->entry].pts              = pkt->pts;
    if (!trk->squash_fragment_samples_to_one &&
        !trk->entry && trk->start_dts != AV_NOPTS_VALUE) {
        if (!trk->frag_discont) {
            /* First packet of a new fragment. We already wrote the duration
             * of the last packet of the previous fragment based on track_duration,
             * which might not exactly match our dts. Therefore adjust the dts
             * of this packet to be what the previous packets duration implies. */
            trk->cluster[trk->entry].dts = trk->start_dts + trk->track_duration;
            /* We also may have written the pts and the corresponding duration
             * in sidx/tfrf/tfxd tags; make sure the sidx pts and duration match up with
             * the next fragment. This means the cts of the first sample must
             * be the same in all fragments, unless end_pts was updated by
             * the packet causing the fragment to be written. */
            if ((mov->flags & FF_MOV_FLAG_DASH &&
                !(mov->flags & (FF_MOV_FLAG_GLOBAL_SIDX | FF_MOV_FLAG_SKIP_SIDX))) ||
                mov->mode == MODE_ISM)
                pkt->pts = pkt->dts + trk->end_pts - trk->cluster[trk->entry].dts;
        } else {
            /* New fragment, but discontinuous from previous fragments.
             * Pretend the duration sum of the earlier fragments is
             * pkt->dts - trk->start_dts. */
            trk->end_pts = AV_NOPTS_VALUE;
            trk->frag_discont = 0;
        }
    }

    if (!trk->entry && trk->start_dts == AV_NOPTS_VALUE && !mov->use_editlist &&
        s->avoid_negative_ts == AVFMT_AVOID_NEG_TS_MAKE_ZERO) {
        /* Not using edit lists and shifting the first track to start from zero.
         * If the other streams start from a later timestamp, we won't be able
         * to signal the difference in starting time without an edit list.
         * Thus move the timestamp for this first sample to 0, increasing
         * its duration instead. */
        trk->cluster[trk->entry].dts = trk->start_dts = 0;
    }
    if (trk->start_dts == AV_NOPTS_VALUE) {
        trk->start_dts = pkt->dts;
        if (trk->frag_discont) {
            if (mov->use_editlist) {
                /* Pretend the whole stream started at pts=0, with earlier fragments
                 * already written. If the stream started at pts=0, the duration sum
                 * of earlier fragments would have been pkt->pts. */
                trk->start_dts  = pkt->dts - pkt->pts;
            } else {
                /* Pretend the whole stream started at dts=0, with earlier fragments
                 * already written, with a duration summing up to pkt->dts. */
                trk->start_dts  = 0;
            }
            trk->frag_discont = 0;
        } else if (pkt->dts && mov->moov_written)
            av_log(s, AV_LOG_WARNING,
                   "Track %d starts with a nonzero dts %"PRId64", while the moov "
                   "already has been written. Set the delay_moov flag to handle "
                   "this case.\n",
                   pkt->stream_index, pkt->dts);
    }
    trk->track_duration = pkt->dts - trk->start_dts + pkt->duration;
    trk->last_sample_is_subtitle_end = 0;

    if (pkt->pts == AV_NOPTS_VALUE) {
        av_log(s, AV_LOG_WARNING, "pts has no value\n");
        pkt->pts = pkt->dts;
    }
    if (pkt->dts != pkt->pts)
        trk->flags |= MOV_TRACK_CTTS;
    trk->cluster[trk->entry].cts   = pkt->pts - pkt->dts;
    trk->cluster[trk->entry].flags = 0;
    if (trk->start_cts == AV_NOPTS_VALUE)
        trk->start_cts = pkt->pts - pkt->dts;
    if (trk->end_pts == AV_NOPTS_VALUE)
        trk->end_pts = trk->cluster[trk->entry].dts +
                       trk->cluster[trk->entry].cts + pkt->duration;
    else
        trk->end_pts = FFMAX(trk->end_pts, trk->cluster[trk->entry].dts +
                                           trk->cluster[trk->entry].cts +
                                           pkt->duration);

    if (par->codec_id == AV_CODEC_ID_VC1) {
        mov_parse_vc1_frame(pkt, trk);
    } else if (par->codec_id == AV_CODEC_ID_TRUEHD) {
        mov_parse_truehd_frame(pkt, trk);
    } else if (pkt->flags & AV_PKT_FLAG_KEY) {
        if (mov->mode == MODE_MOV && par->codec_id == AV_CODEC_ID_MPEG2VIDEO &&
            trk->entry > 0) { // force sync sample for the first key frame
            mov_parse_mpeg2_frame(pkt, &trk->cluster[trk->entry].flags);
            if (trk->cluster[trk->entry].flags & MOV_PARTIAL_SYNC_SAMPLE)
                trk->flags |= MOV_TRACK_STPS;
        } else {
            trk->cluster[trk->entry].flags = MOV_SYNC_SAMPLE;
        }
        if (trk->cluster[trk->entry].flags & MOV_SYNC_SAMPLE)
            trk->has_keyframes++;
    }
    if (pkt->flags & AV_PKT_FLAG_DISPOSABLE) {
        trk->cluster[trk->entry].flags |= MOV_DISPOSABLE_SAMPLE;
        trk->has_disposable++;
    }

    prft = (AVProducerReferenceTime *)av_packet_get_side_data(pkt, AV_PKT_DATA_PRFT, &prft_size);
    if (prft && prft_size == sizeof(AVProducerReferenceTime))
        memcpy(&trk->cluster[trk->entry].prft, prft, prft_size);
    else
        memset(&trk->cluster[trk->entry].prft, 0, sizeof(AVProducerReferenceTime));

    trk->entry++;
    trk->sample_count += samples_in_chunk;
    mov->mdat_size    += size;

    if (trk->hint_track >= 0 && trk->hint_track < mov->nb_tracks)
        ff_mov_add_hinted_packet(s, pkt, trk->hint_track, trk->entry,
                                 reformatted_data ? reformatted_data + offset
                                                  : NULL, size);

end:
err:

    if (pkt->data != reformatted_data)
        av_free(reformatted_data);
    return ret;
}

static int mov_write_single_packet(AVFormatContext *s, AVPacket *pkt)
{
    MOVMuxContext *mov = s->priv_data;
    MOVTrack *trk = s->streams[pkt->stream_index]->priv_data;
    AVCodecParameters *par = trk->par;
    int64_t frag_duration = 0;
    int size = pkt->size;

    int ret = check_pkt(s, trk, pkt);
    if (ret < 0)
        return ret;

    if (mov->flags & FF_MOV_FLAG_FRAG_DISCONT) {
        for (int i = 0; i < mov->nb_streams; i++)
            mov->tracks[i].frag_discont = 1;
        mov->flags &= ~FF_MOV_FLAG_FRAG_DISCONT;
    }

    if (mov->flags & FF_MOV_FLAG_NEGATIVE_CTS_OFFSETS) {
        if (trk->dts_shift == AV_NOPTS_VALUE)
            trk->dts_shift = pkt->pts - pkt->dts;
        pkt->dts += trk->dts_shift;
    }

    if (trk->par->codec_id == AV_CODEC_ID_MP4ALS ||
            trk->par->codec_id == AV_CODEC_ID_AAC ||
            trk->par->codec_id == AV_CODEC_ID_AV1 ||
            trk->par->codec_id == AV_CODEC_ID_FLAC) {
        size_t side_size;
        uint8_t *side = av_packet_get_side_data(pkt, AV_PKT_DATA_NEW_EXTRADATA, &side_size);
        if (side && side_size > 0 && (side_size != par->extradata_size || memcmp(side, par->extradata, side_size))) {
            void *newextra = av_mallocz(side_size + AV_INPUT_BUFFER_PADDING_SIZE);
            if (!newextra)
                return AVERROR(ENOMEM);
            av_free(par->extradata);
            par->extradata = newextra;
            memcpy(par->extradata, side, side_size);
            par->extradata_size = side_size;
            if (!pkt->size) // Flush packet
                mov->need_rewrite_extradata = 1;
        }
    }

    if (!pkt->size) {
        if (trk->start_dts == AV_NOPTS_VALUE && trk->frag_discont) {
            trk->start_dts = pkt->dts;
            if (pkt->pts != AV_NOPTS_VALUE)
                trk->start_cts = pkt->pts - pkt->dts;
            else
                trk->start_cts = 0;
        }

        return 0;             /* Discard 0 sized packets */
    }

    if (trk->entry && pkt->stream_index < mov->nb_streams)
        frag_duration = av_rescale_q(pkt->dts - trk->cluster[0].dts,
                s->streams[pkt->stream_index]->time_base,
                AV_TIME_BASE_Q);
    if ((mov->max_fragment_duration &&
                frag_duration >= mov->max_fragment_duration) ||
            (mov->max_fragment_size && mov->mdat_size + size >= mov->max_fragment_size) ||
            (mov->flags & FF_MOV_FLAG_FRAG_KEYFRAME &&
             par->codec_type == AVMEDIA_TYPE_VIDEO &&
             trk->entry && pkt->flags & AV_PKT_FLAG_KEY) ||
            (mov->flags & FF_MOV_FLAG_FRAG_EVERY_FRAME)) {
        if (frag_duration >= mov->min_fragment_duration) {
            if (trk->entry) {
                // Set the duration of this track to line up with the next
                // sample in this track. This avoids relying on AVPacket
                // duration, but only helps for this particular track, not
                // for the other ones that are flushed at the same time.
                //
                // If we have trk->entry == 0, no fragment will be written
                // for this track, and we can't adjust the track end here.
                trk->track_duration = pkt->dts - trk->start_dts;
                if (pkt->pts != AV_NOPTS_VALUE)
                    trk->end_pts = pkt->pts;
                else
                    trk->end_pts = pkt->dts;
                trk->end_reliable = 1;
            }
            mov_auto_flush_fragment(s, 0);
        }
    }

    return ff_mov_write_packet(s, pkt);
}

static int mov_write_subtitle_end_packet(AVFormatContext *s,
                                         int stream_index,
                                         int64_t dts) {
    MOVMuxContext *mov = s->priv_data;
    AVPacket *end = mov->pkt;
    uint8_t data[2] = {0};
    int ret;

    end->size = sizeof(data);
    end->data = data;
    end->pts = dts;
    end->dts = dts;
    end->duration = 0;
    end->stream_index = stream_index;

    ret = mov_write_single_packet(s, end);
    av_packet_unref(end);

    return ret;
}

#if CONFIG_IAMFENC
static int mov_build_iamf_packet(AVFormatContext *s, MOVTrack *trk, AVPacket *pkt)
{
    uint8_t *data;
    int ret;

    if (pkt->stream_index == trk->first_iamf_idx) {
        ret = ff_iamf_write_parameter_blocks(trk->iamf, trk->iamf_buf, pkt, s);
        if (ret < 0)
            return ret;
    }

    ret = ff_iamf_write_audio_frame(trk->iamf, trk->iamf_buf,
                                    s->streams[pkt->stream_index]->id, pkt);
    if (ret < 0)
        return ret;

    if (pkt->stream_index != trk->last_iamf_idx)
        return AVERROR(EAGAIN);

    ret = avio_close_dyn_buf(trk->iamf_buf, &data);
    trk->iamf_buf = NULL;
    if (!ret) {
        if (pkt->size) {
            // Either all or none of the packets for a single
            // IA Sample may be empty.
            av_log(s, AV_LOG_ERROR, "Unexpected packet from "
                                     "stream #%d\n", pkt->stream_index);
            ret = AVERROR_INVALIDDATA;
        }
        av_free(data);
        return ret;
    }

    av_buffer_unref(&pkt->buf);
    pkt->buf = av_buffer_create(data, ret, NULL, NULL, 0);
    if (!pkt->buf) {
        av_free(data);
        return AVERROR(ENOMEM);
    }
    pkt->data = data;
    pkt->size = ret;
    pkt->stream_index = trk->first_iamf_idx;

    return avio_open_dyn_buf(&trk->iamf_buf);
}
#endif

static int mov_write_emsg_tag(AVIOContext *pb, AVStream *st, AVPacket *pkt)
{
    int64_t pos = avio_tell(pb);
    const char *scheme_id_uri = "https://aomedia.org/emsg/ID3";
    const char *value = "";

    av_assert0(st->time_base.num == 1);

    avio_write_marker(pb,
                      av_rescale_q(pkt->pts, st->time_base, AV_TIME_BASE_Q),
                      AVIO_DATA_MARKER_BOUNDARY_POINT);

    avio_wb32(pb, 0); /* size */
    ffio_wfourcc(pb, "emsg");
    avio_w8(pb, 1); /* version */
    avio_wb24(pb, 0);
    avio_wb32(pb, st->time_base.den); /* timescale */
    avio_wb64(pb, pkt->pts); /* presentation_time */
    avio_wb32(pb, 0xFFFFFFFFU); /* event_duration */
    avio_wb32(pb, 0); /* id */
    /* null terminated UTF8 strings */
    avio_write(pb, scheme_id_uri, strlen(scheme_id_uri) + 1);
    avio_write(pb, value, strlen(value) + 1);
    avio_write(pb, pkt->data, pkt->size);

    return update_size(pb, pos);
}

static int mov_write_packet(AVFormatContext *s, AVPacket *pkt)
{
    MOVMuxContext *mov = s->priv_data;
    MOVTrack *trk;

    if (!pkt) {
        mov_flush_fragment(s, 1);
        return 1;
    }

    if (s->streams[pkt->stream_index]->codecpar->codec_id == AV_CODEC_ID_TIMED_ID3) {
        mov_write_emsg_tag(s->pb, s->streams[pkt->stream_index], pkt);
        return 0;
    }

    trk = s->streams[pkt->stream_index]->priv_data;

#if CONFIG_IAMFENC
    if (trk->iamf) {
        int ret = mov_build_iamf_packet(s, trk, pkt);
        if (ret < 0) {
            if (ret == AVERROR(EAGAIN))
                return 0;
            av_log(s, AV_LOG_ERROR, "Error assembling an IAMF packet "
                                    "for stream #%d\n", trk->st->index);
            return ret;
        }
    }
#endif

    if (is_cover_image(trk->st)) {
        int ret;

        if (trk->st->nb_frames >= 1) {
            if (trk->st->nb_frames == 1)
                av_log(s, AV_LOG_WARNING, "Got more than one picture in stream %d,"
                       " ignoring.\n", pkt->stream_index);
            return 0;
        }

        if ((ret = av_packet_ref(trk->cover_image, pkt)) < 0)
            return ret;

        return 0;
    } else {
        int i;

        if (!pkt->size)
            return mov_write_single_packet(s, pkt); /* Passthrough. */

        /*
         * Subtitles require special handling.
         *
         * 1) For full complaince, every track must have a sample at
         * dts == 0, which is rarely true for subtitles. So, as soon
         * as we see any packet with dts > 0, write an empty subtitle
         * at dts == 0 for any subtitle track with no samples in it.
         *
         * 2) For each subtitle track, check if the current packet's
         * dts is past the duration of the last subtitle sample. If
         * so, we now need to write an end sample for that subtitle.
         *
         * This must be done conditionally to allow for subtitles that
         * immediately replace each other, in which case an end sample
         * is not needed, and is, in fact, actively harmful.
         *
         * 3) See mov_write_trailer for how the final end sample is
         * handled.
         */
        for (i = 0; i < mov->nb_tracks; i++) {
            MOVTrack *trk = &mov->tracks[i];
            int ret;

            if (trk->par->codec_id == AV_CODEC_ID_MOV_TEXT &&
                trk->track_duration < pkt->dts &&
                (trk->entry == 0 || !trk->last_sample_is_subtitle_end)) {
                ret = mov_write_subtitle_end_packet(s, i, trk->track_duration);
                if (ret < 0) return ret;
                trk->last_sample_is_subtitle_end = 1;
            }
        }

        if (trk->squash_fragment_samples_to_one) {
            /*
             * If the track has to have its samples squashed into one sample,
             * we just take it into the track's queue.
             * This will then be utilized as the samples get written in either
             * mov_flush_fragment or when the mux is finalized in
             * mov_write_trailer.
             */
            int ret = AVERROR_BUG;

            if (pkt->pts == AV_NOPTS_VALUE) {
                av_log(s, AV_LOG_ERROR,
                       "Packets without a valid presentation timestamp are "
                       "not supported with packet squashing!\n");
                return AVERROR(EINVAL);
            }

            /* The following will reset pkt and is only allowed to be used
             * because we return immediately. afterwards. */
            if ((ret = avpriv_packet_list_put(&trk->squashed_packet_queue,
                                              pkt, NULL, 0)) < 0) {
                return ret;
            }

            return 0;
        }


        if (trk->mode == MODE_MOV && trk->par->codec_type == AVMEDIA_TYPE_VIDEO) {
            AVPacket *opkt = pkt;
            int reshuffle_ret, ret;
            if (trk->is_unaligned_qt_rgb) {
                int64_t bpc = trk->par->bits_per_coded_sample != 15 ? trk->par->bits_per_coded_sample : 16;
                int expected_stride = ((trk->par->width * bpc + 15) >> 4)*2;
                reshuffle_ret = ff_reshuffle_raw_rgb(s, &pkt, trk->par, expected_stride);
                if (reshuffle_ret < 0)
                    return reshuffle_ret;
            } else
                reshuffle_ret = 0;
            if (trk->par->format == AV_PIX_FMT_PAL8 && !trk->pal_done) {
                ret = ff_get_packet_palette(s, opkt, reshuffle_ret, trk->palette);
                if (ret < 0)
                    goto fail;
                if (ret)
                    trk->pal_done++;
            } else if (trk->par->codec_id == AV_CODEC_ID_RAWVIDEO &&
                       (trk->par->format == AV_PIX_FMT_GRAY8 ||
                       trk->par->format == AV_PIX_FMT_MONOBLACK)) {
                ret = av_packet_make_writable(pkt);
                if (ret < 0)
                    goto fail;
                for (i = 0; i < pkt->size; i++)
                    pkt->data[i] = ~pkt->data[i];
            }
            if (reshuffle_ret) {
                ret = mov_write_single_packet(s, pkt);
fail:
                if (reshuffle_ret)
                    av_packet_free(&pkt);
                return ret;
            }
        }

        return mov_write_single_packet(s, pkt);
    }
}

// QuickTime chapters involve an additional text track with the chapter names
// as samples, and a tref pointing from the other tracks to the chapter one.
static int mov_create_chapter_track(AVFormatContext *s, int tracknum)
{
    static const uint8_t stub_header[] = {
        // TextSampleEntry
        0x00, 0x00, 0x00, 0x01, // displayFlags
        0x00, 0x00,             // horizontal + vertical justification
        0x00, 0x00, 0x00, 0x00, // bgColourRed/Green/Blue/Alpha
        // BoxRecord
        0x00, 0x00, 0x00, 0x00, // defTextBoxTop/Left
        0x00, 0x00, 0x00, 0x00, // defTextBoxBottom/Right
        // StyleRecord
        0x00, 0x00, 0x00, 0x00, // startChar + endChar
        0x00, 0x01,             // fontID
        0x00, 0x00,             // fontStyleFlags + fontSize
        0x00, 0x00, 0x00, 0x00, // fgColourRed/Green/Blue/Alpha
        // FontTableBox
        0x00, 0x00, 0x00, 0x0D, // box size
        'f', 't', 'a', 'b',     // box atom name
        0x00, 0x01,             // entry count
        // FontRecord
        0x00, 0x01,             // font ID
        0x00,                   // font name length
    };
    MOVMuxContext *mov = s->priv_data;
    MOVTrack *track = &mov->tracks[tracknum];
    AVPacket *pkt = mov->pkt;
    int i, len;
    int ret;

    track->mode = mov->mode;
    track->tag = MKTAG('t','e','x','t');
    track->timescale = mov->movie_timescale;
    track->par = avcodec_parameters_alloc();
    if (!track->par)
        return AVERROR(ENOMEM);
    track->par->codec_type = AVMEDIA_TYPE_SUBTITLE;
    ret = ff_alloc_extradata(track->par, sizeof(stub_header));
    if (ret < 0)
        return ret;
    memcpy(track->par->extradata, stub_header, sizeof(stub_header));

    pkt->stream_index = tracknum;
    pkt->flags = AV_PKT_FLAG_KEY;

    for (i = 0; i < s->nb_chapters; i++) {
        AVChapter *c = s->chapters[i];
        AVDictionaryEntry *t;

        int64_t end = av_rescale_q(c->end, c->time_base, (AVRational){1,mov->movie_timescale});
        pkt->pts = pkt->dts = av_rescale_q(c->start, c->time_base, (AVRational){1,mov->movie_timescale});
        pkt->duration = end - pkt->dts;

        if ((t = av_dict_get(c->metadata, "title", NULL, 0))) {
            static const char encd[12] = {
                0x00, 0x00, 0x00, 0x0C,
                'e',  'n',  'c',  'd',
                0x00, 0x00, 0x01, 0x00 };
            len      = strlen(t->value);
            pkt->size = len + 2 + 12;
            pkt->data = av_malloc(pkt->size);
            if (!pkt->data) {
                av_packet_unref(pkt);
                return AVERROR(ENOMEM);
            }
            AV_WB16(pkt->data, len);
            memcpy(pkt->data + 2, t->value, len);
            memcpy(pkt->data + len + 2, encd, sizeof(encd));
            ff_mov_write_packet(s, pkt);
            av_freep(&pkt->data);
        }
    }

    av_packet_unref(mov->pkt);

    return 0;
}


static int mov_check_timecode_track(AVFormatContext *s, AVTimecode *tc, AVStream *src_st, const char *tcstr)
{
    int ret;

    /* compute the frame number */
    ret = av_timecode_init_from_string(tc, src_st->avg_frame_rate, tcstr, s);
    return ret;
}

static int mov_create_timecode_track(AVFormatContext *s, int index, int src_index, AVTimecode tc)
{
    MOVMuxContext *mov  = s->priv_data;
    MOVTrack *track     = &mov->tracks[index];
    AVStream *src_st    = mov->tracks[src_index].st;
    uint8_t data[4];
    AVPacket *pkt = mov->pkt;
    AVRational rate = src_st->avg_frame_rate;
    int ret;

    /* tmcd track based on video stream */
    track->mode      = mov->mode;
    track->tag       = MKTAG('t','m','c','d');
    track->src_track = src_index;
    track->timescale = mov->tracks[src_index].timescale;
    if (tc.flags & AV_TIMECODE_FLAG_DROPFRAME)
        track->timecode_flags |= MOV_TIMECODE_FLAG_DROPFRAME;

    /* set st to src_st for metadata access*/
    track->st = src_st;

    /* encode context: tmcd data stream */
    track->par = avcodec_parameters_alloc();
    if (!track->par)
        return AVERROR(ENOMEM);
    track->par->codec_type = AVMEDIA_TYPE_DATA;
    track->par->codec_tag  = track->tag;
    track->st->avg_frame_rate = rate;

    /* the tmcd track just contains one packet with the frame number */
    pkt->data = data;
    pkt->stream_index = index;
    pkt->flags = AV_PKT_FLAG_KEY;
    pkt->pts = pkt->dts = av_rescale_q(tc.start, av_inv_q(rate), (AVRational){1,mov->movie_timescale});
    pkt->size = 4;
    AV_WB32(pkt->data, tc.start);
    ret = ff_mov_write_packet(s, pkt);
    av_packet_unref(pkt);
    return ret;
}

/*
 * st->disposition controls the "enabled" flag in the tkhd tag.
 * QuickTime will not play a track if it is not enabled.  So make sure
 * that one track of each type (audio, video, subtitle) is enabled.
 *
 * Subtitles are special.  For audio and video, setting "enabled" also
 * makes the track "default" (i.e. it is rendered when played). For
 * subtitles, an "enabled" subtitle is not rendered by default, but
 * if no subtitle is enabled, the subtitle menu in QuickTime will be
 * empty!
 */
static void enable_tracks(AVFormatContext *s)
{
    MOVMuxContext *mov = s->priv_data;
    int i;
    int enabled[AVMEDIA_TYPE_NB];
    int first[AVMEDIA_TYPE_NB];

    for (i = 0; i < AVMEDIA_TYPE_NB; i++) {
        enabled[i] = 0;
        first[i] = -1;
    }

    for (i = 0; i < mov->nb_streams; i++) {
        AVStream *st = mov->tracks[i].st;

        if (st->codecpar->codec_type <= AVMEDIA_TYPE_UNKNOWN ||
            st->codecpar->codec_type >= AVMEDIA_TYPE_NB ||
            is_cover_image(st))
            continue;

        if (first[st->codecpar->codec_type] < 0)
            first[st->codecpar->codec_type] = i;
        if (st->disposition & AV_DISPOSITION_DEFAULT) {
            mov->tracks[i].flags |= MOV_TRACK_ENABLED;
            enabled[st->codecpar->codec_type]++;
        }
    }

    for (i = 0; i < AVMEDIA_TYPE_NB; i++) {
        switch (i) {
        case AVMEDIA_TYPE_VIDEO:
        case AVMEDIA_TYPE_AUDIO:
        case AVMEDIA_TYPE_SUBTITLE:
            if (enabled[i] > 1)
                mov->per_stream_grouping = 1;
            if (!enabled[i] && first[i] >= 0)
                mov->tracks[first[i]].flags |= MOV_TRACK_ENABLED;
            break;
        }
    }
}

static void mov_free(AVFormatContext *s)
{
    MOVMuxContext *mov = s->priv_data;

    for (int i = 0; i < s->nb_streams; i++)
        s->streams[i]->priv_data = NULL;

    if (!mov->tracks)
        return;

    if (mov->chapter_track) {
        avcodec_parameters_free(&mov->tracks[mov->chapter_track].par);
    }

    for (int i = 0; i < mov->nb_tracks; i++) {
        MOVTrack *const track = &mov->tracks[i];

        if (track->tag == MKTAG('r','t','p',' '))
            ff_mov_close_hinting(track);
        else if (track->tag == MKTAG('t','m','c','d') && mov->nb_meta_tmcd)
            av_freep(&track->par);
        av_freep(&track->cluster);
        av_freep(&track->cluster_written);
        av_freep(&track->frag_info);
        av_packet_free(&track->cover_image);

        if (track->eac3_priv) {
            struct eac3_info *info = track->eac3_priv;
            av_packet_free(&info->pkt);
            av_freep(&track->eac3_priv);
        }
        if (track->vos_len)
            av_freep(&track->vos_data);

        ff_mov_cenc_free(&track->cenc);
        ffio_free_dyn_buf(&track->mdat_buf);

#if CONFIG_IAMFENC
        ffio_free_dyn_buf(&track->iamf_buf);
        if (track->iamf)
            ff_iamf_uninit_context(track->iamf);
        av_freep(&track->iamf);
#endif

        avpriv_packet_list_free(&track->squashed_packet_queue);
    }

    av_freep(&mov->tracks);
    ffio_free_dyn_buf(&mov->mdat_buf);
}

static uint32_t rgb_to_yuv(uint32_t rgb)
{
    uint8_t r, g, b;
    int y, cb, cr;

    r = (rgb >> 16) & 0xFF;
    g = (rgb >>  8) & 0xFF;
    b = (rgb      ) & 0xFF;

    y  = av_clip_uint8(( 16000 +  257 * r + 504 * g +  98 * b)/1000);
    cb = av_clip_uint8((128000 -  148 * r - 291 * g + 439 * b)/1000);
    cr = av_clip_uint8((128000 +  439 * r - 368 * g -  71 * b)/1000);

    return (y << 16) | (cr << 8) | cb;
}

static int mov_create_dvd_sub_decoder_specific_info(MOVTrack *track,
                                                    AVStream *st)
{
    int i, width = 720, height = 480;
    int have_palette = 0, have_size = 0;
    uint32_t palette[16];
    char *cur = st->codecpar->extradata;

    while (cur && *cur) {
        if (strncmp("palette:", cur, 8) == 0) {
            int i, count;
            count = sscanf(cur + 8,
                "%06"PRIx32", %06"PRIx32", %06"PRIx32", %06"PRIx32", "
                "%06"PRIx32", %06"PRIx32", %06"PRIx32", %06"PRIx32", "
                "%06"PRIx32", %06"PRIx32", %06"PRIx32", %06"PRIx32", "
                "%06"PRIx32", %06"PRIx32", %06"PRIx32", %06"PRIx32"",
                &palette[ 0], &palette[ 1], &palette[ 2], &palette[ 3],
                &palette[ 4], &palette[ 5], &palette[ 6], &palette[ 7],
                &palette[ 8], &palette[ 9], &palette[10], &palette[11],
                &palette[12], &palette[13], &palette[14], &palette[15]);

            for (i = 0; i < count; i++) {
                palette[i] = rgb_to_yuv(palette[i]);
            }
            have_palette = 1;
        } else if (!strncmp("size:", cur, 5)) {
            sscanf(cur + 5, "%dx%d", &width, &height);
            have_size = 1;
        }
        if (have_palette && have_size)
            break;
        cur += strcspn(cur, "\n\r");
        cur += strspn(cur, "\n\r");
    }
    if (have_palette) {
        track->vos_data = av_malloc(16*4 + AV_INPUT_BUFFER_PADDING_SIZE);
        if (!track->vos_data)
            return AVERROR(ENOMEM);
        for (i = 0; i < 16; i++) {
            AV_WB32(track->vos_data + i * 4, palette[i]);
        }
        memset(track->vos_data + 16*4, 0, AV_INPUT_BUFFER_PADDING_SIZE);
        track->vos_len = 16 * 4;
    }
    st->codecpar->width = width;
    st->codecpar->height = track->height = height;

    return 0;
}

#if CONFIG_IAMFENC
static int mov_init_iamf_track(AVFormatContext *s)
{
    MOVMuxContext *mov = s->priv_data;
    MOVTrack *track;
    IAMFContext *iamf;
    int first_iamf_idx = INT_MAX, last_iamf_idx = 0;
    int nb_audio_elements = 0, nb_mix_presentations = 0;
    int ret;

    for (int i = 0; i < s->nb_stream_groups; i++) {
        const AVStreamGroup *stg = s->stream_groups[i];

        if (stg->type == AV_STREAM_GROUP_PARAMS_IAMF_AUDIO_ELEMENT)
            nb_audio_elements++;
        if (stg->type == AV_STREAM_GROUP_PARAMS_IAMF_MIX_PRESENTATION)
            nb_mix_presentations++;
    }

    if (!nb_audio_elements && !nb_mix_presentations)
        return 0;

    if (nb_audio_elements < 1 || nb_audio_elements > 2 || nb_mix_presentations < 1) {
        av_log(s, AV_LOG_ERROR, "There must be >= 1 and <= 2 IAMF_AUDIO_ELEMENT and at least "
                                "one IAMF_MIX_PRESENTATION stream groups to write a IMAF track\n");
        return AVERROR(EINVAL);
    }

    iamf = av_mallocz(sizeof(*iamf));
    if (!iamf)
        return AVERROR(ENOMEM);


    for (int i = 0; i < s->nb_stream_groups; i++) {
        const AVStreamGroup *stg = s->stream_groups[i];
        switch(stg->type) {
        case AV_STREAM_GROUP_PARAMS_IAMF_AUDIO_ELEMENT:
            for (int j = 0; j < stg->nb_streams; j++) {
                first_iamf_idx = FFMIN(stg->streams[j]->index, first_iamf_idx);
                last_iamf_idx  = FFMAX(stg->streams[j]->index, last_iamf_idx);
            }

            ret = ff_iamf_add_audio_element(iamf, stg, s);
            break;
        case AV_STREAM_GROUP_PARAMS_IAMF_MIX_PRESENTATION:
            ret = ff_iamf_add_mix_presentation(iamf, stg, s);
            break;
        default:
            av_assert0(0);
        }
        if (ret < 0)
            return ret;
    }

    track = &mov->tracks[first_iamf_idx];
    track->iamf = iamf;
    track->first_iamf_idx = first_iamf_idx;
    track->last_iamf_idx = last_iamf_idx;
    track->tag = MKTAG('i','a','m','f');

    for (int i = 0; i < s->nb_stream_groups; i++) {
        AVStreamGroup *stg = s->stream_groups[i];
        if (stg->type != AV_STREAM_GROUP_PARAMS_IAMF_AUDIO_ELEMENT)
            continue;
        for (int j = 0; j < stg->nb_streams; j++)
            stg->streams[j]->priv_data = track;
    }

    ret = avio_open_dyn_buf(&track->iamf_buf);
    if (ret < 0)
        return ret;

    return 0;
}
#endif

static int mov_init(AVFormatContext *s)
{
    MOVMuxContext *mov = s->priv_data;
    int has_iamf = 0;
    int i, ret;

    mov->fc = s;
    mov->pkt = ffformatcontext(s)->pkt;

    /* Default mode == MP4 */
    mov->mode = MODE_MP4;

#define IS_MODE(muxer, config) (CONFIG_ ## config ## _MUXER && !strcmp(#muxer, s->oformat->name))
    if      (IS_MODE(3gp,   TGP)) mov->mode = MODE_3GP;
    else if (IS_MODE(3g2,   TG2)) mov->mode = MODE_3GP|MODE_3G2;
    else if (IS_MODE(mov,   MOV)) mov->mode = MODE_MOV;
    else if (IS_MODE(psp,   PSP)) mov->mode = MODE_PSP;
    else if (IS_MODE(ipod, IPOD)) mov->mode = MODE_IPOD;
    else if (IS_MODE(ismv, ISMV)) mov->mode = MODE_ISM;
    else if (IS_MODE(f4v,   F4V)) mov->mode = MODE_F4V;
    else if (IS_MODE(avif, AVIF)) mov->mode = MODE_AVIF;
#undef IS_MODE

    if (mov->flags & FF_MOV_FLAG_DELAY_MOOV)
        mov->flags |= FF_MOV_FLAG_EMPTY_MOOV;

    if (mov->mode == MODE_AVIF)
        mov->flags |= FF_MOV_FLAG_DELAY_MOOV;

    /* Set the FRAGMENT flag if any of the fragmentation methods are
     * enabled. */
    if (mov->max_fragment_duration || mov->max_fragment_size ||
        mov->flags & (FF_MOV_FLAG_EMPTY_MOOV |
                      FF_MOV_FLAG_FRAG_KEYFRAME |
                      FF_MOV_FLAG_FRAG_CUSTOM |
                      FF_MOV_FLAG_FRAG_EVERY_FRAME))
        mov->flags |= FF_MOV_FLAG_FRAGMENT;

    /* Set other implicit flags immediately */
    if (mov->flags & FF_MOV_FLAG_HYBRID_FRAGMENTED)
        mov->flags |= FF_MOV_FLAG_FRAGMENT;

    if (mov->mode == MODE_ISM)
        mov->flags |= FF_MOV_FLAG_EMPTY_MOOV | FF_MOV_FLAG_SEPARATE_MOOF |
                      FF_MOV_FLAG_FRAGMENT | FF_MOV_FLAG_NEGATIVE_CTS_OFFSETS;
    if (mov->flags & FF_MOV_FLAG_DASH)
        mov->flags |= FF_MOV_FLAG_FRAGMENT | FF_MOV_FLAG_EMPTY_MOOV |
                      FF_MOV_FLAG_DEFAULT_BASE_MOOF;
    if (mov->flags & FF_MOV_FLAG_CMAF)
        mov->flags |= FF_MOV_FLAG_FRAGMENT | FF_MOV_FLAG_EMPTY_MOOV |
                      FF_MOV_FLAG_DEFAULT_BASE_MOOF | FF_MOV_FLAG_NEGATIVE_CTS_OFFSETS;

    if (mov->flags & FF_MOV_FLAG_EMPTY_MOOV && s->flags & AVFMT_FLAG_AUTO_BSF) {
        av_log(s, AV_LOG_VERBOSE, "Empty MOOV enabled; disabling automatic bitstream filtering\n");
        s->flags &= ~AVFMT_FLAG_AUTO_BSF;
    }

    if (mov->flags & FF_MOV_FLAG_GLOBAL_SIDX && mov->flags & FF_MOV_FLAG_SKIP_SIDX) {
        av_log(s, AV_LOG_WARNING, "Global SIDX enabled; Ignoring skip_sidx option\n");
        mov->flags &= ~FF_MOV_FLAG_SKIP_SIDX;
    }

    if (mov->flags & FF_MOV_FLAG_FASTSTART) {
        mov->reserved_moov_size = -1;
    }

    if (mov->use_editlist < 0) {
        mov->use_editlist = 1;
        if (mov->flags & FF_MOV_FLAG_FRAGMENT &&
            !(mov->flags & FF_MOV_FLAG_DELAY_MOOV)) {
            // If we can avoid needing an edit list by shifting the
            // tracks, prefer that over (trying to) write edit lists
            // in fragmented output.
            if (s->avoid_negative_ts == AVFMT_AVOID_NEG_TS_AUTO ||
                s->avoid_negative_ts == AVFMT_AVOID_NEG_TS_MAKE_ZERO)
                mov->use_editlist = 0;
        }
    }
    if (mov->flags & FF_MOV_FLAG_EMPTY_MOOV &&
        !(mov->flags & FF_MOV_FLAG_DELAY_MOOV) && mov->use_editlist)
        av_log(s, AV_LOG_WARNING, "No meaningful edit list will be written when using empty_moov without delay_moov\n");

    if (!mov->use_editlist && s->avoid_negative_ts == AVFMT_AVOID_NEG_TS_AUTO &&
        !(mov->flags & FF_MOV_FLAG_NEGATIVE_CTS_OFFSETS))
        s->avoid_negative_ts = AVFMT_AVOID_NEG_TS_MAKE_ZERO;

    /* Clear the omit_tfhd_offset flag if default_base_moof is set;
     * if the latter is set that's enough and omit_tfhd_offset doesn't
     * add anything extra on top of that. */
    if (mov->flags & FF_MOV_FLAG_OMIT_TFHD_OFFSET &&
        mov->flags & FF_MOV_FLAG_DEFAULT_BASE_MOOF)
        mov->flags &= ~FF_MOV_FLAG_OMIT_TFHD_OFFSET;

    if (mov->frag_interleave &&
        mov->flags & (FF_MOV_FLAG_OMIT_TFHD_OFFSET | FF_MOV_FLAG_SEPARATE_MOOF)) {
        av_log(s, AV_LOG_ERROR,
               "Sample interleaving in fragments is mutually exclusive with "
               "omit_tfhd_offset and separate_moof\n");
        return AVERROR(EINVAL);
    }

    /* Non-seekable output is ok if using fragmentation. If ism_lookahead
     * is enabled, we don't support non-seekable output at all. */
    if (!(s->pb->seekable & AVIO_SEEKABLE_NORMAL) &&
        (!(mov->flags & FF_MOV_FLAG_FRAGMENT) || mov->ism_lookahead ||
         mov->mode == MODE_AVIF)) {
        av_log(s, AV_LOG_ERROR, "muxer does not support non seekable output\n");
        return AVERROR(EINVAL);
    }

    /* AVIF output must have at most two video streams (one for YUV and one for
     * alpha). */
    if (mov->mode == MODE_AVIF) {
        if (s->nb_streams > 2) {
            av_log(s, AV_LOG_ERROR, "AVIF output requires exactly one or two streams\n");
            return AVERROR(EINVAL);
        }
        if (s->streams[0]->codecpar->codec_type != AVMEDIA_TYPE_VIDEO &&
            (s->nb_streams > 1 && s->streams[1]->codecpar->codec_type != AVMEDIA_TYPE_VIDEO)) {
            av_log(s, AV_LOG_ERROR, "AVIF output supports only video streams\n");
            return AVERROR(EINVAL);
        }
        if (s->nb_streams > 1) {
            const AVPixFmtDescriptor *pixdesc =
                av_pix_fmt_desc_get(s->streams[1]->codecpar->format);
            if (pixdesc->nb_components != 1) {
                av_log(s, AV_LOG_ERROR, "Second stream for AVIF (alpha) output must have exactly one plane\n");
                return AVERROR(EINVAL);
            }
        }
        s->streams[0]->disposition |= AV_DISPOSITION_DEFAULT;
    }

#if CONFIG_IAMFENC
    for (i = 0; i < s->nb_stream_groups; i++) {
        AVStreamGroup *stg = s->stream_groups[i];

        if (stg->type != AV_STREAM_GROUP_PARAMS_IAMF_AUDIO_ELEMENT)
            continue;

        for (int j = 0; j < stg->nb_streams; j++) {
            AVStream *st = stg->streams[j];

            if (st->priv_data) {
                av_log(s, AV_LOG_ERROR, "Stream %d is present in more than one Stream Group of type "
                                        "IAMF Audio Element\n", j);
                return AVERROR(EINVAL);
            }
            st->priv_data = st;
        }
        has_iamf = 1;

        if (!mov->nb_tracks) // We support one track for the entire IAMF structure
            mov->nb_tracks++;
    }
#endif

    for (i = 0; i < s->nb_streams; i++) {
        AVStream *st = s->streams[i];
        if (st->priv_data)
            continue;
        // Don't produce a track in the output file for timed ID3 streams.
        if (st->codecpar->codec_id == AV_CODEC_ID_TIMED_ID3) {
            // Leave priv_data set to NULL for these AVStreams that don't
            // have a corresponding track.
            continue;
        }
        st->priv_data = st;
        mov->nb_tracks++;
    }

    mov->nb_streams = mov->nb_tracks;

    if (mov->mode & (MODE_MP4|MODE_MOV|MODE_IPOD) && s->nb_chapters)
        mov->chapter_track = mov->nb_tracks++;

    if (mov->flags & FF_MOV_FLAG_RTP_HINT) {
        for (i = 0; i < s->nb_streams; i++)
            if (rtp_hinting_needed(s->streams[i]))
                mov->nb_tracks++;
    }

    if (mov->write_btrt < 0) {
        mov->write_btrt = mov->mode == MODE_MP4;
    }

    if (   mov->write_tmcd == -1 && (mov->mode == MODE_MOV || mov->mode == MODE_MP4)
        || mov->write_tmcd == 1) {
        AVDictionaryEntry *global_tcr = av_dict_get(s->metadata, "timecode",
                                                    NULL, 0);

        /* +1 tmcd track for each video stream with a timecode */
        for (i = 0; i < s->nb_streams; i++) {
            AVStream *st = s->streams[i];
            AVDictionaryEntry *t = global_tcr;
            if (st->codecpar->codec_type == AVMEDIA_TYPE_VIDEO &&
                (t || (t=av_dict_get(st->metadata, "timecode", NULL, 0)))) {
                AVTimecode tc;
                ret = mov_check_timecode_track(s, &tc, st, t->value);
                if (ret >= 0)
                    mov->nb_meta_tmcd++;
            }
        }

        /* check if there is already a tmcd track to remux */
        if (mov->nb_meta_tmcd) {
            for (i = 0; i < s->nb_streams; i++) {
                AVStream *st = s->streams[i];
                if (st->codecpar->codec_tag == MKTAG('t','m','c','d')) {
                    av_log(s, AV_LOG_WARNING, "You requested a copy of the original timecode track "
                           "so timecode metadata are now ignored\n");
                    mov->nb_meta_tmcd = 0;
                }
            }
        }

        mov->nb_tracks += mov->nb_meta_tmcd;
    }

    // Reserve an extra stream for chapters for the case where chapters
    // are written in the trailer
    mov->tracks = av_calloc(mov->nb_tracks + 1, sizeof(*mov->tracks));
    if (!mov->tracks)
        return AVERROR(ENOMEM);

    if (mov->encryption_scheme_str != NULL && strcmp(mov->encryption_scheme_str, "none") != 0) {
        if (strcmp(mov->encryption_scheme_str, "cenc-aes-ctr") == 0) {
            mov->encryption_scheme = MOV_ENC_CENC_AES_CTR;

            if (mov->encryption_key_len != AES_CTR_KEY_SIZE) {
                av_log(s, AV_LOG_ERROR, "Invalid encryption key len %d expected %d\n",
                    mov->encryption_key_len, AES_CTR_KEY_SIZE);
                return AVERROR(EINVAL);
            }

            if (mov->encryption_kid_len != CENC_KID_SIZE) {
                av_log(s, AV_LOG_ERROR, "Invalid encryption kid len %d expected %d\n",
                    mov->encryption_kid_len, CENC_KID_SIZE);
                return AVERROR(EINVAL);
            }
        } else {
            av_log(s, AV_LOG_ERROR, "unsupported encryption scheme %s\n",
                mov->encryption_scheme_str);
            return AVERROR(EINVAL);
        }
    }

#if CONFIG_IAMFENC
    ret = mov_init_iamf_track(s);
    if (ret < 0)
        return ret;
#endif

    for (int j = 0, i = 0; j < s->nb_streams; j++) {
        AVStream *st = s->streams[j];

        if (st != st->priv_data) {
            if (has_iamf)
                i += has_iamf--;
            continue;
        }
        st->priv_data = &mov->tracks[i++];
    }

    for (i = 0; i < s->nb_streams; i++) {
        AVStream *st= s->streams[i];
        MOVTrack *track = st->priv_data;
        AVDictionaryEntry *lang = av_dict_get(st->metadata, "language", NULL,0);

        if (!track)
            continue;

        if (!track->st) {
            track->st  = st;
            track->par = st->codecpar;
        }
        track->language = ff_mov_iso639_to_lang(lang?lang->value:"und", mov->mode!=MODE_MOV);
        if (track->language < 0)
            track->language = 32767;  // Unspecified Macintosh language code
        track->mode = mov->mode;

		if(track->par->codec_id == AV_CODEC_ID_MPEGH_3D_AUDIO)
        {
            // For MHA1
            if((track->par->extradata)[track->par->extradata_size - 1] == 2)
            {
                track->tag = MKTAG('m', 'h', 'a', '1');
            }
            // For MHM1
            else
            {
                track->tag = MKTAG('m', 'h', 'm', '1');
            }
        }
        else
        {
            track->tag  = mov_find_codec_tag(s, track);
        }

        if (!track->tag) {
            av_log(s, AV_LOG_ERROR, "Could not find tag for codec %s in stream #%d, "
                   "codec not currently supported in container\n",
                   avcodec_get_name(st->codecpar->codec_id), i);
            return AVERROR(EINVAL);
        }
        /* If hinting of this track is enabled by a later hint track,
         * this is updated. */
        track->hint_track = -1;
        track->start_dts  = AV_NOPTS_VALUE;
        track->start_cts  = AV_NOPTS_VALUE;
        track->end_pts    = AV_NOPTS_VALUE;
        track->dts_shift  = AV_NOPTS_VALUE;
        if (st->codecpar->codec_type == AVMEDIA_TYPE_VIDEO) {
            if (track->tag == MKTAG('m','x','3','p') || track->tag == MKTAG('m','x','3','n') ||
                track->tag == MKTAG('m','x','4','p') || track->tag == MKTAG('m','x','4','n') ||
                track->tag == MKTAG('m','x','5','p') || track->tag == MKTAG('m','x','5','n')) {
                if (st->codecpar->width != 720 || (st->codecpar->height != 608 && st->codecpar->height != 512)) {
                    av_log(s, AV_LOG_ERROR, "D-10/IMX must use 720x608 or 720x512 video resolution\n");
                    return AVERROR(EINVAL);
                }
                track->height = track->tag >> 24 == 'n' ? 486 : 576;
            }
            if (mov->video_track_timescale) {
                track->timescale = mov->video_track_timescale;
                if (mov->mode == MODE_ISM && mov->video_track_timescale != 10000000)
                    av_log(s, AV_LOG_WARNING, "Warning: some tools, like mp4split, assume a timescale of 10000000 for ISMV.\n");
            } else {
                track->timescale = st->time_base.den;
                while(track->timescale < 10000)
                    track->timescale *= 2;
            }
            if (st->codecpar->width > 65535 || st->codecpar->height > 65535) {
                av_log(s, AV_LOG_ERROR, "Resolution %dx%d too large for mov/mp4\n", st->codecpar->width, st->codecpar->height);
                return AVERROR(EINVAL);
            }
            if (track->mode == MODE_MOV && track->timescale > 100000)
                av_log(s, AV_LOG_WARNING,
                       "WARNING codec timebase is very high. If duration is too long,\n"
                       "file may not be playable by quicktime. Specify a shorter timebase\n"
                       "or choose different container.\n");
            if (track->mode == MODE_MOV &&
                track->par->codec_id == AV_CODEC_ID_RAWVIDEO &&
                track->tag == MKTAG('r','a','w',' ')) {
                enum AVPixelFormat pix_fmt = track->par->format;
                if (pix_fmt == AV_PIX_FMT_NONE && track->par->bits_per_coded_sample == 1)
                    pix_fmt = AV_PIX_FMT_MONOWHITE;
                track->is_unaligned_qt_rgb =
                        pix_fmt == AV_PIX_FMT_RGB24 ||
                        pix_fmt == AV_PIX_FMT_BGR24 ||
                        pix_fmt == AV_PIX_FMT_PAL8 ||
                        pix_fmt == AV_PIX_FMT_GRAY8 ||
                        pix_fmt == AV_PIX_FMT_MONOWHITE ||
                        pix_fmt == AV_PIX_FMT_MONOBLACK;
            }
            if (track->par->codec_id == AV_CODEC_ID_VP9 && track->mode != MODE_MP4) {
                av_log(s, AV_LOG_ERROR, "%s only supported in MP4.\n", avcodec_get_name(track->par->codec_id));
                return AVERROR(EINVAL);
            } else if (track->par->codec_id == AV_CODEC_ID_AV1 &&
                       track->mode != MODE_MP4 && track->mode != MODE_AVIF) {
                av_log(s, AV_LOG_ERROR, "%s only supported in MP4 and AVIF.\n", avcodec_get_name(track->par->codec_id));
                return AVERROR(EINVAL);
            } else if (track->par->codec_id == AV_CODEC_ID_VP8) {
                /* altref frames handling is not defined in the spec as of version v1.0,
                 * so just forbid muxing VP8 streams altogether until a new version does */
                av_log(s, AV_LOG_ERROR, "VP8 muxing is currently not supported.\n");
                return AVERROR_PATCHWELCOME;
            }
            if (is_cover_image(st)) {
                track->cover_image = av_packet_alloc();
                if (!track->cover_image)
                    return AVERROR(ENOMEM);
            }
        } else if (st->codecpar->codec_type == AVMEDIA_TYPE_AUDIO) {
            track->timescale = st->codecpar->sample_rate;
            if (!st->codecpar->frame_size && !av_get_bits_per_sample(st->codecpar->codec_id)) {
                av_log(s, AV_LOG_WARNING, "track %d: codec frame size is not set\n", i);
                track->audio_vbr = 1;
            }else if (st->codecpar->codec_id == AV_CODEC_ID_ADPCM_MS ||
                     st->codecpar->codec_id == AV_CODEC_ID_ADPCM_IMA_WAV ||
                     st->codecpar->codec_id == AV_CODEC_ID_ILBC){
                if (!st->codecpar->block_align) {
                    av_log(s, AV_LOG_ERROR, "track %d: codec block align is not set for adpcm\n", i);
                    return AVERROR(EINVAL);
                }
                track->sample_size = st->codecpar->block_align;
            }else if (st->codecpar->frame_size > 1){ /* assume compressed audio */
                track->audio_vbr = 1;
            }else{
                track->sample_size = (av_get_bits_per_sample(st->codecpar->codec_id) >> 3) *
                                     st->codecpar->ch_layout.nb_channels;
            }
            if (st->codecpar->codec_id == AV_CODEC_ID_ILBC ||
                st->codecpar->codec_id == AV_CODEC_ID_ADPCM_IMA_QT) {
                track->audio_vbr = 1;
            }
            if (track->mode != MODE_MOV &&
                track->par->codec_id == AV_CODEC_ID_MP3 && track->timescale < 16000) {
                if (s->strict_std_compliance >= FF_COMPLIANCE_NORMAL) {
                    av_log(s, AV_LOG_ERROR, "track %d: muxing mp3 at %dhz is not standard, to mux anyway set strict to -1\n",
                        i, track->par->sample_rate);
                    return AVERROR(EINVAL);
                } else {
                    av_log(s, AV_LOG_WARNING, "track %d: muxing mp3 at %dhz is not standard in MP4\n",
                           i, track->par->sample_rate);
                }
            }
            if (track->par->codec_id == AV_CODEC_ID_FLAC ||
                track->par->codec_id == AV_CODEC_ID_TRUEHD ||
                track->par->codec_id == AV_CODEC_ID_OPUS) {
                if (track->mode != MODE_MP4) {
                    av_log(s, AV_LOG_ERROR, "%s only supported in MP4.\n", avcodec_get_name(track->par->codec_id));
                    return AVERROR(EINVAL);
                }
                if (track->par->codec_id == AV_CODEC_ID_TRUEHD &&
                    s->strict_std_compliance > FF_COMPLIANCE_EXPERIMENTAL) {
                    av_log(s, AV_LOG_ERROR,
                           "%s in MP4 support is experimental, add "
                           "'-strict %d' if you want to use it.\n",
                           avcodec_get_name(track->par->codec_id), FF_COMPLIANCE_EXPERIMENTAL);
                    return AVERROR_EXPERIMENTAL;
                }
            }
        } else if (st->codecpar->codec_type == AVMEDIA_TYPE_SUBTITLE) {
            track->timescale = st->time_base.den;

            if (track->par->codec_id == AV_CODEC_ID_TTML) {
                /* 14496-30 requires us to use a single sample per fragment
                   for TTML, for which we define a per-track flag.

                   We set the flag in case we are receiving TTML paragraphs
                   from the input, in other words in case we are not doing
                   stream copy. */
                track->squash_fragment_samples_to_one =
                    ff_is_ttml_stream_paragraph_based(track->par);

                if (mov->flags & FF_MOV_FLAG_FRAGMENT &&
                    track->squash_fragment_samples_to_one) {
                    av_log(s, AV_LOG_ERROR,
                           "Fragmentation is not currently supported for "
                           "TTML in MP4/ISMV (track synchronization between "
                           "subtitles and other media is not yet implemented)!\n");
                    return AVERROR_PATCHWELCOME;
                }

                if (track->mode != MODE_ISM &&
                    track->par->codec_tag == MOV_ISMV_TTML_TAG &&
                    s->strict_std_compliance > FF_COMPLIANCE_UNOFFICIAL) {
                    av_log(s, AV_LOG_ERROR,
                           "ISMV style TTML support with the 'dfxp' tag in "
                           "non-ISMV formats is not officially supported. Add "
                           "'-strict unofficial' if you want to use it.\n");
                    return AVERROR_EXPERIMENTAL;
                }
            }
        } else if (st->codecpar->codec_type == AVMEDIA_TYPE_DATA) {
            track->timescale = st->time_base.den;
        } else {
            track->timescale = mov->movie_timescale;
        }
        if (!track->height)
            track->height = st->codecpar->height;
        /* The Protected Interoperable File Format (PIFF) standard, used by ISMV recommends but
           doesn't mandate a track timescale of 10,000,000. The muxer allows a custom timescale
           for video tracks, so if user-set, it isn't overwritten */
        if (mov->mode == MODE_ISM &&
            (st->codecpar->codec_type != AVMEDIA_TYPE_VIDEO ||
            (st->codecpar->codec_type == AVMEDIA_TYPE_VIDEO && !mov->video_track_timescale))) {
             track->timescale = 10000000;
        }

        avpriv_set_pts_info(st, 64, 1, track->timescale);

        if (mov->encryption_scheme == MOV_ENC_CENC_AES_CTR) {
            ret = ff_mov_cenc_init(&track->cenc, mov->encryption_key,
                (track->par->codec_id == AV_CODEC_ID_H264 || track->par->codec_id == AV_CODEC_ID_HEVC ||
                 track->par->codec_id == AV_CODEC_ID_VVC || track->par->codec_id == AV_CODEC_ID_AV1),
                 track->par->codec_id, s->flags & AVFMT_FLAG_BITEXACT);
            if (ret)
                return ret;
        }
    }

    enable_tracks(s);
    return 0;
}

static int mov_write_header(AVFormatContext *s)
{
    AVIOContext *pb = s->pb;
    MOVMuxContext *mov = s->priv_data;
    int ret, hint_track = 0, tmcd_track = 0, nb_tracks = mov->nb_streams;

    if (mov->mode & (MODE_MP4|MODE_MOV|MODE_IPOD) && s->nb_chapters)
        nb_tracks++;

    if (mov->flags & FF_MOV_FLAG_RTP_HINT) {
        hint_track = nb_tracks;
        for (int i = 0; i < mov->nb_streams; i++) {
            if (rtp_hinting_needed(mov->tracks[i].st))
                nb_tracks++;
        }
    }

    if (mov->nb_meta_tmcd)
        tmcd_track = nb_tracks;

    for (int i = 0; i < mov->nb_streams; i++) {
        MOVTrack *track = &mov->tracks[i];
        AVStream *st = track->st;

        /* copy extradata if it exists */
        if (st->codecpar->extradata_size) {
            if (st->codecpar->codec_id == AV_CODEC_ID_DVD_SUBTITLE)
                mov_create_dvd_sub_decoder_specific_info(track, st);
            else if (!TAG_IS_AVCI(track->tag) && st->codecpar->codec_id != AV_CODEC_ID_DNXHD) {
                track->vos_len  = st->codecpar->extradata_size;
                track->vos_data = av_malloc(track->vos_len + AV_INPUT_BUFFER_PADDING_SIZE);
                if (!track->vos_data) {
                    return AVERROR(ENOMEM);
                }
                memcpy(track->vos_data, st->codecpar->extradata, track->vos_len);
                memset(track->vos_data + track->vos_len, 0, AV_INPUT_BUFFER_PADDING_SIZE);
            }
        }

        if (st->codecpar->codec_type != AVMEDIA_TYPE_AUDIO ||
            av_channel_layout_compare(&track->par->ch_layout,
                                      &(AVChannelLayout)AV_CHANNEL_LAYOUT_MONO))
            continue;

        for (int j = 0; j < mov->nb_streams; j++) {
            AVStream *stj= mov->tracks[j].st;
            MOVTrack *trackj= &mov->tracks[j];
            if (j == i)
                continue;

            if (stj->codecpar->codec_type == AVMEDIA_TYPE_AUDIO &&
                (trackj->par->ch_layout.nb_channels != 1 ||
                 !av_channel_layout_compare(&trackj->par->ch_layout,
                                            &(AVChannelLayout)AV_CHANNEL_LAYOUT_MONO))
            )
                track->mono_as_fc = -1;

            if (stj->codecpar->codec_type == AVMEDIA_TYPE_AUDIO &&
                av_channel_layout_compare(&trackj->par->ch_layout,
                                          &(AVChannelLayout)AV_CHANNEL_LAYOUT_MONO) &&
                trackj->par->ch_layout.nb_channels == 1 && track->mono_as_fc >= 0
            )
                track->mono_as_fc++;

            if (stj->codecpar->codec_type != AVMEDIA_TYPE_AUDIO ||
                av_channel_layout_compare(&trackj->par->ch_layout,
                                          &(AVChannelLayout)AV_CHANNEL_LAYOUT_MONO) ||
                trackj->language != track->language ||
                trackj->tag != track->tag
            )
                continue;
            track->multichannel_as_mono++;
        }
    }

    if (!(mov->flags & FF_MOV_FLAG_DELAY_MOOV)) {
        if ((ret = mov_write_identification(pb, s)) < 0)
            return ret;
    }

    if (mov->reserved_moov_size){
        mov->reserved_header_pos = avio_tell(pb);
        if (mov->reserved_moov_size > 0)
            avio_skip(pb, mov->reserved_moov_size);
    }

    if (mov->flags & FF_MOV_FLAG_FRAGMENT) {
        /* If no fragmentation options have been set, set a default. */
        if (!(mov->flags & (FF_MOV_FLAG_FRAG_KEYFRAME |
                            FF_MOV_FLAG_FRAG_CUSTOM |
                            FF_MOV_FLAG_FRAG_EVERY_FRAME)) &&
            !mov->max_fragment_duration && !mov->max_fragment_size)
            mov->flags |= FF_MOV_FLAG_FRAG_KEYFRAME;
        if (mov->flags & FF_MOV_FLAG_HYBRID_FRAGMENTED) {
            avio_wb32(pb, 8); // placeholder for extended size field (64 bit)
            ffio_wfourcc(pb, mov->mode == MODE_MOV ? "wide" : "free");
            mov->mdat_pos = avio_tell(pb);
        }
    } else if (mov->mode != MODE_AVIF) {
        if (mov->flags & FF_MOV_FLAG_FASTSTART)
            mov->reserved_header_pos = avio_tell(pb);
        mov_write_mdat_tag(pb, mov);
    }

    ff_parse_creation_time_metadata(s, &mov->time, 1);
    if (mov->time)
        mov->time += 0x7C25B080; // 1970 based -> 1904 based

    if (mov->chapter_track)
        if ((ret = mov_create_chapter_track(s, mov->chapter_track)) < 0)
            return ret;

    if (mov->flags & FF_MOV_FLAG_RTP_HINT) {
        for (int i = 0; i < mov->nb_streams; i++) {
            if (rtp_hinting_needed(mov->tracks[i].st)) {
                if ((ret = ff_mov_init_hinting(s, hint_track, i)) < 0)
                    return ret;
                hint_track++;
            }
        }
    }

    if (mov->nb_meta_tmcd) {
        const AVDictionaryEntry *t, *global_tcr = av_dict_get(s->metadata,
                                                              "timecode", NULL, 0);
        /* Initialize the tmcd tracks */
        for (int i = 0; i < mov->nb_streams; i++) {
            AVStream *st = mov->tracks[i].st;
            t = global_tcr;

            if (st->codecpar->codec_type == AVMEDIA_TYPE_VIDEO) {
                AVTimecode tc;
                if (!t)
                    t = av_dict_get(st->metadata, "timecode", NULL, 0);
                if (!t)
                    continue;
                if (mov_check_timecode_track(s, &tc, st, t->value) < 0)
                    continue;
                if ((ret = mov_create_timecode_track(s, tmcd_track, i, tc)) < 0)
                    return ret;
                tmcd_track++;
            }
        }
    }

    avio_flush(pb);

    if (mov->flags & FF_MOV_FLAG_ISML)
        mov_write_isml_manifest(pb, mov, s);

    if (mov->flags & FF_MOV_FLAG_EMPTY_MOOV &&
        !(mov->flags & FF_MOV_FLAG_DELAY_MOOV)) {
        if ((ret = mov_write_moov_tag(pb, mov, s)) < 0)
            return ret;
        mov->moov_written = 1;
        if (mov->flags & FF_MOV_FLAG_GLOBAL_SIDX)
            mov->reserved_header_pos = avio_tell(pb);
    }

    return 0;
}

static int get_moov_size(AVFormatContext *s)
{
    int ret;
    AVIOContext *moov_buf;
    MOVMuxContext *mov = s->priv_data;

    if ((ret = ffio_open_null_buf(&moov_buf)) < 0)
        return ret;
    if ((ret = mov_write_moov_tag(moov_buf, mov, s)) < 0)
        return ret;
    return ffio_close_null_buf(moov_buf);
}

static int get_sidx_size(AVFormatContext *s)
{
    int ret;
    AVIOContext *buf;
    MOVMuxContext *mov = s->priv_data;

    if ((ret = ffio_open_null_buf(&buf)) < 0)
        return ret;
    mov_write_sidx_tags(buf, mov, -1, 0);
    return ffio_close_null_buf(buf);
}

/*
 * This function gets the moov size if moved to the top of the file: the chunk
 * offset table can switch between stco (32-bit entries) to co64 (64-bit
 * entries) when the moov is moved to the beginning, so the size of the moov
 * would change. It also updates the chunk offset tables.
 */
static int compute_moov_size(AVFormatContext *s)
{
    int i, moov_size, moov_size2;
    MOVMuxContext *mov = s->priv_data;

    moov_size = get_moov_size(s);
    if (moov_size < 0)
        return moov_size;

    for (i = 0; i < mov->nb_tracks; i++)
        mov->tracks[i].data_offset += moov_size;

    moov_size2 = get_moov_size(s);
    if (moov_size2 < 0)
        return moov_size2;

    /* if the size changed, we just switched from stco to co64 and need to
     * update the offsets */
    if (moov_size2 != moov_size)
        for (i = 0; i < mov->nb_tracks; i++)
            mov->tracks[i].data_offset += moov_size2 - moov_size;

    return moov_size2;
}

static int compute_sidx_size(AVFormatContext *s)
{
    int i, sidx_size;
    MOVMuxContext *mov = s->priv_data;

    sidx_size = get_sidx_size(s);
    if (sidx_size < 0)
        return sidx_size;

    for (i = 0; i < mov->nb_tracks; i++)
        mov->tracks[i].data_offset += sidx_size;

    return sidx_size;
}

static int shift_data(AVFormatContext *s)
{
    int moov_size;
    MOVMuxContext *mov = s->priv_data;

    if (mov->flags & FF_MOV_FLAG_FRAGMENT)
        moov_size = compute_sidx_size(s);
    else
        moov_size = compute_moov_size(s);
    if (moov_size < 0)
        return moov_size;

    return ff_format_shift_data(s, mov->reserved_header_pos, moov_size);
}

static int mov_write_trailer(AVFormatContext *s)
{
    MOVMuxContext *mov = s->priv_data;
    AVIOContext *pb = s->pb;
    int res = 0;
    int i;
    int64_t moov_pos;

    if (mov->need_rewrite_extradata) {
        for (i = 0; i < mov->nb_streams; i++) {
            MOVTrack *track = &mov->tracks[i];
            AVCodecParameters *par = track->par;

            track->vos_len  = par->extradata_size;
            av_freep(&track->vos_data);
            track->vos_data = av_malloc(track->vos_len + AV_INPUT_BUFFER_PADDING_SIZE);
            if (!track->vos_data)
                return AVERROR(ENOMEM);
            memcpy(track->vos_data, par->extradata, track->vos_len);
            memset(track->vos_data + track->vos_len, 0, AV_INPUT_BUFFER_PADDING_SIZE);
        }
        mov->need_rewrite_extradata = 0;
    }

    /*
     * Before actually writing the trailer, make sure that there are no
     * dangling subtitles, that need a terminating sample.
     */
    for (i = 0; i < mov->nb_tracks; i++) {
        MOVTrack *trk = &mov->tracks[i];
        if (trk->par->codec_id == AV_CODEC_ID_MOV_TEXT &&
            !trk->last_sample_is_subtitle_end) {
            mov_write_subtitle_end_packet(s, i, trk->track_duration);
            trk->last_sample_is_subtitle_end = 1;
        }
    }

    // Check if we have any tracks that require squashing.
    // In that case, we'll have to write the packet here.
    if ((res = mov_write_squashed_packets(s)) < 0)
        return res;

    // If there were no chapters when the header was written, but there
    // are chapters now, write them in the trailer.  This only works
    // when we are not doing fragments.
    if (!mov->chapter_track && !(mov->flags & FF_MOV_FLAG_FRAGMENT)) {
        if (mov->mode & (MODE_MP4|MODE_MOV|MODE_IPOD) && s->nb_chapters) {
            mov->chapter_track = mov->nb_tracks++;
            if ((res = mov_create_chapter_track(s, mov->chapter_track)) < 0)
                return res;
        }
    }

    if (!(mov->flags & FF_MOV_FLAG_FRAGMENT) ||
        mov->flags & FF_MOV_FLAG_HYBRID_FRAGMENTED) {
        if (mov->flags & FF_MOV_FLAG_HYBRID_FRAGMENTED) {
            mov_flush_fragment(s, 1);
            mov->mdat_size = avio_tell(pb) - mov->mdat_pos - 8;
            for (i = 0; i < mov->nb_tracks; i++) {
                MOVTrack *track = &mov->tracks[i];
                track->data_offset = 0;
                av_free(track->cluster);
                track->cluster = track->cluster_written;
                track->entry   = track->entry_written;
                track->cluster_written = NULL;
                track->entry_written   = 0;
                track->chunkCount = 0; // Force build_chunks to rebuild the list of chunks
            }
            // Clear the empty_moov flag, as we do want the moov to include
            // all the samples at this point.
            mov->flags &= ~FF_MOV_FLAG_EMPTY_MOOV;
        }

        moov_pos = avio_tell(pb);

        /* Write size of mdat tag */
        if (mov->mdat_size + 8 <= UINT32_MAX) {
            avio_seek(pb, mov->mdat_pos, SEEK_SET);
            avio_wb32(pb, mov->mdat_size + 8);
            if (mov->flags & FF_MOV_FLAG_HYBRID_FRAGMENTED)
                ffio_wfourcc(pb, "mdat"); // overwrite the original moov into a mdat
        } else {
            /* overwrite 'wide' placeholder atom */
            avio_seek(pb, mov->mdat_pos - 8, SEEK_SET);
            /* special value: real atom size will be 64 bit value after
             * tag field */
            avio_wb32(pb, 1);
            ffio_wfourcc(pb, "mdat");
            avio_wb64(pb, mov->mdat_size + 16);
        }
        avio_seek(pb, mov->reserved_moov_size > 0 ? mov->reserved_header_pos : moov_pos, SEEK_SET);

        if (mov->flags & FF_MOV_FLAG_FASTSTART) {
            av_log(s, AV_LOG_INFO, "Starting second pass: moving the moov atom to the beginning of the file\n");
            res = shift_data(s);
            if (res < 0)
                return res;
            avio_seek(pb, mov->reserved_header_pos, SEEK_SET);
            if ((res = mov_write_moov_tag(pb, mov, s)) < 0)
                return res;
        } else if (mov->reserved_moov_size > 0) {
            int64_t size;
            if ((res = mov_write_moov_tag(pb, mov, s)) < 0)
                return res;
            size = mov->reserved_moov_size - (avio_tell(pb) - mov->reserved_header_pos);
            if (size < 8){
                av_log(s, AV_LOG_ERROR, "reserved_moov_size is too small, needed %"PRId64" additional\n", 8-size);
                return AVERROR(EINVAL);
            }
            avio_wb32(pb, size);
            ffio_wfourcc(pb, "free");
            ffio_fill(pb, 0, size - 8);
            avio_seek(pb, moov_pos, SEEK_SET);
        } else {
            if ((res = mov_write_moov_tag(pb, mov, s)) < 0)
                return res;
        }
        res = 0;
    } else {
        mov_auto_flush_fragment(s, 1);
        for (i = 0; i < mov->nb_tracks; i++)
           mov->tracks[i].data_offset = 0;
        if (mov->flags & FF_MOV_FLAG_GLOBAL_SIDX) {
            int64_t end;
            av_log(s, AV_LOG_INFO, "Starting second pass: inserting sidx atoms\n");
            res = shift_data(s);
            if (res < 0)
                return res;
            end = avio_tell(pb);
            avio_seek(pb, mov->reserved_header_pos, SEEK_SET);
            mov_write_sidx_tags(pb, mov, -1, 0);
            avio_seek(pb, end, SEEK_SET);
        }
        if (!(mov->flags & FF_MOV_FLAG_SKIP_TRAILER)) {
            avio_write_marker(s->pb, AV_NOPTS_VALUE, AVIO_DATA_MARKER_TRAILER);
            res = mov_write_mfra_tag(pb, mov);
            if (res < 0)
                return res;
        }
    }

    return res;
}

static int mov_check_bitstream(AVFormatContext *s, AVStream *st,
                               const AVPacket *pkt)
{
    int ret = 1;

    if (st->codecpar->codec_id == AV_CODEC_ID_AAC) {
        if (pkt->size > 2 && (AV_RB16(pkt->data) & 0xfff0) == 0xfff0)
            ret = ff_stream_add_bitstream_filter(st, "aac_adtstoasc", NULL);
    } else if (st->codecpar->codec_id == AV_CODEC_ID_VP9) {
        ret = ff_stream_add_bitstream_filter(st, "vp9_superframe", NULL);
    }

    return ret;
}

#if CONFIG_AVIF_MUXER
static int avif_write_trailer(AVFormatContext *s)
{
    AVIOContext *pb = s->pb;
    MOVMuxContext *mov = s->priv_data;
    int64_t pos_backup, extent_offsets[2];
    uint8_t *buf;
    int buf_size, moov_size;

    if (mov->moov_written) return 0;

    mov->is_animated_avif = s->streams[0]->nb_frames > 1;
    if (mov->is_animated_avif && mov->nb_streams > 1) {
        // For animated avif with alpha channel, we need to write a tref tag
        // with type "auxl".
        mov->tracks[1].tref_tag = MKTAG('a', 'u', 'x', 'l');
        mov->tracks[1].tref_id = 1;
    }
    mov_write_identification(pb, s);
    mov_write_meta_tag(pb, mov, s);

    moov_size = get_moov_size(s);
    for (int i = 0; i < mov->nb_tracks; i++)
        mov->tracks[i].data_offset = avio_tell(pb) + moov_size + 8;

    if (mov->is_animated_avif) {
        int ret;
        if ((ret = mov_write_moov_tag(pb, mov, s)) < 0)
            return ret;
    }

    buf_size = avio_get_dyn_buf(mov->mdat_buf, &buf);
    avio_wb32(pb, buf_size + 8);
    ffio_wfourcc(pb, "mdat");

    // The offset for the YUV planes is the starting position of mdat.
    extent_offsets[0] = avio_tell(pb);
    // The offset for alpha plane is YUV offset + YUV size.
    extent_offsets[1] = extent_offsets[0] + mov->avif_extent_length[0];

    avio_write(pb, buf, buf_size);

    // write extent offsets.
    pos_backup = avio_tell(pb);
    for (int i = 0; i < mov->nb_streams; i++) {
        if (extent_offsets[i] != (uint32_t)extent_offsets[i]) {
            av_log(s, AV_LOG_ERROR, "extent offset does not fit in 32 bits\n");
            return AVERROR_INVALIDDATA;
        }
        avio_seek(pb, mov->avif_extent_pos[i], SEEK_SET);
        avio_wb32(pb, extent_offsets[i]); /* rewrite offset */
    }
    avio_seek(pb, pos_backup, SEEK_SET);

    return 0;
}
#endif

#if CONFIG_TGP_MUXER || CONFIG_TG2_MUXER
static const AVCodecTag codec_3gp_tags[] = {
    { AV_CODEC_ID_H263,     MKTAG('s','2','6','3') },
    { AV_CODEC_ID_H264,     MKTAG('a','v','c','1') },
    { AV_CODEC_ID_MPEG4,    MKTAG('m','p','4','v') },
    { AV_CODEC_ID_AAC,      MKTAG('m','p','4','a') },
    { AV_CODEC_ID_AMR_NB,   MKTAG('s','a','m','r') },
    { AV_CODEC_ID_AMR_WB,   MKTAG('s','a','w','b') },
    { AV_CODEC_ID_MOV_TEXT, MKTAG('t','x','3','g') },
    { AV_CODEC_ID_NONE, 0 },
};
static const AVCodecTag *const codec_3gp_tags_list[] = { codec_3gp_tags, NULL };
#endif

static const AVCodecTag codec_mp4_tags[] = {
    { AV_CODEC_ID_MPEG4,           MKTAG('m', 'p', '4', 'v') },
    { AV_CODEC_ID_H264,            MKTAG('a', 'v', 'c', '1') },
    { AV_CODEC_ID_H264,            MKTAG('a', 'v', 'c', '3') },
    { AV_CODEC_ID_HEVC,            MKTAG('h', 'e', 'v', '1') },
    { AV_CODEC_ID_HEVC,            MKTAG('h', 'v', 'c', '1') },
    { AV_CODEC_ID_HEVC,            MKTAG('d', 'v', 'h', '1') },
    { AV_CODEC_ID_VVC,             MKTAG('v', 'v', 'c', '1') },
    { AV_CODEC_ID_VVC,             MKTAG('v', 'v', 'i', '1') },
    { AV_CODEC_ID_EVC,             MKTAG('e', 'v', 'c', '1') },
    { AV_CODEC_ID_MPEG2VIDEO,      MKTAG('m', 'p', '4', 'v') },
    { AV_CODEC_ID_MPEG1VIDEO,      MKTAG('m', 'p', '4', 'v') },
    { AV_CODEC_ID_MJPEG,           MKTAG('m', 'p', '4', 'v') },
    { AV_CODEC_ID_PNG,             MKTAG('m', 'p', '4', 'v') },
    { AV_CODEC_ID_JPEG2000,        MKTAG('m', 'p', '4', 'v') },
    { AV_CODEC_ID_JPEGXL,          MKTAG('j', 'x', 'l', ' ') },
    { AV_CODEC_ID_JPEGXS,          MKTAG('j', 'x', 's', ' ') },
    { AV_CODEC_ID_VC1,             MKTAG('v', 'c', '-', '1') },
    { AV_CODEC_ID_DIRAC,           MKTAG('d', 'r', 'a', 'c') },
    { AV_CODEC_ID_TSCC2,           MKTAG('m', 'p', '4', 'v') },
    { AV_CODEC_ID_VP9,             MKTAG('v', 'p', '0', '9') },
    { AV_CODEC_ID_AV1,             MKTAG('a', 'v', '0', '1') },
    { AV_CODEC_ID_AAC,             MKTAG('m', 'p', '4', 'a') },
    { AV_CODEC_ID_ALAC,            MKTAG('a', 'l', 'a', 'c') },
    { AV_CODEC_ID_MP4ALS,          MKTAG('m', 'p', '4', 'a') },
    { AV_CODEC_ID_MP3,             MKTAG('m', 'p', '4', 'a') },
    { AV_CODEC_ID_MP2,             MKTAG('m', 'p', '4', 'a') },
    { AV_CODEC_ID_AC3,             MKTAG('a', 'c', '-', '3') },
    { AV_CODEC_ID_EAC3,            MKTAG('e', 'c', '-', '3') },
    { AV_CODEC_ID_DTS,             MKTAG('m', 'p', '4', 'a') },
    { AV_CODEC_ID_TRUEHD,          MKTAG('m', 'l', 'p', 'a') },
    { AV_CODEC_ID_FLAC,            MKTAG('f', 'L', 'a', 'C') },
    { AV_CODEC_ID_OPUS,            MKTAG('O', 'p', 'u', 's') },
    { AV_CODEC_ID_VORBIS,          MKTAG('m', 'p', '4', 'a') },
    { AV_CODEC_ID_QCELP,           MKTAG('m', 'p', '4', 'a') },
    { AV_CODEC_ID_EVRC,            MKTAG('m', 'p', '4', 'a') },
    { AV_CODEC_ID_DVD_SUBTITLE,    MKTAG('m', 'p', '4', 's') },
    { AV_CODEC_ID_MOV_TEXT,        MKTAG('t', 'x', '3', 'g') },
    { AV_CODEC_ID_BIN_DATA,        MKTAG('g', 'p', 'm', 'd') },
    { AV_CODEC_ID_MPEGH_3D_AUDIO,  MKTAG('m', 'h', 'm', '1') },
    { AV_CODEC_ID_MPEGH_3D_AUDIO,  MKTAG('m', 'h', 'a', '1') },
    { AV_CODEC_ID_TTML,            MOV_MP4_TTML_TAG          },
    { AV_CODEC_ID_TTML,            MOV_ISMV_TTML_TAG         },
    { AV_CODEC_ID_FFV1,            MKTAG('F', 'F', 'V', '1') },

    /* ISO/IEC 23003-5 integer formats */
    { AV_CODEC_ID_PCM_S16BE,       MOV_MP4_IPCM_TAG          },
    { AV_CODEC_ID_PCM_S16LE,       MOV_MP4_IPCM_TAG          },
    { AV_CODEC_ID_PCM_S24BE,       MOV_MP4_IPCM_TAG          },
    { AV_CODEC_ID_PCM_S24LE,       MOV_MP4_IPCM_TAG          },
    { AV_CODEC_ID_PCM_S32BE,       MOV_MP4_IPCM_TAG          },
    { AV_CODEC_ID_PCM_S32LE,       MOV_MP4_IPCM_TAG          },
    /* ISO/IEC 23003-5 floating-point formats */
    { AV_CODEC_ID_PCM_F32BE,       MOV_MP4_FPCM_TAG          },
    { AV_CODEC_ID_PCM_F32LE,       MOV_MP4_FPCM_TAG          },
    { AV_CODEC_ID_PCM_F64BE,       MOV_MP4_FPCM_TAG          },
    { AV_CODEC_ID_PCM_F64LE,       MOV_MP4_FPCM_TAG          },

    { AV_CODEC_ID_AVS3,            MKTAG('a', 'v', 's', '3') },

    { AV_CODEC_ID_NONE,               0 },
};
#if CONFIG_MP4_MUXER || CONFIG_PSP_MUXER
static const AVCodecTag *const mp4_codec_tags_list[] = { codec_mp4_tags, NULL };
#endif

static const AVCodecTag codec_ism_tags[] = {
    { AV_CODEC_ID_WMAPRO      , MKTAG('w', 'm', 'a', ' ') },
    { AV_CODEC_ID_TTML        , MOV_ISMV_TTML_TAG         },
    { AV_CODEC_ID_NONE        ,    0 },
};

static const AVCodecTag codec_ipod_tags[] = {
    { AV_CODEC_ID_H264,     MKTAG('a','v','c','1') },
    { AV_CODEC_ID_MPEG4,    MKTAG('m','p','4','v') },
    { AV_CODEC_ID_AAC,      MKTAG('m','p','4','a') },
    { AV_CODEC_ID_ALAC,     MKTAG('a','l','a','c') },
    { AV_CODEC_ID_AC3,      MKTAG('a','c','-','3') },
    { AV_CODEC_ID_MOV_TEXT, MKTAG('t','x','3','g') },
    { AV_CODEC_ID_MOV_TEXT, MKTAG('t','e','x','t') },
    { AV_CODEC_ID_NONE, 0 },
};

static const AVCodecTag codec_f4v_tags[] = {
    { AV_CODEC_ID_MP3,    MKTAG('.','m','p','3') },
    { AV_CODEC_ID_AAC,    MKTAG('m','p','4','a') },
    { AV_CODEC_ID_H264,   MKTAG('a','v','c','1') },
    { AV_CODEC_ID_VP6A,   MKTAG('V','P','6','A') },
    { AV_CODEC_ID_VP6F,   MKTAG('V','P','6','F') },
    { AV_CODEC_ID_NONE, 0 },
};

#if CONFIG_AVIF_MUXER

static const AVOption avif_options[] = {
    { "movie_timescale", "set movie timescale", offsetof(MOVMuxContext, movie_timescale), AV_OPT_TYPE_INT, {.i64 = MOV_TIMESCALE}, 1, INT_MAX, AV_OPT_FLAG_ENCODING_PARAM},
    { "loop", "Number of times to loop animated AVIF: 0 - infinite loop", offsetof(MOVMuxContext, avif_loop_count), AV_OPT_TYPE_INT, {.i64 = 0}, 0, INT_MAX, AV_OPT_FLAG_ENCODING_PARAM, .unit = 0 },
    { NULL },
};
static const AVCodecTag codec_avif_tags[] = {
    { AV_CODEC_ID_AV1,     MKTAG('a','v','0','1') },
    { AV_CODEC_ID_NONE, 0 },
};
static const AVCodecTag *const codec_avif_tags_list[] = { codec_avif_tags, NULL };

static const AVClass mov_avif_muxer_class = {
    .class_name = "avif muxer",
    .item_name  = av_default_item_name,
    .option     = avif_options,
    .version    = LIBAVUTIL_VERSION_INT,
};
#endif

#if CONFIG_MOV_MUXER
const FFOutputFormat ff_mov_muxer = {
    .p.name            = "mov",
    .p.long_name       = NULL_IF_CONFIG_SMALL("QuickTime / MOV"),
    .p.extensions      = "mov",
    .priv_data_size    = sizeof(MOVMuxContext),
    .p.audio_codec     = AV_CODEC_ID_AAC,
    .p.video_codec     = CONFIG_LIBX264_ENCODER ?
                         AV_CODEC_ID_H264 : AV_CODEC_ID_MPEG4,
    .init              = mov_init,
    .write_header      = mov_write_header,
    .write_packet      = mov_write_packet,
    .write_trailer     = mov_write_trailer,
    .deinit            = mov_free,
    .p.flags           = AVFMT_GLOBALHEADER | AVFMT_TS_NEGATIVE | AVFMT_VARIABLE_FPS
#if FF_API_ALLOW_FLUSH
                       | AVFMT_ALLOW_FLUSH
#endif
                         ,
    .p.codec_tag       = (const AVCodecTag* const []){
        ff_codec_movvideo_tags, ff_codec_movaudio_tags, ff_codec_movsubtitle_tags, 0
    },
    .check_bitstream   = mov_check_bitstream,
    .p.priv_class      = &mov_isobmff_muxer_class,
    .flags_internal    = FF_OFMT_FLAG_ALLOW_FLUSH,
};
#endif
#if CONFIG_TGP_MUXER
const FFOutputFormat ff_tgp_muxer = {
    .p.name            = "3gp",
    .p.long_name       = NULL_IF_CONFIG_SMALL("3GP (3GPP file format)"),
    .p.extensions      = "3gp",
    .priv_data_size    = sizeof(MOVMuxContext),
    .p.audio_codec     = AV_CODEC_ID_AMR_NB,
    .p.video_codec     = AV_CODEC_ID_H263,
    .init              = mov_init,
    .write_header      = mov_write_header,
    .write_packet      = mov_write_packet,
    .write_trailer     = mov_write_trailer,
    .deinit            = mov_free,
#if FF_API_ALLOW_FLUSH
    .p.flags           = AVFMT_GLOBALHEADER | AVFMT_ALLOW_FLUSH | AVFMT_TS_NEGATIVE,
#else
    .p.flags           = AVFMT_GLOBALHEADER | AVFMT_TS_NEGATIVE,
#endif
    .p.codec_tag       = codec_3gp_tags_list,
    .check_bitstream   = mov_check_bitstream,
    .p.priv_class      = &mov_isobmff_muxer_class,
    .flags_internal    = FF_OFMT_FLAG_ALLOW_FLUSH,
};
#endif
#if CONFIG_MP4_MUXER
const FFOutputFormat ff_mp4_muxer = {
    .p.name            = "mp4",
    .p.long_name       = NULL_IF_CONFIG_SMALL("MP4 (MPEG-4 Part 14)"),
    .p.mime_type       = "video/mp4",
    .p.extensions      = "mp4",
    .priv_data_size    = sizeof(MOVMuxContext),
    .p.audio_codec     = AV_CODEC_ID_AAC,
    .p.video_codec     = CONFIG_LIBX264_ENCODER ?
                         AV_CODEC_ID_H264 : AV_CODEC_ID_MPEG4,
    .init              = mov_init,
    .write_header      = mov_write_header,
    .write_packet      = mov_write_packet,
    .write_trailer     = mov_write_trailer,
    .deinit            = mov_free,
    .p.flags           = AVFMT_GLOBALHEADER | AVFMT_TS_NEGATIVE | AVFMT_VARIABLE_FPS
#if FF_API_ALLOW_FLUSH
                       | AVFMT_ALLOW_FLUSH
#endif
                         ,
    .p.codec_tag       = mp4_codec_tags_list,
    .check_bitstream   = mov_check_bitstream,
    .p.priv_class      = &mov_isobmff_muxer_class,
    .flags_internal    = FF_OFMT_FLAG_ALLOW_FLUSH,
};
#endif
#if CONFIG_PSP_MUXER
const FFOutputFormat ff_psp_muxer = {
    .p.name            = "psp",
    .p.long_name       = NULL_IF_CONFIG_SMALL("PSP MP4 (MPEG-4 Part 14)"),
    .p.extensions      = "mp4,psp",
    .priv_data_size    = sizeof(MOVMuxContext),
    .p.audio_codec     = AV_CODEC_ID_AAC,
    .p.video_codec     = CONFIG_LIBX264_ENCODER ?
                         AV_CODEC_ID_H264 : AV_CODEC_ID_MPEG4,
    .init              = mov_init,
    .write_header      = mov_write_header,
    .write_packet      = mov_write_packet,
    .write_trailer     = mov_write_trailer,
    .deinit            = mov_free,
#if FF_API_ALLOW_FLUSH
    .p.flags           = AVFMT_GLOBALHEADER | AVFMT_ALLOW_FLUSH | AVFMT_TS_NEGATIVE,
#else
    .p.flags           = AVFMT_GLOBALHEADER | AVFMT_TS_NEGATIVE,
#endif
    .p.codec_tag       = mp4_codec_tags_list,
    .check_bitstream   = mov_check_bitstream,
    .p.priv_class      = &mov_isobmff_muxer_class,
    .flags_internal    = FF_OFMT_FLAG_ALLOW_FLUSH,
};
#endif
#if CONFIG_TG2_MUXER
const FFOutputFormat ff_tg2_muxer = {
    .p.name            = "3g2",
    .p.long_name       = NULL_IF_CONFIG_SMALL("3GP2 (3GPP2 file format)"),
    .p.extensions      = "3g2",
    .priv_data_size    = sizeof(MOVMuxContext),
    .p.audio_codec     = AV_CODEC_ID_AMR_NB,
    .p.video_codec     = AV_CODEC_ID_H263,
    .init              = mov_init,
    .write_header      = mov_write_header,
    .write_packet      = mov_write_packet,
    .write_trailer     = mov_write_trailer,
    .deinit            = mov_free,
#if FF_API_ALLOW_FLUSH
    .p.flags           = AVFMT_GLOBALHEADER | AVFMT_ALLOW_FLUSH | AVFMT_TS_NEGATIVE,
#else
    .p.flags           = AVFMT_GLOBALHEADER | AVFMT_TS_NEGATIVE,
#endif
    .p.codec_tag       = codec_3gp_tags_list,
    .check_bitstream   = mov_check_bitstream,
    .p.priv_class      = &mov_isobmff_muxer_class,
    .flags_internal    = FF_OFMT_FLAG_ALLOW_FLUSH,
};
#endif
#if CONFIG_IPOD_MUXER
const FFOutputFormat ff_ipod_muxer = {
    .p.name            = "ipod",
    .p.long_name       = NULL_IF_CONFIG_SMALL("iPod H.264 MP4 (MPEG-4 Part 14)"),
    .p.mime_type       = "video/mp4",
    .p.extensions      = "m4v,m4a,m4b",
    .priv_data_size    = sizeof(MOVMuxContext),
    .p.audio_codec     = AV_CODEC_ID_AAC,
    .p.video_codec     = AV_CODEC_ID_H264,
    .init              = mov_init,
    .write_header      = mov_write_header,
    .write_packet      = mov_write_packet,
    .write_trailer     = mov_write_trailer,
    .deinit            = mov_free,
#if FF_API_ALLOW_FLUSH
    .p.flags           = AVFMT_GLOBALHEADER | AVFMT_ALLOW_FLUSH | AVFMT_TS_NEGATIVE,
#else
    .p.flags           = AVFMT_GLOBALHEADER | AVFMT_TS_NEGATIVE,
#endif
    .p.codec_tag       = (const AVCodecTag* const []){ codec_ipod_tags, 0 },
    .check_bitstream   = mov_check_bitstream,
    .p.priv_class      = &mov_isobmff_muxer_class,
    .flags_internal    = FF_OFMT_FLAG_ALLOW_FLUSH,
};
#endif
#if CONFIG_ISMV_MUXER
const FFOutputFormat ff_ismv_muxer = {
    .p.name            = "ismv",
    .p.long_name       = NULL_IF_CONFIG_SMALL("ISMV/ISMA (Smooth Streaming)"),
    .p.mime_type       = "video/mp4",
    .p.extensions      = "ismv,isma",
    .priv_data_size    = sizeof(MOVMuxContext),
    .p.audio_codec     = AV_CODEC_ID_AAC,
    .p.video_codec     = AV_CODEC_ID_H264,
    .init              = mov_init,
    .write_header      = mov_write_header,
    .write_packet      = mov_write_packet,
    .write_trailer     = mov_write_trailer,
    .deinit            = mov_free,
#if FF_API_ALLOW_FLUSH
    .p.flags           = AVFMT_GLOBALHEADER | AVFMT_ALLOW_FLUSH | AVFMT_TS_NEGATIVE,
#else
    .p.flags           = AVFMT_GLOBALHEADER | AVFMT_TS_NEGATIVE,
#endif
    .p.codec_tag       = (const AVCodecTag* const []){
        codec_mp4_tags, codec_ism_tags, 0 },
    .check_bitstream   = mov_check_bitstream,
    .p.priv_class      = &mov_isobmff_muxer_class,
    .flags_internal    = FF_OFMT_FLAG_ALLOW_FLUSH,
};
#endif
#if CONFIG_F4V_MUXER
const FFOutputFormat ff_f4v_muxer = {
    .p.name            = "f4v",
    .p.long_name       = NULL_IF_CONFIG_SMALL("F4V Adobe Flash Video"),
    .p.mime_type       = "application/f4v",
    .p.extensions      = "f4v",
    .priv_data_size    = sizeof(MOVMuxContext),
    .p.audio_codec     = AV_CODEC_ID_AAC,
    .p.video_codec     = AV_CODEC_ID_H264,
    .init              = mov_init,
    .write_header      = mov_write_header,
    .write_packet      = mov_write_packet,
    .write_trailer     = mov_write_trailer,
    .deinit            = mov_free,
#if FF_API_ALLOW_FLUSH
    .p.flags           = AVFMT_GLOBALHEADER | AVFMT_ALLOW_FLUSH,
#else
    .p.flags           = AVFMT_GLOBALHEADER,
#endif
    .p.codec_tag       = (const AVCodecTag* const []){ codec_f4v_tags, 0 },
    .check_bitstream   = mov_check_bitstream,
    .p.priv_class      = &mov_isobmff_muxer_class,
    .flags_internal    = FF_OFMT_FLAG_ALLOW_FLUSH,
};
#endif
#if CONFIG_AVIF_MUXER
const FFOutputFormat ff_avif_muxer = {
    .p.name            = "avif",
    .p.long_name       = NULL_IF_CONFIG_SMALL("AVIF"),
    .p.mime_type       = "image/avif",
    .p.extensions      = "avif",
    .priv_data_size    = sizeof(MOVMuxContext),
    .p.video_codec     = AV_CODEC_ID_AV1,
    .init              = mov_init,
    .write_header      = mov_write_header,
    .write_packet      = mov_write_packet,
    .write_trailer     = avif_write_trailer,
    .deinit            = mov_free,
#if FF_API_ALLOW_FLUSH
    .p.flags           = AVFMT_GLOBALHEADER | AVFMT_ALLOW_FLUSH,
#else
    .p.flags           = AVFMT_GLOBALHEADER,
#endif
    .p.codec_tag       = codec_avif_tags_list,
    .p.priv_class      = &mov_avif_muxer_class,
    .flags_internal    = FF_OFMT_FLAG_ALLOW_FLUSH,
};
#endif<|MERGE_RESOLUTION|>--- conflicted
+++ resolved
@@ -6825,13 +6825,9 @@
             } else if(par->codec_id == AV_CODEC_ID_HEVC && par->extradata_size > 21) {
                 int nal_size_length = (par->extradata[21] & 0x3) + 1;
                 ret = ff_mov_cenc_avc_write_nal_units(s, &trk->cenc, nal_size_length, pb, pkt->data, size);
-<<<<<<< HEAD
             } else if(par->codec_id == AV_CODEC_ID_VVC && par->extradata_size > 21) {
                 int nal_size_length = (par->extradata[21] & 0x3) + 1;
                 ret = ff_mov_cenc_avc_write_nal_units(s, &trk->cenc, nal_size_length, pb, pkt->data, size);
-=======
-            } else if(par->codec_id == AV_CODEC_ID_VVC) {
-                ret = AVERROR_PATCHWELCOME;
             } else if(par->codec_id == AV_CODEC_ID_AV1) {
                 av_assert0(size == pkt->size);
                 ret = ff_mov_cenc_av1_write_obus(s, &trk->cenc, pb, pkt);
@@ -6839,7 +6835,6 @@
                     size = ret;
                     ret = 0;
                 }
->>>>>>> 08e334e4
             } else {
                 ret = ff_mov_cenc_write_packet(&trk->cenc, pb, pkt->data, size);
             }
