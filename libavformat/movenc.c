--- conflicted
+++ resolved
@@ -1551,16 +1551,14 @@
             ((ret = mov_write_btrt_tag(pb, track)) < 0))
         return ret;
 
-<<<<<<< HEAD
+    if (track->mode == MODE_MP4)
+        track->entry_version = version;
+
     // To write the mhaC tag data for mp4 in case of AV_CODEC_ID_MPEGH_3D_AUDIO
     if(track->par->codec_id == AV_CODEC_ID_MPEGH_3D_AUDIO) {
         mov_write_mhac_tag(pb,track);
     }
-=======
-    if (track->mode == MODE_MP4)
-        track->entry_version = version;
-
->>>>>>> f7551e75
+    
     ret = update_size(pb, pos);
     return ret;
 }
