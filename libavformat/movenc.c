/*
 * MOV, 3GP, MP4 muxer
 * Copyright (c) 2003 Thomas Raivio
 * Copyright (c) 2004 Gildas Bazin <gbazin at videolan dot org>
 * Copyright (c) 2009 Baptiste Coudurier <baptiste dot coudurier at gmail dot com>
 *
 * This file is part of FFmpeg.
 *
 * FFmpeg is free software; you can redistribute it and/or
 * modify it under the terms of the GNU Lesser General Public
 * License as published by the Free Software Foundation; either
 * version 2.1 of the License, or (at your option) any later version.
 *
 * FFmpeg is distributed in the hope that it will be useful,
 * but WITHOUT ANY WARRANTY; without even the implied warranty of
 * MERCHANTABILITY or FITNESS FOR A PARTICULAR PURPOSE.  See the GNU
 * Lesser General Public License for more details.
 *
 * You should have received a copy of the GNU Lesser General Public
 * License along with FFmpeg; if not, write to the Free Software
 * Foundation, Inc., 51 Franklin Street, Fifth Floor, Boston, MA 02110-1301 USA
 */

#include "config_components.h"

#include <stdint.h>
#include <inttypes.h>

#include "movenc.h"
#include "avformat.h"
#include "avio_internal.h"
#include "dovi_isom.h"
#include "riff.h"
#include "avio.h"
#include "iamf_writer.h"
#include "isom.h"
#include "av1.h"
#include "avc.h"
#include "evc.h"
#include "libavcodec/ac3_parser_internal.h"
#include "libavcodec/dnxhddata.h"
#include "libavcodec/flac.h"
#include "libavcodec/get_bits.h"

#include "libavcodec/bsf.h"
#include "libavcodec/internal.h"
#include "libavcodec/put_bits.h"
#include "libavcodec/vc1_common.h"
#include "libavcodec/raw.h"
#include "internal.h"
#include "libavutil/avstring.h"
#include "libavutil/bprint.h"
#include "libavutil/channel_layout.h"
#include "libavutil/csp.h"
#include "libavutil/intfloat.h"
#include "libavutil/mathematics.h"
#include "libavutil/libm.h"
#include "libavutil/opt.h"
#include "libavutil/dict.h"
#include "libavutil/pixdesc.h"
#include "libavutil/stereo3d.h"
#include "libavutil/timecode.h"
#include "libavutil/dovi_meta.h"
#include "libavutil/uuid.h"
#include "hevc.h"
#include "rtpenc.h"
#include "mov_chan.h"
#include "movenc_ttml.h"
#include "mux.h"
#include "rawutils.h"
#include "ttmlenc.h"
#include "version.h"
#include "vpcc.h"
#include "vvc.h"

static const AVOption options[] = {
    { "brand",    "Override major brand", offsetof(MOVMuxContext, major_brand),   AV_OPT_TYPE_STRING, {.str = NULL}, .flags = AV_OPT_FLAG_ENCODING_PARAM },
    { "empty_hdlr_name", "write zero-length name string in hdlr atoms within mdia and minf atoms", offsetof(MOVMuxContext, empty_hdlr_name), AV_OPT_TYPE_BOOL, {.i64 = 0}, 0, 1, AV_OPT_FLAG_ENCODING_PARAM},
    { "encryption_key", "The media encryption key (hex)", offsetof(MOVMuxContext, encryption_key), AV_OPT_TYPE_BINARY, .flags = AV_OPT_FLAG_ENCODING_PARAM },
    { "encryption_kid", "The media encryption key identifier (hex)", offsetof(MOVMuxContext, encryption_kid), AV_OPT_TYPE_BINARY, .flags = AV_OPT_FLAG_ENCODING_PARAM },
    { "encryption_scheme",    "Configures the encryption scheme, allowed values are none, cenc-aes-ctr", offsetof(MOVMuxContext, encryption_scheme_str),   AV_OPT_TYPE_STRING, {.str = NULL}, .flags = AV_OPT_FLAG_ENCODING_PARAM },
    { "frag_duration", "Maximum fragment duration", offsetof(MOVMuxContext, max_fragment_duration), AV_OPT_TYPE_INT, {.i64 = 0}, 0, INT_MAX, AV_OPT_FLAG_ENCODING_PARAM},
    { "frag_interleave", "Interleave samples within fragments (max number of consecutive samples, lower is tighter interleaving, but with more overhead)", offsetof(MOVMuxContext, frag_interleave), AV_OPT_TYPE_INT, {.i64 = 0}, 0, INT_MAX, AV_OPT_FLAG_ENCODING_PARAM },
    { "frag_size", "Maximum fragment size", offsetof(MOVMuxContext, max_fragment_size), AV_OPT_TYPE_INT, {.i64 = 0}, 0, INT_MAX, AV_OPT_FLAG_ENCODING_PARAM},
    { "fragment_index", "Fragment number of the next fragment", offsetof(MOVMuxContext, fragments), AV_OPT_TYPE_INT, {.i64 = 1}, 1, INT_MAX, AV_OPT_FLAG_ENCODING_PARAM},
    { "iods_audio_profile", "iods audio profile atom.", offsetof(MOVMuxContext, iods_audio_profile), AV_OPT_TYPE_INT, {.i64 = -1}, -1, 255, AV_OPT_FLAG_ENCODING_PARAM},
    { "iods_video_profile", "iods video profile atom.", offsetof(MOVMuxContext, iods_video_profile), AV_OPT_TYPE_INT, {.i64 = -1}, -1, 255, AV_OPT_FLAG_ENCODING_PARAM},
    { "ism_lookahead", "Number of lookahead entries for ISM files", offsetof(MOVMuxContext, ism_lookahead), AV_OPT_TYPE_INT, {.i64 = 0}, 0, 255, AV_OPT_FLAG_ENCODING_PARAM},
    { "movflags", "MOV muxer flags", offsetof(MOVMuxContext, flags), AV_OPT_TYPE_FLAGS, {.i64 = 0}, INT_MIN, INT_MAX, AV_OPT_FLAG_ENCODING_PARAM, .unit = "movflags" },
      { "cmaf", "Write CMAF compatible fragmented MP4", 0, AV_OPT_TYPE_CONST, {.i64 = FF_MOV_FLAG_CMAF}, INT_MIN, INT_MAX, AV_OPT_FLAG_ENCODING_PARAM, .unit = "movflags" },
      { "dash", "Write DASH compatible fragmented MP4", 0, AV_OPT_TYPE_CONST, {.i64 = FF_MOV_FLAG_DASH}, INT_MIN, INT_MAX, AV_OPT_FLAG_ENCODING_PARAM, .unit = "movflags" },
      { "default_base_moof", "Set the default-base-is-moof flag in tfhd atoms", 0, AV_OPT_TYPE_CONST, {.i64 = FF_MOV_FLAG_DEFAULT_BASE_MOOF}, INT_MIN, INT_MAX, AV_OPT_FLAG_ENCODING_PARAM, .unit = "movflags" },
      { "delay_moov", "Delay writing the initial moov until the first fragment is cut, or until the first fragment flush", 0, AV_OPT_TYPE_CONST, {.i64 = FF_MOV_FLAG_DELAY_MOOV}, INT_MIN, INT_MAX, AV_OPT_FLAG_ENCODING_PARAM, .unit = "movflags" },
      { "disable_chpl", "Disable Nero chapter atom", 0, AV_OPT_TYPE_CONST, {.i64 = FF_MOV_FLAG_DISABLE_CHPL}, INT_MIN, INT_MAX, AV_OPT_FLAG_ENCODING_PARAM, .unit = "movflags" },
      { "empty_moov", "Make the initial moov atom empty", 0, AV_OPT_TYPE_CONST, {.i64 = FF_MOV_FLAG_EMPTY_MOOV}, INT_MIN, INT_MAX, AV_OPT_FLAG_ENCODING_PARAM, .unit = "movflags" },
      { "faststart", "Run a second pass to put the index (moov atom) at the beginning of the file", 0, AV_OPT_TYPE_CONST, {.i64 = FF_MOV_FLAG_FASTSTART}, INT_MIN, INT_MAX, AV_OPT_FLAG_ENCODING_PARAM, .unit = "movflags" },
      { "frag_custom", "Flush fragments on caller requests", 0, AV_OPT_TYPE_CONST, {.i64 = FF_MOV_FLAG_FRAG_CUSTOM}, INT_MIN, INT_MAX, AV_OPT_FLAG_ENCODING_PARAM, .unit = "movflags" },
      { "frag_discont", "Signal that the next fragment is discontinuous from earlier ones", 0, AV_OPT_TYPE_CONST, {.i64 = FF_MOV_FLAG_FRAG_DISCONT}, INT_MIN, INT_MAX, AV_OPT_FLAG_ENCODING_PARAM, .unit = "movflags" },
      { "frag_every_frame", "Fragment at every frame", 0, AV_OPT_TYPE_CONST, {.i64 = FF_MOV_FLAG_FRAG_EVERY_FRAME}, INT_MIN, INT_MAX, AV_OPT_FLAG_ENCODING_PARAM, .unit = "movflags" },
      { "frag_keyframe", "Fragment at video keyframes", 0, AV_OPT_TYPE_CONST, {.i64 = FF_MOV_FLAG_FRAG_KEYFRAME}, INT_MIN, INT_MAX, AV_OPT_FLAG_ENCODING_PARAM, .unit = "movflags" },
      { "global_sidx", "Write a global sidx index at the start of the file", 0, AV_OPT_TYPE_CONST, {.i64 = FF_MOV_FLAG_GLOBAL_SIDX}, INT_MIN, INT_MAX, AV_OPT_FLAG_ENCODING_PARAM, .unit = "movflags" },
      { "isml", "Create a live smooth streaming feed (for pushing to a publishing point)", 0, AV_OPT_TYPE_CONST, {.i64 = FF_MOV_FLAG_ISML}, INT_MIN, INT_MAX, AV_OPT_FLAG_ENCODING_PARAM, .unit = "movflags" },
      { "moov_size", "maximum moov size so it can be placed at the begin", offsetof(MOVMuxContext, reserved_moov_size), AV_OPT_TYPE_INT, {.i64 = 0}, 0, INT_MAX, AV_OPT_FLAG_ENCODING_PARAM, .unit = 0 },
      { "negative_cts_offsets", "Use negative CTS offsets (reducing the need for edit lists)", 0, AV_OPT_TYPE_CONST, {.i64 = FF_MOV_FLAG_NEGATIVE_CTS_OFFSETS}, INT_MIN, INT_MAX, AV_OPT_FLAG_ENCODING_PARAM, .unit = "movflags" },
      { "omit_tfhd_offset", "Omit the base data offset in tfhd atoms", 0, AV_OPT_TYPE_CONST, {.i64 = FF_MOV_FLAG_OMIT_TFHD_OFFSET}, INT_MIN, INT_MAX, AV_OPT_FLAG_ENCODING_PARAM, .unit = "movflags" },
      { "prefer_icc", "If writing colr atom prioritise usage of ICC profile if it exists in stream packet side data", 0, AV_OPT_TYPE_CONST, {.i64 = FF_MOV_FLAG_PREFER_ICC}, INT_MIN, INT_MAX, AV_OPT_FLAG_ENCODING_PARAM, .unit = "movflags" },
      { "rtphint", "Add RTP hint tracks", 0, AV_OPT_TYPE_CONST, {.i64 = FF_MOV_FLAG_RTP_HINT}, INT_MIN, INT_MAX, AV_OPT_FLAG_ENCODING_PARAM, .unit = "movflags" },
      { "separate_moof", "Write separate moof/mdat atoms for each track", 0, AV_OPT_TYPE_CONST, {.i64 = FF_MOV_FLAG_SEPARATE_MOOF}, INT_MIN, INT_MAX, AV_OPT_FLAG_ENCODING_PARAM, .unit = "movflags" },
      { "skip_sidx", "Skip writing of sidx atom", 0, AV_OPT_TYPE_CONST, {.i64 = FF_MOV_FLAG_SKIP_SIDX}, INT_MIN, INT_MAX, AV_OPT_FLAG_ENCODING_PARAM, .unit = "movflags" },
      { "skip_trailer", "Skip writing the mfra/tfra/mfro trailer for fragmented files", 0, AV_OPT_TYPE_CONST, {.i64 = FF_MOV_FLAG_SKIP_TRAILER}, INT_MIN, INT_MAX, AV_OPT_FLAG_ENCODING_PARAM, .unit = "movflags" },
      { "use_metadata_tags", "Use mdta atom for metadata.", 0, AV_OPT_TYPE_CONST, {.i64 = FF_MOV_FLAG_USE_MDTA}, INT_MIN, INT_MAX, AV_OPT_FLAG_ENCODING_PARAM, .unit = "movflags" },
      { "write_colr", "Write colr atom even if the color info is unspecified (Experimental, may be renamed or changed, do not use from scripts)", 0, AV_OPT_TYPE_CONST, {.i64 = FF_MOV_FLAG_WRITE_COLR}, INT_MIN, INT_MAX, AV_OPT_FLAG_ENCODING_PARAM, .unit = "movflags" },
      { "write_gama", "Write deprecated gama atom", 0, AV_OPT_TYPE_CONST, {.i64 = FF_MOV_FLAG_WRITE_GAMA}, INT_MIN, INT_MAX, AV_OPT_FLAG_ENCODING_PARAM, .unit = "movflags" },
    { "min_frag_duration", "Minimum fragment duration", offsetof(MOVMuxContext, min_fragment_duration), AV_OPT_TYPE_INT, {.i64 = 0}, 0, INT_MAX, AV_OPT_FLAG_ENCODING_PARAM},
    { "mov_gamma", "gamma value for gama atom", offsetof(MOVMuxContext, gamma), AV_OPT_TYPE_FLOAT, {.dbl = 0.0 }, 0.0, 10, AV_OPT_FLAG_ENCODING_PARAM},
    { "movie_timescale", "set movie timescale", offsetof(MOVMuxContext, movie_timescale), AV_OPT_TYPE_INT, {.i64 = MOV_TIMESCALE}, 1, INT_MAX, AV_OPT_FLAG_ENCODING_PARAM},
    FF_RTP_FLAG_OPTS(MOVMuxContext, rtp_flags),
    { "skip_iods", "Skip writing iods atom.", offsetof(MOVMuxContext, iods_skip), AV_OPT_TYPE_BOOL, {.i64 = 1}, 0, 1, AV_OPT_FLAG_ENCODING_PARAM},
    { "use_editlist", "use edit list", offsetof(MOVMuxContext, use_editlist), AV_OPT_TYPE_BOOL, {.i64 = -1}, -1, 1, AV_OPT_FLAG_ENCODING_PARAM},
    { "use_stream_ids_as_track_ids", "use stream ids as track ids", offsetof(MOVMuxContext, use_stream_ids_as_track_ids), AV_OPT_TYPE_BOOL, {.i64 = 0}, 0, 1, AV_OPT_FLAG_ENCODING_PARAM},
    { "video_track_timescale", "set timescale of all video tracks", offsetof(MOVMuxContext, video_track_timescale), AV_OPT_TYPE_INT, {.i64 = 0}, 0, INT_MAX, AV_OPT_FLAG_ENCODING_PARAM},
    { "write_btrt", "force or disable writing btrt", offsetof(MOVMuxContext, write_btrt), AV_OPT_TYPE_BOOL, {.i64 = -1}, -1, 1, AV_OPT_FLAG_ENCODING_PARAM},
    { "write_prft", "Write producer reference time box with specified time source", offsetof(MOVMuxContext, write_prft), AV_OPT_TYPE_INT, {.i64 = MOV_PRFT_NONE}, 0, MOV_PRFT_NB-1, AV_OPT_FLAG_ENCODING_PARAM, .unit = "prft"},
      { "pts", NULL, 0, AV_OPT_TYPE_CONST, {.i64 = MOV_PRFT_SRC_PTS}, 0, 0, AV_OPT_FLAG_ENCODING_PARAM, .unit = "prft"},
      { "wallclock", NULL, 0, AV_OPT_TYPE_CONST, {.i64 = MOV_PRFT_SRC_WALLCLOCK}, 0, 0, AV_OPT_FLAG_ENCODING_PARAM, .unit = "prft"},
    { "write_tmcd", "force or disable writing tmcd", offsetof(MOVMuxContext, write_tmcd), AV_OPT_TYPE_BOOL, {.i64 = -1}, -1, 1, AV_OPT_FLAG_ENCODING_PARAM},
    { NULL },
};

static const AVClass mov_isobmff_muxer_class = {
    .class_name = "mov/mp4/tgp/psp/tg2/ipod/ismv/f4v muxer",
    .item_name  = av_default_item_name,
    .option     = options,
    .version    = LIBAVUTIL_VERSION_INT,
};

static int get_moov_size(AVFormatContext *s);
static int mov_write_single_packet(AVFormatContext *s, AVPacket *pkt);

static int utf8len(const uint8_t *b)
{
    int len = 0;
    int val;
    while (*b) {
        GET_UTF8(val, *b++, return -1;)
        len++;
    }
    return len;
}

//FIXME support 64 bit variant with wide placeholders
static int64_t update_size(AVIOContext *pb, int64_t pos)
{
    int64_t curpos = avio_tell(pb);
    avio_seek(pb, pos, SEEK_SET);
    avio_wb32(pb, curpos - pos); /* rewrite size */
    avio_seek(pb, curpos, SEEK_SET);

    return curpos - pos;
}

static int co64_required(const MOVTrack *track)
{
    if (track->entry > 0 && track->cluster[track->entry - 1].pos + track->data_offset > UINT32_MAX)
        return 1;
    return 0;
}

static int is_cover_image(const AVStream *st)
{
    /* Eg. AV_DISPOSITION_ATTACHED_PIC | AV_DISPOSITION_TIMED_THUMBNAILS
     * is encoded as sparse video track */
    return st && st->disposition == AV_DISPOSITION_ATTACHED_PIC;
}

static int rtp_hinting_needed(const AVStream *st)
{
    /* Add hint tracks for each real audio and video stream */
    if (is_cover_image(st))
        return 0;
    return st->codecpar->codec_type == AVMEDIA_TYPE_VIDEO ||
           st->codecpar->codec_type == AVMEDIA_TYPE_AUDIO;
}

/* Chunk offset atom */
static int mov_write_stco_tag(AVIOContext *pb, MOVTrack *track)
{
    int i;
    int mode64 = co64_required(track); // use 32 bit size variant if possible
    int64_t pos = avio_tell(pb);
    avio_wb32(pb, 0); /* size */
    if (mode64)
        ffio_wfourcc(pb, "co64");
    else
        ffio_wfourcc(pb, "stco");
    avio_wb32(pb, 0); /* version & flags */
    avio_wb32(pb, track->chunkCount); /* entry count */
    for (i = 0; i < track->entry; i++) {
        if (!track->cluster[i].chunkNum)
            continue;
        if (mode64 == 1)
            avio_wb64(pb, track->cluster[i].pos + track->data_offset);
        else
            avio_wb32(pb, track->cluster[i].pos + track->data_offset);
    }
    return update_size(pb, pos);
}

/* Sample size atom */
static int mov_write_stsz_tag(AVIOContext *pb, MOVTrack *track)
{
    int equalChunks = 1;
    int i, j, entries = 0, tst = -1, oldtst = -1;

    int64_t pos = avio_tell(pb);
    avio_wb32(pb, 0); /* size */
    ffio_wfourcc(pb, "stsz");
    avio_wb32(pb, 0); /* version & flags */

    for (i = 0; i < track->entry; i++) {
        tst = track->cluster[i].size / track->cluster[i].entries;
        if (oldtst != -1 && tst != oldtst)
            equalChunks = 0;
        oldtst = tst;
        entries += track->cluster[i].entries;
    }
    if (equalChunks && track->entry) {
        int sSize = track->entry ? track->cluster[0].size / track->cluster[0].entries : 0;
        sSize = FFMAX(1, sSize); // adpcm mono case could make sSize == 0
        avio_wb32(pb, sSize); // sample size
        avio_wb32(pb, entries); // sample count
    } else {
        avio_wb32(pb, 0); // sample size
        avio_wb32(pb, entries); // sample count
        for (i = 0; i < track->entry; i++) {
            for (j = 0; j < track->cluster[i].entries; j++) {
                avio_wb32(pb, track->cluster[i].size /
                          track->cluster[i].entries);
            }
        }
    }
    return update_size(pb, pos);
}

/* Sample to chunk atom */
static int mov_write_stsc_tag(AVIOContext *pb, MOVTrack *track)
{
    int index = 0, oldval = -1, i;
    int64_t entryPos, curpos;

    int64_t pos = avio_tell(pb);
    avio_wb32(pb, 0); /* size */
    ffio_wfourcc(pb, "stsc");
    avio_wb32(pb, 0); // version & flags
    entryPos = avio_tell(pb);
    avio_wb32(pb, track->chunkCount); // entry count
    for (i = 0; i < track->entry; i++) {
        if (oldval != track->cluster[i].samples_in_chunk && track->cluster[i].chunkNum) {
            avio_wb32(pb, track->cluster[i].chunkNum); // first chunk
            avio_wb32(pb, track->cluster[i].samples_in_chunk); // samples per chunk
            avio_wb32(pb, 0x1); // sample description index
            oldval = track->cluster[i].samples_in_chunk;
            index++;
        }
    }
    curpos = avio_tell(pb);
    avio_seek(pb, entryPos, SEEK_SET);
    avio_wb32(pb, index); // rewrite size
    avio_seek(pb, curpos, SEEK_SET);

    return update_size(pb, pos);
}

/* Sync sample atom */
static int mov_write_stss_tag(AVIOContext *pb, MOVTrack *track, uint32_t flag)
{
    int64_t curpos, entryPos;
    int i, index = 0;
    int64_t pos = avio_tell(pb);
    avio_wb32(pb, 0); // size
    ffio_wfourcc(pb, flag == MOV_SYNC_SAMPLE ? "stss" : "stps");
    avio_wb32(pb, 0); // version & flags
    entryPos = avio_tell(pb);
    avio_wb32(pb, track->entry); // entry count
    for (i = 0; i < track->entry; i++) {
        if (track->cluster[i].flags & flag) {
            avio_wb32(pb, i + 1);
            index++;
        }
    }
    curpos = avio_tell(pb);
    avio_seek(pb, entryPos, SEEK_SET);
    avio_wb32(pb, index); // rewrite size
    avio_seek(pb, curpos, SEEK_SET);
    return update_size(pb, pos);
}

/* Sample dependency atom */
static int mov_write_sdtp_tag(AVIOContext *pb, MOVTrack *track)
{
    int i;
    uint8_t leading, dependent, reference, redundancy;
    int64_t pos = avio_tell(pb);
    avio_wb32(pb, 0); // size
    ffio_wfourcc(pb, "sdtp");
    avio_wb32(pb, 0); // version & flags
    for (i = 0; i < track->entry; i++) {
        dependent = MOV_SAMPLE_DEPENDENCY_YES;
        leading = reference = redundancy = MOV_SAMPLE_DEPENDENCY_UNKNOWN;
        if (track->cluster[i].flags & MOV_DISPOSABLE_SAMPLE) {
            reference = MOV_SAMPLE_DEPENDENCY_NO;
        }
        if (track->cluster[i].flags & MOV_SYNC_SAMPLE) {
            dependent = MOV_SAMPLE_DEPENDENCY_NO;
        }
        avio_w8(pb, (leading << 6)   | (dependent << 4) |
                    (reference << 2) | redundancy);
    }
    return update_size(pb, pos);
}

static int mov_write_iacb_tag(AVFormatContext *s, AVIOContext *pb, MOVTrack *track)
{
    AVIOContext *dyn_bc;
    int64_t pos = avio_tell(pb);
    uint8_t *dyn_buf = NULL;
    int dyn_size;
    int ret = avio_open_dyn_buf(&dyn_bc);
    if (ret < 0)
        return ret;

    avio_wb32(pb, 0);
    ffio_wfourcc(pb, "iacb");
    avio_w8(pb, 1); // configurationVersion

    ret = ff_iamf_write_descriptors(track->iamf, dyn_bc, s);
    if (ret < 0)
        return ret;

    dyn_size = avio_close_dyn_buf(dyn_bc, &dyn_buf);
    ffio_write_leb(pb, dyn_size);
    avio_write(pb, dyn_buf, dyn_size);
    av_free(dyn_buf);

    return update_size(pb, pos);
}

static int mov_write_amr_tag(AVIOContext *pb, MOVTrack *track)
{
    avio_wb32(pb, 0x11); /* size */
    if (track->mode == MODE_MOV) ffio_wfourcc(pb, "samr");
    else                         ffio_wfourcc(pb, "damr");
    ffio_wfourcc(pb, "FFMP");
    avio_w8(pb, 0); /* decoder version */

    avio_wb16(pb, 0x81FF); /* Mode set (all modes for AMR_NB) */
    avio_w8(pb, 0x00); /* Mode change period (no restriction) */
    avio_w8(pb, 0x01); /* Frames per sample */
    return 0x11;
}

struct eac3_info {
    AVPacket *pkt;
    uint8_t ec3_done;
    uint8_t num_blocks;

    /* Layout of the EC3SpecificBox */
    /* maximum bitrate */
    uint16_t data_rate;
    int8_t   ac3_bit_rate_code;
    /* number of independent substreams */
    uint8_t  num_ind_sub;
    struct {
        /* sample rate code (see ff_ac3_sample_rate_tab) 2 bits */
        uint8_t fscod;
        /* bit stream identification 5 bits */
        uint8_t bsid;
        /* one bit reserved */
        /* audio service mixing (not supported yet) 1 bit */
        /* bit stream mode 3 bits */
        uint8_t bsmod;
        /* audio coding mode 3 bits */
        uint8_t acmod;
        /* sub woofer on 1 bit */
        uint8_t lfeon;
        /* 3 bits reserved */
        /* number of dependent substreams associated with this substream 4 bits */
        uint8_t num_dep_sub;
        /* channel locations of the dependent substream(s), if any, 9 bits */
        uint16_t chan_loc;
        /* if there is no dependent substream, then one bit reserved instead */
    } substream[1]; /* TODO: support 8 independent substreams */
};

static int mov_write_ac3_tag(AVFormatContext *s, AVIOContext *pb, MOVTrack *track)
{
    struct eac3_info *info = track->eac3_priv;
    PutBitContext pbc;
    uint8_t buf[3];

    if (!info || !info->ec3_done) {
        av_log(s, AV_LOG_ERROR,
               "Cannot write moov atom before AC3 packets."
               " Set the delay_moov flag to fix this.\n");
        return AVERROR(EINVAL);
    }

    if (info->substream[0].bsid > 8) {
        av_log(s, AV_LOG_ERROR,
               "RealAudio AC-3/DolbyNet with bsid %d is not defined by the "
               "ISOBMFF specification in ETSI TS 102 366!\n",
               info->substream[0].bsid);
        return AVERROR(EINVAL);
    }

    if (info->ac3_bit_rate_code < 0) {
        av_log(s, AV_LOG_ERROR,
               "No valid AC3 bit rate code for data rate of %d!\n",
               info->data_rate);
        return AVERROR(EINVAL);
    }

    avio_wb32(pb, 11);
    ffio_wfourcc(pb, "dac3");

    init_put_bits(&pbc, buf, sizeof(buf));
    put_bits(&pbc, 2, info->substream[0].fscod);
    put_bits(&pbc, 5, info->substream[0].bsid);
    put_bits(&pbc, 3, info->substream[0].bsmod);
    put_bits(&pbc, 3, info->substream[0].acmod);
    put_bits(&pbc, 1, info->substream[0].lfeon);
    put_bits(&pbc, 5, info->ac3_bit_rate_code); // bit_rate_code
    put_bits(&pbc, 5, 0); // reserved

    flush_put_bits(&pbc);
    avio_write(pb, buf, sizeof(buf));

    return 11;
}

static int handle_eac3(MOVMuxContext *mov, AVPacket *pkt, MOVTrack *track)
{
    AC3HeaderInfo *hdr = NULL;
    struct eac3_info *info;
    int num_blocks, ret;

    if (!track->eac3_priv) {
        if (!(track->eac3_priv = av_mallocz(sizeof(*info))))
            return AVERROR(ENOMEM);

        ((struct eac3_info *)track->eac3_priv)->ac3_bit_rate_code = -1;
    }
    info = track->eac3_priv;

    if (!info->pkt && !(info->pkt = av_packet_alloc()))
        return AVERROR(ENOMEM);

    if ((ret = avpriv_ac3_parse_header(&hdr, pkt->data, pkt->size)) < 0) {
        if (ret == AVERROR(ENOMEM))
            goto end;

        /* drop the packets until we see a good one */
        if (!track->entry) {
            av_log(mov->fc, AV_LOG_WARNING, "Dropping invalid packet from start of the stream\n");
            ret = 0;
        } else
            ret = AVERROR_INVALIDDATA;
        goto end;
    }

    info->data_rate = FFMAX(info->data_rate, hdr->bit_rate / 1000);
    info->ac3_bit_rate_code = FFMAX(info->ac3_bit_rate_code,
                                    hdr->ac3_bit_rate_code);
    num_blocks = hdr->num_blocks;

    if (!info->ec3_done) {
        /* AC-3 substream must be the first one */
        if (hdr->bitstream_id <= 10 && hdr->substreamid != 0) {
            ret = AVERROR(EINVAL);
            goto end;
        }

        /* this should always be the case, given that our AC-3 parser
         * concatenates dependent frames to their independent parent */
        if (hdr->frame_type == EAC3_FRAME_TYPE_INDEPENDENT ||
            hdr->frame_type == EAC3_FRAME_TYPE_AC3_CONVERT) {
            /* substream ids must be incremental */
            if (hdr->substreamid > info->num_ind_sub + 1) {
                ret = AVERROR(EINVAL);
                goto end;
            }

            if (hdr->substreamid == info->num_ind_sub + 1) {
                //info->num_ind_sub++;
                avpriv_request_sample(mov->fc, "Multiple independent substreams");
                ret = AVERROR_PATCHWELCOME;
                goto end;
            } else if (hdr->substreamid < info->num_ind_sub ||
                       hdr->substreamid == 0 && info->substream[0].bsid) {
                info->ec3_done = 1;
                goto concatenate;
            }
        } else {
            if (hdr->substreamid != 0) {
                avpriv_request_sample(mov->fc, "Multiple non EAC3 independent substreams");
                ret = AVERROR_PATCHWELCOME;
                goto end;
            }
        }

        /* fill the info needed for the "dec3" atom */
        info->substream[hdr->substreamid].fscod = hdr->sr_code;
        info->substream[hdr->substreamid].bsid  = hdr->bitstream_id;
        info->substream[hdr->substreamid].bsmod = hdr->bitstream_mode;
        info->substream[hdr->substreamid].acmod = hdr->channel_mode;
        info->substream[hdr->substreamid].lfeon = hdr->lfe_on;

        if (track->par->codec_id == AV_CODEC_ID_AC3) {
            // with AC-3 we only require the information of a single packet,
            // so we can finish as soon as the basic values of the bit stream
            // have been set to the track's informational structure.
            info->ec3_done = 1;
            goto concatenate;
        }

        /* Parse dependent substream(s), if any */
        if (pkt->size != hdr->frame_size) {
            int cumul_size = hdr->frame_size;
            int parent = hdr->substreamid;

            while (cumul_size != pkt->size) {
                GetBitContext gbc;
                int i;
                ret = avpriv_ac3_parse_header(&hdr, pkt->data + cumul_size, pkt->size - cumul_size);
                if (ret < 0)
                    goto end;
                if (hdr->frame_type != EAC3_FRAME_TYPE_DEPENDENT) {
                    ret = AVERROR(EINVAL);
                    goto end;
                }
                info->substream[parent].num_dep_sub++;
                ret /= 8;

                /* header is parsed up to lfeon, but custom channel map may be needed */
                init_get_bits8(&gbc, pkt->data + cumul_size + ret, pkt->size - cumul_size - ret);
                /* skip bsid */
                skip_bits(&gbc, 5);
                /* skip volume control params */
                for (i = 0; i < (hdr->channel_mode ? 1 : 2); i++) {
                    skip_bits(&gbc, 5); // skip dialog normalization
                    if (get_bits1(&gbc)) {
                        skip_bits(&gbc, 8); // skip compression gain word
                    }
                }
                /* get the dependent stream channel map, if exists */
                if (get_bits1(&gbc))
                    info->substream[parent].chan_loc |= (get_bits(&gbc, 16) >> 5) & 0x1f;
                else
                    info->substream[parent].chan_loc |= hdr->channel_mode;
                cumul_size += hdr->frame_size;
            }
        }
    }

concatenate:
    if (!info->num_blocks && num_blocks == 6) {
        ret = pkt->size;
        goto end;
    }
    else if (info->num_blocks + num_blocks > 6) {
        ret = AVERROR_INVALIDDATA;
        goto end;
    }

    if (!info->num_blocks) {
        ret = av_packet_ref(info->pkt, pkt);
        if (!ret)
            info->num_blocks = num_blocks;
        goto end;
    } else {
        if ((ret = av_grow_packet(info->pkt, pkt->size)) < 0)
            goto end;
        memcpy(info->pkt->data + info->pkt->size - pkt->size, pkt->data, pkt->size);
        info->num_blocks += num_blocks;
        info->pkt->duration += pkt->duration;
        if (info->num_blocks != 6)
            goto end;
        av_packet_unref(pkt);
        av_packet_move_ref(pkt, info->pkt);
        info->num_blocks = 0;
    }
    ret = pkt->size;

end:
    av_free(hdr);

    return ret;
}

static int mov_write_eac3_tag(AVFormatContext *s, AVIOContext *pb, MOVTrack *track)
{
    PutBitContext pbc;
    uint8_t *buf;
    struct eac3_info *info;
    int size, i;

    if (!track->eac3_priv) {
        av_log(s, AV_LOG_ERROR,
               "Cannot write moov atom before EAC3 packets parsed.\n");
        return AVERROR(EINVAL);
    }

    info = track->eac3_priv;
    size = 2 + ((34 * (info->num_ind_sub + 1) + 7) >> 3);
    buf = av_malloc(size);
    if (!buf) {
        return AVERROR(ENOMEM);
    }

    init_put_bits(&pbc, buf, size);
    put_bits(&pbc, 13, info->data_rate);
    put_bits(&pbc,  3, info->num_ind_sub);
    for (i = 0; i <= info->num_ind_sub; i++) {
        put_bits(&pbc, 2, info->substream[i].fscod);
        put_bits(&pbc, 5, info->substream[i].bsid);
        put_bits(&pbc, 1, 0); /* reserved */
        put_bits(&pbc, 1, 0); /* asvc */
        put_bits(&pbc, 3, info->substream[i].bsmod);
        put_bits(&pbc, 3, info->substream[i].acmod);
        put_bits(&pbc, 1, info->substream[i].lfeon);
        put_bits(&pbc, 5, 0); /* reserved */
        put_bits(&pbc, 4, info->substream[i].num_dep_sub);
        if (!info->substream[i].num_dep_sub) {
            put_bits(&pbc, 1, 0); /* reserved */
        } else {
            put_bits(&pbc, 9, info->substream[i].chan_loc);
        }
    }
    flush_put_bits(&pbc);
    size = put_bytes_output(&pbc);

    avio_wb32(pb, size + 8);
    ffio_wfourcc(pb, "dec3");
    avio_write(pb, buf, size);

    av_free(buf);

    return size;
}

/**
 * This function writes extradata "as is".
 * Extradata must be formatted like a valid atom (with size and tag).
 */
static int mov_write_extradata_tag(AVIOContext *pb, MOVTrack *track)
{
    avio_write(pb, track->par->extradata, track->par->extradata_size);
    return track->par->extradata_size;
}

static int mov_write_enda_tag(AVIOContext *pb)
{
    avio_wb32(pb, 10);
    ffio_wfourcc(pb, "enda");
    avio_wb16(pb, 1); /* little endian */
    return 10;
}

static int mov_write_enda_tag_be(AVIOContext *pb)
{
  avio_wb32(pb, 10);
  ffio_wfourcc(pb, "enda");
  avio_wb16(pb, 0); /* big endian */
  return 10;
}

static void put_descr(AVIOContext *pb, int tag, unsigned int size)
{
    int i = 3;
    avio_w8(pb, tag);
    for (; i > 0; i--)
        avio_w8(pb, (size >> (7 * i)) | 0x80);
    avio_w8(pb, size & 0x7F);
}

static unsigned compute_avg_bitrate(MOVTrack *track)
{
    uint64_t size = 0;
    int i;
    if (!track->track_duration)
        return 0;
    for (i = 0; i < track->entry; i++)
        size += track->cluster[i].size;
    return size * 8 * track->timescale / track->track_duration;
}

struct mpeg4_bit_rate_values {
    uint32_t buffer_size;  ///< Size of the decoding buffer for the elementary stream in bytes.
    uint32_t max_bit_rate; ///< Maximum rate in bits/second over any window of one second.
    uint32_t avg_bit_rate; ///< Average rate in bits/second over the entire presentation.
};

static struct mpeg4_bit_rate_values calculate_mpeg4_bit_rates(MOVTrack *track)
{
    const AVPacketSideData *sd = track->st ?
        av_packet_side_data_get(track->st->codecpar->coded_side_data,
                                track->st->codecpar->nb_coded_side_data,
                                AV_PKT_DATA_CPB_PROPERTIES) : NULL;
    AVCPBProperties *props = sd ? (AVCPBProperties *)sd->data : NULL;
    struct mpeg4_bit_rate_values bit_rates = { 0 };

    bit_rates.avg_bit_rate = compute_avg_bitrate(track);
    if (!bit_rates.avg_bit_rate) {
        // if the average bit rate cannot be calculated at this point, such as
        // in the case of fragmented MP4, utilize the following values as
        // fall-back in priority order:
        //
        // 1. average bit rate property
        // 2. bit rate (usually average over the whole clip)
        // 3. maximum bit rate property

        if (props && props->avg_bitrate) {
            bit_rates.avg_bit_rate = props->avg_bitrate;
        } else if (track->par->bit_rate) {
            bit_rates.avg_bit_rate = track->par->bit_rate;
        } else if (props && props->max_bitrate) {
            bit_rates.avg_bit_rate = props->max_bitrate;
        }
    }

    // (FIXME should be max rate in any 1 sec window)
    bit_rates.max_bit_rate = FFMAX(track->par->bit_rate,
                                   bit_rates.avg_bit_rate);

    // utilize values from properties if we have them available
    if (props) {
        bit_rates.max_bit_rate = FFMAX(bit_rates.max_bit_rate,
                                       props->max_bitrate);
        bit_rates.buffer_size = props->buffer_size / 8;
    }

    return bit_rates;
}

static int mov_write_esds_tag(AVIOContext *pb, MOVTrack *track) // Basic
{
    struct mpeg4_bit_rate_values bit_rates = calculate_mpeg4_bit_rates(track);
    int64_t pos = avio_tell(pb);
    int decoder_specific_info_len = track->vos_len ? 5 + track->vos_len : 0;

    avio_wb32(pb, 0); // size
    ffio_wfourcc(pb, "esds");
    avio_wb32(pb, 0); // Version

    // ES descriptor
    put_descr(pb, 0x03, 3 + 5+13 + decoder_specific_info_len + 5+1);
    avio_wb16(pb, track->track_id);
    avio_w8(pb, 0x00); // flags (= no flags)

    // DecoderConfig descriptor
    put_descr(pb, 0x04, 13 + decoder_specific_info_len);

    // Object type indication
    if ((track->par->codec_id == AV_CODEC_ID_MP2 ||
         track->par->codec_id == AV_CODEC_ID_MP3) &&
        track->par->sample_rate > 24000)
        avio_w8(pb, 0x6B); // 11172-3
    else
        avio_w8(pb, ff_codec_get_tag(ff_mp4_obj_type, track->par->codec_id));

    // the following fields is made of 6 bits to identify the streamtype (4 for video, 5 for audio)
    // plus 1 bit to indicate upstream and 1 bit set to 1 (reserved)
    if (track->par->codec_id == AV_CODEC_ID_DVD_SUBTITLE)
        avio_w8(pb, (0x38 << 2) | 1); // flags (= NeroSubpicStream)
    else if (track->par->codec_type == AVMEDIA_TYPE_AUDIO)
        avio_w8(pb, 0x15); // flags (= Audiostream)
    else
        avio_w8(pb, 0x11); // flags (= Visualstream)

    avio_wb24(pb, bit_rates.buffer_size); // Buffersize DB
    avio_wb32(pb, bit_rates.max_bit_rate); // maxbitrate
    avio_wb32(pb, bit_rates.avg_bit_rate);

    if (track->vos_len) {
        // DecoderSpecific info descriptor
        put_descr(pb, 0x05, track->vos_len);
        avio_write(pb, track->vos_data, track->vos_len);
    }

    // SL descriptor
    put_descr(pb, 0x06, 1);
    avio_w8(pb, 0x02);
    return update_size(pb, pos);
}

static int mov_pcm_le_gt16(enum AVCodecID codec_id)
{
    return codec_id == AV_CODEC_ID_PCM_S24LE ||
           codec_id == AV_CODEC_ID_PCM_S32LE ||
           codec_id == AV_CODEC_ID_PCM_F32LE ||
           codec_id == AV_CODEC_ID_PCM_F64LE;
}

static int mov_pcm_be_gt16(enum AVCodecID codec_id)
{
    return codec_id == AV_CODEC_ID_PCM_S24BE ||
           codec_id == AV_CODEC_ID_PCM_S32BE ||
           codec_id == AV_CODEC_ID_PCM_F32BE ||
           codec_id == AV_CODEC_ID_PCM_F64BE;
}

static int mov_write_ms_tag(AVFormatContext *s, AVIOContext *pb, MOVTrack *track)
{
    int ret;
    int64_t pos = avio_tell(pb);
    avio_wb32(pb, 0);
    avio_wl32(pb, track->tag); // store it byteswapped
    track->par->codec_tag = av_bswap16(track->tag >> 16);
    if ((ret = ff_put_wav_header(s, pb, track->par, 0)) < 0)
        return ret;
    return update_size(pb, pos);
}

static int mov_write_wfex_tag(AVFormatContext *s, AVIOContext *pb, MOVTrack *track)
{
    int ret;
    int64_t pos = avio_tell(pb);
    avio_wb32(pb, 0);
    ffio_wfourcc(pb, "wfex");
    if ((ret = ff_put_wav_header(s, pb, track->st->codecpar, FF_PUT_WAV_HEADER_FORCE_WAVEFORMATEX)) < 0)
        return ret;
    return update_size(pb, pos);
}

static int mov_write_dfla_tag(AVIOContext *pb, MOVTrack *track)
{
    int64_t pos = avio_tell(pb);
    avio_wb32(pb, 0);
    ffio_wfourcc(pb, "dfLa");
    avio_w8(pb, 0); /* version */
    avio_wb24(pb, 0); /* flags */

    /* Expect the encoder to pass a METADATA_BLOCK_TYPE_STREAMINFO. */
    if (track->par->extradata_size != FLAC_STREAMINFO_SIZE)
        return AVERROR_INVALIDDATA;

    /* TODO: Write other METADATA_BLOCK_TYPEs if the encoder makes them available. */
    avio_w8(pb, 1 << 7 | FLAC_METADATA_TYPE_STREAMINFO); /* LastMetadataBlockFlag << 7 | BlockType */
    avio_wb24(pb, track->par->extradata_size); /* Length */
    avio_write(pb, track->par->extradata, track->par->extradata_size); /* BlockData[Length] */

    return update_size(pb, pos);
}

static int mov_write_dops_tag(AVFormatContext *s, AVIOContext *pb, MOVTrack *track)
{
    int64_t pos = avio_tell(pb);
    int channels, channel_map;
    avio_wb32(pb, 0);
    ffio_wfourcc(pb, "dOps");
    avio_w8(pb, 0); /* Version */
    if (track->par->extradata_size < 19) {
        av_log(s, AV_LOG_ERROR, "invalid extradata size\n");
        return AVERROR_INVALIDDATA;
    }
    /* extradata contains an Ogg OpusHead, other than byte-ordering and
       OpusHead's preceeding magic/version, OpusSpecificBox is currently
       identical. */
    channels = AV_RB8(track->par->extradata + 9);
    channel_map = AV_RB8(track->par->extradata + 18);

    avio_w8(pb, channels); /* OuputChannelCount */
    avio_wb16(pb, AV_RL16(track->par->extradata + 10)); /* PreSkip */
    avio_wb32(pb, AV_RL32(track->par->extradata + 12)); /* InputSampleRate */
    avio_wb16(pb, AV_RL16(track->par->extradata + 16)); /* OutputGain */
    avio_w8(pb, channel_map); /* ChannelMappingFamily */
    /* Write the rest of the header out without byte-swapping. */
    if (channel_map) {
        if (track->par->extradata_size < 21 + channels) {
            av_log(s, AV_LOG_ERROR, "invalid extradata size\n");
            return AVERROR_INVALIDDATA;
        }
        avio_write(pb, track->par->extradata + 19, 2 + channels); /* ChannelMappingTable */
    }

    return update_size(pb, pos);
}

static int mov_write_dmlp_tag(AVFormatContext *s, AVIOContext *pb, MOVTrack *track)
{
    int64_t pos = avio_tell(pb);
    int length;
    avio_wb32(pb, 0);
    ffio_wfourcc(pb, "dmlp");

    if (track->vos_len < 20) {
        av_log(s, AV_LOG_ERROR,
               "Cannot write moov atom before TrueHD packets."
               " Set the delay_moov flag to fix this.\n");
        return AVERROR(EINVAL);
    }

    length = (AV_RB16(track->vos_data) & 0xFFF) * 2;
    if (length < 20 || length > track->vos_len)
        return AVERROR_INVALIDDATA;

    // Only TrueHD is supported
    if (AV_RB32(track->vos_data + 4) != 0xF8726FBA)
        return AVERROR_INVALIDDATA;

    avio_wb32(pb, AV_RB32(track->vos_data + 8)); /* format_info */
    avio_wb16(pb, AV_RB16(track->vos_data + 18) << 1); /* peak_data_rate */
    avio_wb32(pb, 0); /* reserved */

    return update_size(pb, pos);
}

static int mov_write_chan_tag(AVFormatContext *s, AVIOContext *pb, MOVTrack *track)
{
    uint32_t layout_tag, bitmap, *channel_desc;
    int64_t pos = avio_tell(pb);
    int num_desc, ret;

    if (track->multichannel_as_mono)
        return 0;

    ret = ff_mov_get_channel_layout_tag(track->par, &layout_tag,
                                        &bitmap, &channel_desc);

    if (ret < 0) {
        if (ret == AVERROR(ENOSYS)) {
            av_log(s, AV_LOG_WARNING, "not writing 'chan' tag due to "
                                      "lack of channel information\n");
            ret = 0;
        }

        return ret;
    }

    if (layout_tag == MOV_CH_LAYOUT_MONO && track->mono_as_fc > 0) {
        av_assert0(!channel_desc);
        channel_desc = av_malloc(sizeof(*channel_desc));
        if (!channel_desc)
            return AVERROR(ENOMEM);

        layout_tag = 0;
        bitmap = 0;
        *channel_desc = 3; // channel label "Center"
    }

    num_desc = layout_tag ? 0 : track->par->ch_layout.nb_channels;

    avio_wb32(pb, 0);           // Size
    ffio_wfourcc(pb, "chan");   // Type
    avio_w8(pb, 0);             // Version
    avio_wb24(pb, 0);           // Flags
    avio_wb32(pb, layout_tag);  // mChannelLayoutTag
    avio_wb32(pb, bitmap);      // mChannelBitmap
    avio_wb32(pb, num_desc);    // mNumberChannelDescriptions

    for (int i = 0; i < num_desc; i++) {
        avio_wb32(pb, channel_desc[i]); // mChannelLabel
        avio_wb32(pb, 0);               // mChannelFlags
        avio_wl32(pb, 0);               // mCoordinates[0]
        avio_wl32(pb, 0);               // mCoordinates[1]
        avio_wl32(pb, 0);               // mCoordinates[2]
    }

    av_free(channel_desc);

    return update_size(pb, pos);
}

static int mov_write_wave_tag(AVFormatContext *s, AVIOContext *pb, MOVTrack *track)
{
    int64_t pos = avio_tell(pb);

    avio_wb32(pb, 0);     /* size */
    ffio_wfourcc(pb, "wave");

    if (track->par->codec_id != AV_CODEC_ID_QDM2) {
    avio_wb32(pb, 12);    /* size */
    ffio_wfourcc(pb, "frma");
    avio_wl32(pb, track->tag);
    }

    if (track->par->codec_id == AV_CODEC_ID_AAC) {
        /* useless atom needed by mplayer, ipod, not needed by quicktime */
        avio_wb32(pb, 12); /* size */
        ffio_wfourcc(pb, "mp4a");
        avio_wb32(pb, 0);
        mov_write_esds_tag(pb, track);
    } else if (mov_pcm_le_gt16(track->par->codec_id))  {
      mov_write_enda_tag(pb);
    } else if (mov_pcm_be_gt16(track->par->codec_id))  {
      mov_write_enda_tag_be(pb);
    } else if (track->par->codec_id == AV_CODEC_ID_AMR_NB) {
        mov_write_amr_tag(pb, track);
    } else if (track->par->codec_id == AV_CODEC_ID_AC3) {
        mov_write_ac3_tag(s, pb, track);
    } else if (track->par->codec_id == AV_CODEC_ID_EAC3) {
        mov_write_eac3_tag(s, pb, track);
    } else if (track->par->codec_id == AV_CODEC_ID_ALAC ||
               track->par->codec_id == AV_CODEC_ID_QDM2) {
        mov_write_extradata_tag(pb, track);
    } else if (track->par->codec_id == AV_CODEC_ID_ADPCM_MS ||
               track->par->codec_id == AV_CODEC_ID_ADPCM_IMA_WAV) {
        mov_write_ms_tag(s, pb, track);
    }

    avio_wb32(pb, 8);     /* size */
    avio_wb32(pb, 0);     /* null tag */

    return update_size(pb, pos);
}

static int mov_write_dvc1_structs(MOVTrack *track, uint8_t *buf)
{
    uint8_t *unescaped;
    const uint8_t *start, *next, *end = track->vos_data + track->vos_len;
    int unescaped_size, seq_found = 0;
    int level = 0, interlace = 0;
    int packet_seq   = track->vc1_info.packet_seq;
    int packet_entry = track->vc1_info.packet_entry;
    int slices       = track->vc1_info.slices;
    PutBitContext pbc;

    if (track->start_dts == AV_NOPTS_VALUE) {
        /* No packets written yet, vc1_info isn't authoritative yet. */
        /* Assume inline sequence and entry headers. */
        packet_seq = packet_entry = 1;
        av_log(NULL, AV_LOG_WARNING,
               "moov atom written before any packets, unable to write correct "
               "dvc1 atom. Set the delay_moov flag to fix this.\n");
    }

    unescaped = av_mallocz(track->vos_len + AV_INPUT_BUFFER_PADDING_SIZE);
    if (!unescaped)
        return AVERROR(ENOMEM);
    start = find_next_marker(track->vos_data, end);
    for (next = start; next < end; start = next) {
        GetBitContext gb;
        int size;
        next = find_next_marker(start + 4, end);
        size = next - start - 4;
        if (size <= 0)
            continue;
        unescaped_size = vc1_unescape_buffer(start + 4, size, unescaped);
        init_get_bits(&gb, unescaped, 8 * unescaped_size);
        if (AV_RB32(start) == VC1_CODE_SEQHDR) {
            int profile = get_bits(&gb, 2);
            if (profile != PROFILE_ADVANCED) {
                av_free(unescaped);
                return AVERROR(ENOSYS);
            }
            seq_found = 1;
            level = get_bits(&gb, 3);
            /* chromaformat, frmrtq_postproc, bitrtq_postproc, postprocflag,
             * width, height */
            skip_bits_long(&gb, 2 + 3 + 5 + 1 + 2*12);
            skip_bits(&gb, 1); /* broadcast */
            interlace = get_bits1(&gb);
            skip_bits(&gb, 4); /* tfcntrflag, finterpflag, reserved, psf */
        }
    }
    if (!seq_found) {
        av_free(unescaped);
        return AVERROR(ENOSYS);
    }

    init_put_bits(&pbc, buf, 7);
    /* VC1DecSpecStruc */
    put_bits(&pbc, 4, 12); /* profile - advanced */
    put_bits(&pbc, 3, level);
    put_bits(&pbc, 1, 0); /* reserved */
    /* VC1AdvDecSpecStruc */
    put_bits(&pbc, 3, level);
    put_bits(&pbc, 1, 0); /* cbr */
    put_bits(&pbc, 6, 0); /* reserved */
    put_bits(&pbc, 1, !interlace); /* no interlace */
    put_bits(&pbc, 1, !packet_seq); /* no multiple seq */
    put_bits(&pbc, 1, !packet_entry); /* no multiple entry */
    put_bits(&pbc, 1, !slices); /* no slice code */
    put_bits(&pbc, 1, 0); /* no bframe */
    put_bits(&pbc, 1, 0); /* reserved */

    /* framerate */
    if (track->st->avg_frame_rate.num > 0 && track->st->avg_frame_rate.den > 0)
        put_bits32(&pbc, track->st->avg_frame_rate.num / track->st->avg_frame_rate.den);
    else
        put_bits32(&pbc, 0xffffffff);

    flush_put_bits(&pbc);

    av_free(unescaped);

    return 0;
}

static int mov_write_dvc1_tag(AVIOContext *pb, MOVTrack *track)
{
    uint8_t buf[7] = { 0 };
    int ret;

    if ((ret = mov_write_dvc1_structs(track, buf)) < 0)
        return ret;

    avio_wb32(pb, track->vos_len + 8 + sizeof(buf));
    ffio_wfourcc(pb, "dvc1");
    avio_write(pb, buf, sizeof(buf));
    avio_write(pb, track->vos_data, track->vos_len);

    return 0;
}

static int mov_write_glbl_tag(AVIOContext *pb, MOVTrack *track)
{
    avio_wb32(pb, track->vos_len + 8);
    ffio_wfourcc(pb, "glbl");
    avio_write(pb, track->vos_data, track->vos_len);
    return 8 + track->vos_len;
}

/**
 * Compute flags for 'lpcm' tag.
 * See CoreAudioTypes and AudioStreamBasicDescription at Apple.
 */
static int mov_get_lpcm_flags(enum AVCodecID codec_id)
{
    switch (codec_id) {
    case AV_CODEC_ID_PCM_F32BE:
    case AV_CODEC_ID_PCM_F64BE:
        return 11;
    case AV_CODEC_ID_PCM_F32LE:
    case AV_CODEC_ID_PCM_F64LE:
        return 9;
    case AV_CODEC_ID_PCM_U8:
        return 10;
    case AV_CODEC_ID_PCM_S16BE:
    case AV_CODEC_ID_PCM_S24BE:
    case AV_CODEC_ID_PCM_S32BE:
        return 14;
    case AV_CODEC_ID_PCM_S8:
    case AV_CODEC_ID_PCM_S16LE:
    case AV_CODEC_ID_PCM_S24LE:
    case AV_CODEC_ID_PCM_S32LE:
        return 12;
    default:
        return 0;
    }
}

static int get_cluster_duration(MOVTrack *track, int cluster_idx)
{
    int64_t next_dts;

    if (cluster_idx >= track->entry)
        return 0;

    if (cluster_idx + 1 == track->entry)
        next_dts = track->track_duration + track->start_dts;
    else
        next_dts = track->cluster[cluster_idx + 1].dts;

    next_dts -= track->cluster[cluster_idx].dts;

    av_assert0(next_dts >= 0);
    av_assert0(next_dts <= INT_MAX);

    return next_dts;
}

static int get_samples_per_packet(MOVTrack *track)
{
    int i, first_duration;

// return track->par->frame_size;

    /* use 1 for raw PCM */
    if (!track->audio_vbr)
        return 1;

    /* check to see if duration is constant for all clusters */
    if (!track->entry)
        return 0;
    first_duration = get_cluster_duration(track, 0);
    for (i = 1; i < track->entry; i++) {
        if (get_cluster_duration(track, i) != first_duration)
            return 0;
    }
    return first_duration;
}
static int mov_write_mhac_tag(AVIOContext *pb, MOVTrack *track)
{
    // Size of mhaC
    avio_wb32(pb,track->par->extradata_size + 8 -1);
    ffio_wfourcc(pb, "mhaC");
    // Writing the buffer
    avio_write(pb,track->par->extradata,track->par->extradata_size - 1);

    return 1;
}
static int mov_write_btrt_tag(AVIOContext *pb, MOVTrack *track)
{
    int64_t pos = avio_tell(pb);
    struct mpeg4_bit_rate_values bit_rates = calculate_mpeg4_bit_rates(track);
    if (!bit_rates.max_bit_rate && !bit_rates.avg_bit_rate &&
        !bit_rates.buffer_size)
        // no useful data to be written, skip
        return 0;

    avio_wb32(pb, 0); /* size */
    ffio_wfourcc(pb, "btrt");

    avio_wb32(pb, bit_rates.buffer_size);
    avio_wb32(pb, bit_rates.max_bit_rate);
    avio_wb32(pb, bit_rates.avg_bit_rate);

    return update_size(pb, pos);
}

static int mov_write_chnl_tag(AVFormatContext *s, AVIOContext *pb, MOVTrack *track)
{
    int64_t pos = avio_tell(pb);
    int config = 0;
    int ret;
    uint8_t *speaker_pos = NULL;
    const AVChannelLayout *layout = &track->par->ch_layout;

    ret = ff_mov_get_channel_config_from_layout(layout, &config);
    if (ret || !config) {
        config = 0;
        speaker_pos = av_malloc(layout->nb_channels);
        ret = ff_mov_get_channel_positions_from_layout(layout,
                speaker_pos, layout->nb_channels);
        if (ret) {
            char buf[128] = {0};

            av_freep(&speaker_pos);
            av_channel_layout_describe(layout, buf, sizeof(buf));
            av_log(s, AV_LOG_ERROR, "unsupported channel layout %s\n", buf);
            return ret;
        }
    }

    avio_wb32(pb, 0); /* size */
    ffio_wfourcc(pb, "chnl");
    avio_wb32(pb, 0); /* version & flags */

    avio_w8(pb, 1); /* stream_structure */
    avio_w8(pb, config);
    if (config) {
        avio_wb64(pb, 0);
    } else {
        for (int i = 0; i < layout->nb_channels; i++)
            avio_w8(pb, speaker_pos[i]);
        av_freep(&speaker_pos);
    }

    return update_size(pb, pos);
}

static int mov_write_pcmc_tag(AVFormatContext *s, AVIOContext *pb, MOVTrack *track)
{
    int64_t pos = avio_tell(pb);
    int format_flags;
    int sample_size;

    avio_wb32(pb, 0); /* size */
    ffio_wfourcc(pb, "pcmC");
    avio_wb32(pb, 0); /* version & flags */

    /* 0x01: indicates little-endian format */
    format_flags = (track->par->codec_id == AV_CODEC_ID_PCM_F32LE ||
                    track->par->codec_id == AV_CODEC_ID_PCM_F64LE ||
                    track->par->codec_id == AV_CODEC_ID_PCM_S16LE ||
                    track->par->codec_id == AV_CODEC_ID_PCM_S24LE ||
                    track->par->codec_id == AV_CODEC_ID_PCM_S32LE);
    avio_w8(pb, format_flags);
    sample_size = track->par->bits_per_raw_sample;
    if (!sample_size)
        sample_size = av_get_exact_bits_per_sample(track->par->codec_id);
    av_assert0(sample_size);
    avio_w8(pb, sample_size);

    return update_size(pb, pos);
}

static int mov_write_audio_tag(AVFormatContext *s, AVIOContext *pb, MOVMuxContext *mov, MOVTrack *track)
{
    int64_t pos = avio_tell(pb);
    int version = 0;
    uint32_t tag = track->tag;
    int ret = 0;

    if (track->mode == MODE_MOV) {
        if (track->timescale > UINT16_MAX || !track->par->ch_layout.nb_channels) {
            if (mov_get_lpcm_flags(track->par->codec_id))
                tag = AV_RL32("lpcm");
            version = 2;
        } else if (track->audio_vbr || mov_pcm_le_gt16(track->par->codec_id) ||
                   mov_pcm_be_gt16(track->par->codec_id) ||
                   track->par->codec_id == AV_CODEC_ID_ADPCM_MS ||
                   track->par->codec_id == AV_CODEC_ID_ADPCM_IMA_WAV ||
                   track->par->codec_id == AV_CODEC_ID_QDM2) {
            version = 1;
        }
    }

    avio_wb32(pb, 0); /* size */
    if (mov->encryption_scheme != MOV_ENC_NONE) {
        ffio_wfourcc(pb, "enca");
    } else {
        avio_wl32(pb, tag); // store it byteswapped
    }
    avio_wb32(pb, 0); /* Reserved */
    avio_wb16(pb, 0); /* Reserved */
    avio_wb16(pb, 1); /* Data-reference index, XXX  == 1 */

    /* SoundDescription */
    avio_wb16(pb, version); /* Version */
    avio_wb16(pb, 0); /* Revision level */
    avio_wb32(pb, 0); /* Reserved */

    if (version == 2) {
        avio_wb16(pb, 3);
        avio_wb16(pb, 16);
        avio_wb16(pb, 0xfffe);
        avio_wb16(pb, 0);
        avio_wb32(pb, 0x00010000);
        avio_wb32(pb, 72);
        avio_wb64(pb, av_double2int(track->par->sample_rate));
        avio_wb32(pb, track->par->ch_layout.nb_channels);
        avio_wb32(pb, 0x7F000000);
        avio_wb32(pb, av_get_bits_per_sample(track->par->codec_id));
        avio_wb32(pb, mov_get_lpcm_flags(track->par->codec_id));
        avio_wb32(pb, track->sample_size);
        avio_wb32(pb, get_samples_per_packet(track));
    } else {
        if (track->mode == MODE_MOV) {
            avio_wb16(pb, track->par->ch_layout.nb_channels);
            if (track->par->codec_id == AV_CODEC_ID_PCM_U8 ||
                track->par->codec_id == AV_CODEC_ID_PCM_S8)
                avio_wb16(pb, 8); /* bits per sample */
            else if (track->par->codec_id == AV_CODEC_ID_ADPCM_G726)
                avio_wb16(pb, track->par->bits_per_coded_sample);
            else
                avio_wb16(pb, 16);
            avio_wb16(pb, track->audio_vbr ? -2 : 0); /* compression ID */
        } else { /* reserved for mp4/3gp */
            avio_wb16(pb, track->par->ch_layout.nb_channels);
            if (track->par->codec_id == AV_CODEC_ID_FLAC ||
                track->par->codec_id == AV_CODEC_ID_ALAC) {
                avio_wb16(pb, track->par->bits_per_raw_sample);
            } else {
                avio_wb16(pb, 16);
            }
            avio_wb16(pb, 0);
        }

        avio_wb16(pb, 0); /* packet size (= 0) */
        if (track->par->codec_id == AV_CODEC_ID_OPUS)
            avio_wb16(pb, 48000);
        else if (track->par->codec_id == AV_CODEC_ID_TRUEHD)
            avio_wb32(pb, track->par->sample_rate);
        else
            avio_wb16(pb, track->par->sample_rate <= UINT16_MAX ?
                          track->par->sample_rate : 0);

        if (track->par->codec_id != AV_CODEC_ID_TRUEHD)
            avio_wb16(pb, 0); /* Reserved */
    }

    if (version == 1) { /* SoundDescription V1 extended info */
        if (mov_pcm_le_gt16(track->par->codec_id) ||
            mov_pcm_be_gt16(track->par->codec_id))
            avio_wb32(pb, 1); /*  must be 1 for  uncompressed formats */
        else
            avio_wb32(pb, track->par->frame_size); /* Samples per packet */
        avio_wb32(pb, track->sample_size / track->par->ch_layout.nb_channels); /* Bytes per packet */
        avio_wb32(pb, track->sample_size); /* Bytes per frame */
        avio_wb32(pb, 2); /* Bytes per sample */
    }

    if (track->mode == MODE_MOV &&
        (track->par->codec_id == AV_CODEC_ID_AAC           ||
         track->par->codec_id == AV_CODEC_ID_AC3           ||
         track->par->codec_id == AV_CODEC_ID_EAC3          ||
         track->par->codec_id == AV_CODEC_ID_AMR_NB        ||
         track->par->codec_id == AV_CODEC_ID_ALAC          ||
         track->par->codec_id == AV_CODEC_ID_ADPCM_MS      ||
         track->par->codec_id == AV_CODEC_ID_ADPCM_IMA_WAV ||
         track->par->codec_id == AV_CODEC_ID_QDM2          ||
         (mov_pcm_le_gt16(track->par->codec_id) && version==1) ||
         (mov_pcm_be_gt16(track->par->codec_id) && version==1)))
        ret = mov_write_wave_tag(s, pb, track);
    else if (track->tag == MKTAG('m','p','4','a'))
        ret = mov_write_esds_tag(pb, track);
    else if (track->tag == MKTAG('i','a','m','f'))
        ret = mov_write_iacb_tag(mov->fc, pb, track);
    else if (track->par->codec_id == AV_CODEC_ID_AMR_NB)
        ret = mov_write_amr_tag(pb, track);
    else if (track->par->codec_id == AV_CODEC_ID_AC3)
        ret = mov_write_ac3_tag(s, pb, track);
    else if (track->par->codec_id == AV_CODEC_ID_EAC3)
        ret = mov_write_eac3_tag(s, pb, track);
    else if (track->par->codec_id == AV_CODEC_ID_ALAC)
        ret = mov_write_extradata_tag(pb, track);
    else if (track->par->codec_id == AV_CODEC_ID_WMAPRO)
        ret = mov_write_wfex_tag(s, pb, track);
    else if (track->par->codec_id == AV_CODEC_ID_FLAC)
        ret = mov_write_dfla_tag(pb, track);
    else if (track->par->codec_id == AV_CODEC_ID_OPUS)
        ret = mov_write_dops_tag(s, pb, track);
    else if (track->par->codec_id == AV_CODEC_ID_TRUEHD)
        ret = mov_write_dmlp_tag(s, pb, track);
    else if (tag == MOV_MP4_IPCM_TAG || tag == MOV_MP4_FPCM_TAG) {
        if (track->par->ch_layout.nb_channels > 1)
            ret = mov_write_chnl_tag(s, pb, track);
        if (ret < 0)
            return ret;
        ret = mov_write_pcmc_tag(s, pb, track);
    } else if (track->vos_len > 0 && track->par->codec_id != AV_CODEC_ID_MPEGH_3D_AUDIO)
        ret = mov_write_glbl_tag(pb, track);

    if (ret < 0)
        return ret;

    if (track->mode == MODE_MOV && track->par->codec_type == AVMEDIA_TYPE_AUDIO
            && ((ret = mov_write_chan_tag(s, pb, track)) < 0)) {
        return ret;
    }

    if (mov->encryption_scheme != MOV_ENC_NONE
            && ((ret = ff_mov_cenc_write_sinf_tag(track, pb, mov->encryption_kid)) < 0)) {
        return ret;
    }

    if (mov->write_btrt &&
            ((ret = mov_write_btrt_tag(pb, track)) < 0))
        return ret;

    // To write the mhaC tag data for mp4 in case of AV_CODEC_ID_MPEGH_3D_AUDIO
    if(track->par->codec_id == AV_CODEC_ID_MPEGH_3D_AUDIO) {
        mov_write_mhac_tag(pb,track);
    }
    ret = update_size(pb, pos);
    return ret;
}

static int mov_write_d263_tag(AVIOContext *pb)
{
    avio_wb32(pb, 0xf); /* size */
    ffio_wfourcc(pb, "d263");
    ffio_wfourcc(pb, "FFMP");
    avio_w8(pb, 0); /* decoder version */
    /* FIXME use AVCodecContext level/profile, when encoder will set values */
    avio_w8(pb, 0xa); /* level */
    avio_w8(pb, 0); /* profile */
    return 0xf;
}

static int mov_write_av1c_tag(AVIOContext *pb, MOVTrack *track)
{
    int64_t pos = avio_tell(pb);

    avio_wb32(pb, 0);
    ffio_wfourcc(pb, "av1C");
    ff_isom_write_av1c(pb, track->vos_data, track->vos_len, track->mode != MODE_AVIF);
    return update_size(pb, pos);
}

static int mov_write_avcc_tag(AVIOContext *pb, MOVTrack *track)
{
    int64_t pos = avio_tell(pb);

    avio_wb32(pb, 0);
    ffio_wfourcc(pb, "avcC");
    ff_isom_write_avcc(pb, track->vos_data, track->vos_len);
    return update_size(pb, pos);
}

static int mov_write_vpcc_tag(AVFormatContext *s, AVIOContext *pb, MOVTrack *track)
{
    int64_t pos = avio_tell(pb);

    avio_wb32(pb, 0);
    ffio_wfourcc(pb, "vpcC");
    ff_isom_write_vpcc(s, pb, track->vos_data, track->vos_len, track->par);
    return update_size(pb, pos);
}

static int mov_write_hvcc_tag(AVIOContext *pb, MOVTrack *track)
{
    int64_t pos = avio_tell(pb);

    avio_wb32(pb, 0);
    ffio_wfourcc(pb, "hvcC");
    if (track->tag == MKTAG('h','v','c','1'))
        ff_isom_write_hvcc(pb, track->vos_data, track->vos_len, 1);
    else
        ff_isom_write_hvcc(pb, track->vos_data, track->vos_len, 0);
    return update_size(pb, pos);
}

static int mov_write_evcc_tag(AVIOContext *pb, MOVTrack *track)
{
    int64_t pos = avio_tell(pb);

    avio_wb32(pb, 0);
    ffio_wfourcc(pb, "evcC");

    if (track->tag == MKTAG('e','v','c','1'))
        ff_isom_write_evcc(pb, track->vos_data, track->vos_len, 1);
    else
        ff_isom_write_evcc(pb, track->vos_data, track->vos_len, 0);

    return update_size(pb, pos);
}

static int mov_write_vvcc_tag(AVIOContext *pb, MOVTrack *track)
{
    int64_t pos = avio_tell(pb);

    avio_wb32(pb, 0);
    ffio_wfourcc(pb, "vvcC");

    avio_w8  (pb, 0); /* version */
    avio_wb24(pb, 0); /* flags */

    if (track->tag == MKTAG('v','v','c','1'))
        ff_isom_write_vvcc(pb, track->vos_data, track->vos_len, 1);
    else
        ff_isom_write_vvcc(pb, track->vos_data, track->vos_len, 0);
    return update_size(pb, pos);
}

/* also used by all avid codecs (dv, imx, meridien) and their variants */
static int mov_write_avid_tag(AVIOContext *pb, MOVTrack *track)
{
    int interlaced;
    int cid;
    int display_width = track->par->width;

    if (track->vos_data && track->vos_len > 0x29) {
        if (ff_dnxhd_parse_header_prefix(track->vos_data) != 0) {
            /* looks like a DNxHD bit stream */
            interlaced = (track->vos_data[5] & 2);
            cid = AV_RB32(track->vos_data + 0x28);
        } else {
            av_log(NULL, AV_LOG_WARNING, "Could not locate DNxHD bit stream in vos_data\n");
            return 0;
        }
    } else {
        av_log(NULL, AV_LOG_WARNING, "Could not locate DNxHD bit stream, vos_data too small\n");
        return 0;
    }

    avio_wb32(pb, 24); /* size */
    ffio_wfourcc(pb, "ACLR");
    ffio_wfourcc(pb, "ACLR");
    ffio_wfourcc(pb, "0001");
    if (track->par->color_range == AVCOL_RANGE_MPEG || /* Legal range (16-235) */
        track->par->color_range == AVCOL_RANGE_UNSPECIFIED) {
        avio_wb32(pb, 1); /* Corresponds to 709 in official encoder */
    } else { /* Full range (0-255) */
        avio_wb32(pb, 2); /* Corresponds to RGB in official encoder */
    }
    avio_wb32(pb, 0); /* unknown */

    if (track->tag == MKTAG('A','V','d','h')) {
        avio_wb32(pb, 32);
        ffio_wfourcc(pb, "ADHR");
        ffio_wfourcc(pb, "0001");
        avio_wb32(pb, cid);
        avio_wb32(pb, 0); /* unknown */
        avio_wb32(pb, 1); /* unknown */
        avio_wb32(pb, 0); /* unknown */
        avio_wb32(pb, 0); /* unknown */
        return 0;
    }

    avio_wb32(pb, 24); /* size */
    ffio_wfourcc(pb, "APRG");
    ffio_wfourcc(pb, "APRG");
    ffio_wfourcc(pb, "0001");
    avio_wb32(pb, 1); /* unknown */
    avio_wb32(pb, 0); /* unknown */

    avio_wb32(pb, 120); /* size */
    ffio_wfourcc(pb, "ARES");
    ffio_wfourcc(pb, "ARES");
    ffio_wfourcc(pb, "0001");
    avio_wb32(pb, cid); /* dnxhd cid, some id ? */
    if (   track->par->sample_aspect_ratio.num > 0
        && track->par->sample_aspect_ratio.den > 0)
        display_width = display_width * track->par->sample_aspect_ratio.num / track->par->sample_aspect_ratio.den;
    avio_wb32(pb, display_width);
    /* values below are based on samples created with quicktime and avid codecs */
    if (interlaced) {
        avio_wb32(pb, track->par->height / 2);
        avio_wb32(pb, 2); /* unknown */
        avio_wb32(pb, 0); /* unknown */
        avio_wb32(pb, 4); /* unknown */
    } else {
        avio_wb32(pb, track->par->height);
        avio_wb32(pb, 1); /* unknown */
        avio_wb32(pb, 0); /* unknown */
        if (track->par->height == 1080)
            avio_wb32(pb, 5); /* unknown */
        else
            avio_wb32(pb, 6); /* unknown */
    }
    /* padding */
    ffio_fill(pb, 0, 10 * 8);

    return 0;
}

static int mov_write_dpxe_tag(AVIOContext *pb, MOVTrack *track)
{
    avio_wb32(pb, 12);
    ffio_wfourcc(pb, "DpxE");
    if (track->par->extradata_size >= 12 &&
        !memcmp(&track->par->extradata[4], "DpxE", 4)) {
        avio_wb32(pb, track->par->extradata[11]);
    } else {
        avio_wb32(pb, 1);
    }
    return 0;
}

static int mov_get_dv_codec_tag(AVFormatContext *s, MOVTrack *track)
{
    int tag;

    if (track->par->width == 720) { /* SD */
        if (track->par->height == 480) { /* NTSC */
            if  (track->par->format == AV_PIX_FMT_YUV422P) tag = MKTAG('d','v','5','n');
            else                                            tag = MKTAG('d','v','c',' ');
       }else if (track->par->format == AV_PIX_FMT_YUV422P) tag = MKTAG('d','v','5','p');
        else if (track->par->format == AV_PIX_FMT_YUV420P) tag = MKTAG('d','v','c','p');
        else                                                tag = MKTAG('d','v','p','p');
    } else if (track->par->height == 720) { /* HD 720 line */
        if  (track->st->time_base.den == 50)                tag = MKTAG('d','v','h','q');
        else                                                tag = MKTAG('d','v','h','p');
    } else if (track->par->height == 1080) { /* HD 1080 line */
        if  (track->st->time_base.den == 25)                tag = MKTAG('d','v','h','5');
        else                                                tag = MKTAG('d','v','h','6');
    } else {
        av_log(s, AV_LOG_ERROR, "unsupported height for dv codec\n");
        return 0;
    }

    return tag;
}

static int defined_frame_rate(AVFormatContext *s, AVStream *st)
{
    AVRational rational_framerate = st->avg_frame_rate;
    int rate = 0;
    if (rational_framerate.den != 0)
        rate = av_q2d(rational_framerate);
    return rate;
}

static int mov_get_mpeg2_xdcam_codec_tag(AVFormatContext *s, MOVTrack *track)
{
    int tag = track->par->codec_tag;
    int interlaced = track->par->field_order > AV_FIELD_PROGRESSIVE;
    AVStream *st = track->st;
    int rate = defined_frame_rate(s, st);

    if (!tag)
        tag = MKTAG('m', '2', 'v', '1'); //fallback tag

    if (track->par->format == AV_PIX_FMT_YUV420P) {
        if (track->par->width == 1280 && track->par->height == 720) {
            if (!interlaced) {
                if      (rate == 24) tag = MKTAG('x','d','v','4');
                else if (rate == 25) tag = MKTAG('x','d','v','5');
                else if (rate == 30) tag = MKTAG('x','d','v','1');
                else if (rate == 50) tag = MKTAG('x','d','v','a');
                else if (rate == 60) tag = MKTAG('x','d','v','9');
            }
        } else if (track->par->width == 1440 && track->par->height == 1080) {
            if (!interlaced) {
                if      (rate == 24) tag = MKTAG('x','d','v','6');
                else if (rate == 25) tag = MKTAG('x','d','v','7');
                else if (rate == 30) tag = MKTAG('x','d','v','8');
            } else {
                if      (rate == 25) tag = MKTAG('x','d','v','3');
                else if (rate == 30) tag = MKTAG('x','d','v','2');
            }
        } else if (track->par->width == 1920 && track->par->height == 1080) {
            if (!interlaced) {
                if      (rate == 24) tag = MKTAG('x','d','v','d');
                else if (rate == 25) tag = MKTAG('x','d','v','e');
                else if (rate == 30) tag = MKTAG('x','d','v','f');
            } else {
                if      (rate == 25) tag = MKTAG('x','d','v','c');
                else if (rate == 30) tag = MKTAG('x','d','v','b');
            }
        }
    } else if (track->par->format == AV_PIX_FMT_YUV422P) {
        if (track->par->width == 1280 && track->par->height == 720) {
            if (!interlaced) {
                if      (rate == 24) tag = MKTAG('x','d','5','4');
                else if (rate == 25) tag = MKTAG('x','d','5','5');
                else if (rate == 30) tag = MKTAG('x','d','5','1');
                else if (rate == 50) tag = MKTAG('x','d','5','a');
                else if (rate == 60) tag = MKTAG('x','d','5','9');
            }
        } else if (track->par->width == 1920 && track->par->height == 1080) {
            if (!interlaced) {
                if      (rate == 24) tag = MKTAG('x','d','5','d');
                else if (rate == 25) tag = MKTAG('x','d','5','e');
                else if (rate == 30) tag = MKTAG('x','d','5','f');
            } else {
                if      (rate == 25) tag = MKTAG('x','d','5','c');
                else if (rate == 30) tag = MKTAG('x','d','5','b');
            }
        }
    }

    return tag;
}

static int mov_get_h264_codec_tag(AVFormatContext *s, MOVTrack *track)
{
    int tag = track->par->codec_tag;
    int interlaced = track->par->field_order > AV_FIELD_PROGRESSIVE;
    AVStream *st = track->st;
    int rate = defined_frame_rate(s, st);

    if (!tag)
        tag = MKTAG('a', 'v', 'c', 'i'); //fallback tag

    if (track->par->format == AV_PIX_FMT_YUV420P10) {
        if (track->par->width == 960 && track->par->height == 720) {
            if (!interlaced) {
                if      (rate == 24) tag = MKTAG('a','i','5','p');
                else if (rate == 25) tag = MKTAG('a','i','5','q');
                else if (rate == 30) tag = MKTAG('a','i','5','p');
                else if (rate == 50) tag = MKTAG('a','i','5','q');
                else if (rate == 60) tag = MKTAG('a','i','5','p');
            }
        } else if (track->par->width == 1440 && track->par->height == 1080) {
            if (!interlaced) {
                if      (rate == 24) tag = MKTAG('a','i','5','3');
                else if (rate == 25) tag = MKTAG('a','i','5','2');
                else if (rate == 30) tag = MKTAG('a','i','5','3');
            } else {
                if      (rate == 50) tag = MKTAG('a','i','5','5');
                else if (rate == 60) tag = MKTAG('a','i','5','6');
            }
        }
    } else if (track->par->format == AV_PIX_FMT_YUV422P10) {
        if (track->par->width == 1280 && track->par->height == 720) {
            if (!interlaced) {
                if      (rate == 24) tag = MKTAG('a','i','1','p');
                else if (rate == 25) tag = MKTAG('a','i','1','q');
                else if (rate == 30) tag = MKTAG('a','i','1','p');
                else if (rate == 50) tag = MKTAG('a','i','1','q');
                else if (rate == 60) tag = MKTAG('a','i','1','p');
            }
        } else if (track->par->width == 1920 && track->par->height == 1080) {
            if (!interlaced) {
                if      (rate == 24) tag = MKTAG('a','i','1','3');
                else if (rate == 25) tag = MKTAG('a','i','1','2');
                else if (rate == 30) tag = MKTAG('a','i','1','3');
            } else {
                if      (rate == 25) tag = MKTAG('a','i','1','5');
                else if (rate == 50) tag = MKTAG('a','i','1','5');
                else if (rate == 60) tag = MKTAG('a','i','1','6');
            }
        } else if (   track->par->width == 4096 && track->par->height == 2160
                   || track->par->width == 3840 && track->par->height == 2160
                   || track->par->width == 2048 && track->par->height == 1080) {
            tag = MKTAG('a','i','v','x');
        }
    }

    return tag;
}

static int mov_get_evc_codec_tag(AVFormatContext *s, MOVTrack *track)
{
    int tag = track->par->codec_tag;

    if (!tag)
        tag = MKTAG('e', 'v', 'c', '1');

    return tag;
}

static const struct {
    enum AVPixelFormat pix_fmt;
    uint32_t tag;
    unsigned bps;
} mov_pix_fmt_tags[] = {
    { AV_PIX_FMT_YUYV422, MKTAG('y','u','v','2'),  0 },
    { AV_PIX_FMT_YUYV422, MKTAG('y','u','v','s'),  0 },
    { AV_PIX_FMT_UYVY422, MKTAG('2','v','u','y'),  0 },
    { AV_PIX_FMT_RGB555BE,MKTAG('r','a','w',' '), 16 },
    { AV_PIX_FMT_RGB555LE,MKTAG('L','5','5','5'), 16 },
    { AV_PIX_FMT_RGB565LE,MKTAG('L','5','6','5'), 16 },
    { AV_PIX_FMT_RGB565BE,MKTAG('B','5','6','5'), 16 },
    { AV_PIX_FMT_GRAY16BE,MKTAG('b','1','6','g'), 16 },
    { AV_PIX_FMT_RGB24,   MKTAG('r','a','w',' '), 24 },
    { AV_PIX_FMT_BGR24,   MKTAG('2','4','B','G'), 24 },
    { AV_PIX_FMT_ARGB,    MKTAG('r','a','w',' '), 32 },
    { AV_PIX_FMT_BGRA,    MKTAG('B','G','R','A'), 32 },
    { AV_PIX_FMT_RGBA,    MKTAG('R','G','B','A'), 32 },
    { AV_PIX_FMT_ABGR,    MKTAG('A','B','G','R'), 32 },
    { AV_PIX_FMT_RGB48BE, MKTAG('b','4','8','r'), 48 },
};

static int mov_get_dnxhd_codec_tag(AVFormatContext *s, MOVTrack *track)
{
  int tag = MKTAG('A','V','d','n');
  if (track->par->profile != AV_PROFILE_UNKNOWN &&
      track->par->profile != AV_PROFILE_DNXHD)
      tag = MKTAG('A','V','d','h');
  return tag;
}

static int mov_get_rawvideo_codec_tag(AVFormatContext *s, MOVTrack *track)
{
    int tag = track->par->codec_tag;
    int i;
    enum AVPixelFormat pix_fmt;

    for (i = 0; i < FF_ARRAY_ELEMS(mov_pix_fmt_tags); i++) {
        if (track->par->format == mov_pix_fmt_tags[i].pix_fmt) {
            tag = mov_pix_fmt_tags[i].tag;
            track->par->bits_per_coded_sample = mov_pix_fmt_tags[i].bps;
            if (track->par->codec_tag == mov_pix_fmt_tags[i].tag)
                break;
        }
    }

    pix_fmt = avpriv_pix_fmt_find(PIX_FMT_LIST_MOV,
                                  track->par->bits_per_coded_sample);
    if (tag == MKTAG('r','a','w',' ') &&
        track->par->format != pix_fmt &&
        track->par->format != AV_PIX_FMT_GRAY8 &&
        track->par->format != AV_PIX_FMT_NONE)
        av_log(s, AV_LOG_ERROR, "%s rawvideo cannot be written to mov, output file will be unreadable\n",
               av_get_pix_fmt_name(track->par->format));
    return tag;
}

static unsigned int mov_get_codec_tag(AVFormatContext *s, MOVTrack *track)
{
    unsigned int tag = track->par->codec_tag;

    // "rtp " is used to distinguish internally created RTP-hint tracks
    // (with rtp_ctx) from other tracks.
    if (tag == MKTAG('r','t','p',' '))
        tag = 0;
    if (!tag || (s->strict_std_compliance >= FF_COMPLIANCE_NORMAL &&
                 (track->par->codec_id == AV_CODEC_ID_DVVIDEO ||
                  track->par->codec_id == AV_CODEC_ID_RAWVIDEO ||
                  track->par->codec_id == AV_CODEC_ID_H263 ||
                  track->par->codec_id == AV_CODEC_ID_H264 ||
                  track->par->codec_id == AV_CODEC_ID_DNXHD ||
                  track->par->codec_id == AV_CODEC_ID_MPEG2VIDEO ||
                  av_get_bits_per_sample(track->par->codec_id)))) { // pcm audio
        if (track->par->codec_id == AV_CODEC_ID_DVVIDEO)
            tag = mov_get_dv_codec_tag(s, track);
        else if (track->par->codec_id == AV_CODEC_ID_RAWVIDEO)
            tag = mov_get_rawvideo_codec_tag(s, track);
        else if (track->par->codec_id == AV_CODEC_ID_MPEG2VIDEO)
            tag = mov_get_mpeg2_xdcam_codec_tag(s, track);
        else if (track->par->codec_id == AV_CODEC_ID_H264)
            tag = mov_get_h264_codec_tag(s, track);
        else if (track->par->codec_id == AV_CODEC_ID_EVC)
            tag = mov_get_evc_codec_tag(s, track);
        else if (track->par->codec_id == AV_CODEC_ID_DNXHD)
            tag = mov_get_dnxhd_codec_tag(s, track);
        else if (track->par->codec_type == AVMEDIA_TYPE_VIDEO) {
            tag = ff_codec_get_tag(ff_codec_movvideo_tags, track->par->codec_id);
            if (!tag) { // if no mac fcc found, try with Microsoft tags
                tag = ff_codec_get_tag(ff_codec_bmp_tags, track->par->codec_id);
                if (tag)
                    av_log(s, AV_LOG_WARNING, "Using MS style video codec tag, "
                           "the file may be unplayable!\n");
            }
        } else if (track->par->codec_type == AVMEDIA_TYPE_AUDIO) {
            tag = ff_codec_get_tag(ff_codec_movaudio_tags, track->par->codec_id);
            if (!tag) { // if no mac fcc found, try with Microsoft tags
                int ms_tag = ff_codec_get_tag(ff_codec_wav_tags, track->par->codec_id);
                if (ms_tag) {
                    tag = MKTAG('m', 's', ((ms_tag >> 8) & 0xff), (ms_tag & 0xff));
                    av_log(s, AV_LOG_WARNING, "Using MS style audio codec tag, "
                           "the file may be unplayable!\n");
                }
            }
        } else if (track->par->codec_type == AVMEDIA_TYPE_SUBTITLE)
            tag = ff_codec_get_tag(ff_codec_movsubtitle_tags, track->par->codec_id);
    }

    return tag;
}

static const AVCodecTag codec_cover_image_tags[] = {
    { AV_CODEC_ID_MJPEG,  0xD },
    { AV_CODEC_ID_PNG,    0xE },
    { AV_CODEC_ID_BMP,    0x1B },
    { AV_CODEC_ID_NONE, 0 },
};

static unsigned int validate_codec_tag(const AVCodecTag *const *tags,
                                       unsigned int tag, int codec_id)
{
    int i;

    /**
     * Check that tag + id is in the table
     */
    for (i = 0; tags && tags[i]; i++) {
        const AVCodecTag *codec_tags = tags[i];
        while (codec_tags->id != AV_CODEC_ID_NONE) {
            if (ff_toupper4(codec_tags->tag) == ff_toupper4(tag) &&
                codec_tags->id == codec_id)
                return codec_tags->tag;
            codec_tags++;
        }
    }
    return 0;
}

static unsigned int mov_find_codec_tag(AVFormatContext *s, MOVTrack *track)
{
    if (is_cover_image(track->st))
        return ff_codec_get_tag(codec_cover_image_tags, track->par->codec_id);

    if (track->mode == MODE_IPOD)
        if (!av_match_ext(s->url, "m4a") &&
            !av_match_ext(s->url, "m4v") &&
            !av_match_ext(s->url, "m4b"))
            av_log(s, AV_LOG_WARNING, "Warning, extension is not .m4a nor .m4v "
                   "Quicktime/Ipod might not play the file\n");

    if (track->mode == MODE_MOV) {
        return mov_get_codec_tag(s, track);
    } else
        return validate_codec_tag(s->oformat->codec_tag, track->par->codec_tag,
                                  track->par->codec_id);
}

/** Write uuid atom.
 * Needed to make file play in iPods running newest firmware
 * goes after avcC atom in moov.trak.mdia.minf.stbl.stsd.avc1
 */
static int mov_write_uuid_tag_ipod(AVIOContext *pb)
{
    avio_wb32(pb, 28);
    ffio_wfourcc(pb, "uuid");
    avio_wb32(pb, 0x6b6840f2);
    avio_wb32(pb, 0x5f244fc5);
    avio_wb32(pb, 0xba39a51b);
    avio_wb32(pb, 0xcf0323f3);
    avio_wb32(pb, 0x0);
    return 28;
}

static const uint16_t fiel_data[] = {
    0x0000, 0x0100, 0x0201, 0x0206, 0x0209, 0x020e
};

static int mov_write_fiel_tag(AVIOContext *pb, MOVTrack *track, int field_order)
{
    unsigned mov_field_order = 0;
    if (field_order < FF_ARRAY_ELEMS(fiel_data))
        mov_field_order = fiel_data[field_order];
    else
        return 0;
    avio_wb32(pb, 10);
    ffio_wfourcc(pb, "fiel");
    avio_wb16(pb, mov_field_order);
    return 10;
}

static int mov_write_subtitle_tag(AVFormatContext *s, AVIOContext *pb, MOVTrack *track)
{
    MOVMuxContext *mov = s->priv_data;
    int ret = AVERROR_BUG;
    int64_t pos = avio_tell(pb);
    avio_wb32(pb, 0);    /* size */
    avio_wl32(pb, track->tag); // store it byteswapped
    avio_wb32(pb, 0);    /* Reserved */
    avio_wb16(pb, 0);    /* Reserved */
    avio_wb16(pb, 1);    /* Data-reference index */

    if (track->par->codec_id == AV_CODEC_ID_DVD_SUBTITLE)
        mov_write_esds_tag(pb, track);
    else if (track->par->codec_id == AV_CODEC_ID_TTML) {
        switch (track->par->codec_tag) {
        case MOV_ISMV_TTML_TAG:
            // ISMV dfxp requires no extradata.
            break;
        case MOV_MP4_TTML_TAG:
            // As specified in 14496-30, XMLSubtitleSampleEntry
            // Namespace
            avio_put_str(pb, "http://www.w3.org/ns/ttml");
            // Empty schema_location
            avio_w8(pb, 0);
            // Empty auxiliary_mime_types
            avio_w8(pb, 0);
            break;
        default:
            av_log(NULL, AV_LOG_ERROR,
                   "Unknown codec tag '%s' utilized for TTML stream with "
                   "index %d (track id %d)!\n",
                   av_fourcc2str(track->par->codec_tag), track->st->index,
                   track->track_id);
            return AVERROR(EINVAL);
        }
    } else if (track->par->extradata_size)
        avio_write(pb, track->par->extradata, track->par->extradata_size);

    if (mov->write_btrt &&
            ((ret = mov_write_btrt_tag(pb, track)) < 0))
        return ret;

    return update_size(pb, pos);
}

static int mov_write_st3d_tag(AVFormatContext *s, AVIOContext *pb, AVStereo3D *stereo_3d)
{
    int8_t stereo_mode;

    if (stereo_3d->flags != 0) {
        av_log(s, AV_LOG_WARNING, "Unsupported stereo_3d flags %x. st3d not written.\n", stereo_3d->flags);
        return 0;
    }

    switch (stereo_3d->type) {
    case AV_STEREO3D_2D:
        stereo_mode = 0;
        break;
    case AV_STEREO3D_TOPBOTTOM:
        stereo_mode = 1;
        break;
    case AV_STEREO3D_SIDEBYSIDE:
        stereo_mode = 2;
        break;
    default:
        av_log(s, AV_LOG_WARNING, "Unsupported stereo_3d type %s. st3d not written.\n", av_stereo3d_type_name(stereo_3d->type));
        return 0;
    }
    avio_wb32(pb, 13); /* size */
    ffio_wfourcc(pb, "st3d");
    avio_wb32(pb, 0); /* version = 0 & flags = 0 */
    avio_w8(pb, stereo_mode);
    return 13;
}

static int mov_write_sv3d_tag(AVFormatContext *s, AVIOContext *pb, AVSphericalMapping *spherical_mapping)
{
    int64_t sv3d_pos, svhd_pos, proj_pos;
    const char* metadata_source = s->flags & AVFMT_FLAG_BITEXACT ? "Lavf" : LIBAVFORMAT_IDENT;

    if (spherical_mapping->projection != AV_SPHERICAL_EQUIRECTANGULAR &&
        spherical_mapping->projection != AV_SPHERICAL_EQUIRECTANGULAR_TILE &&
        spherical_mapping->projection != AV_SPHERICAL_CUBEMAP) {
        av_log(s, AV_LOG_WARNING, "Unsupported projection %d. sv3d not written.\n", spherical_mapping->projection);
        return 0;
    }

    sv3d_pos = avio_tell(pb);
    avio_wb32(pb, 0);  /* size */
    ffio_wfourcc(pb, "sv3d");

    svhd_pos = avio_tell(pb);
    avio_wb32(pb, 0);  /* size */
    ffio_wfourcc(pb, "svhd");
    avio_wb32(pb, 0); /* version = 0 & flags = 0 */
    avio_put_str(pb, metadata_source);
    update_size(pb, svhd_pos);

    proj_pos = avio_tell(pb);
    avio_wb32(pb, 0); /* size */
    ffio_wfourcc(pb, "proj");

    avio_wb32(pb, 24); /* size */
    ffio_wfourcc(pb, "prhd");
    avio_wb32(pb, 0); /* version = 0 & flags = 0 */
    avio_wb32(pb, spherical_mapping->yaw);
    avio_wb32(pb, spherical_mapping->pitch);
    avio_wb32(pb, spherical_mapping->roll);

    switch (spherical_mapping->projection) {
    case AV_SPHERICAL_EQUIRECTANGULAR:
    case AV_SPHERICAL_EQUIRECTANGULAR_TILE:
        avio_wb32(pb, 28);    /* size */
        ffio_wfourcc(pb, "equi");
        avio_wb32(pb, 0); /* version = 0 & flags = 0 */
        avio_wb32(pb, spherical_mapping->bound_top);
        avio_wb32(pb, spherical_mapping->bound_bottom);
        avio_wb32(pb, spherical_mapping->bound_left);
        avio_wb32(pb, spherical_mapping->bound_right);
        break;
    case AV_SPHERICAL_CUBEMAP:
        avio_wb32(pb, 20);    /* size */
        ffio_wfourcc(pb, "cbmp");
        avio_wb32(pb, 0); /* version = 0 & flags = 0 */
        avio_wb32(pb, 0); /* layout */
        avio_wb32(pb, spherical_mapping->padding); /* padding */
        break;
    }
    update_size(pb, proj_pos);

    return update_size(pb, sv3d_pos);
}

static int mov_write_dvcc_dvvc_tag(AVFormatContext *s, AVIOContext *pb, AVDOVIDecoderConfigurationRecord *dovi)
{
    uint8_t buf[ISOM_DVCC_DVVC_SIZE];

    avio_wb32(pb, 32); /* size = 8 + 24 */
    if (dovi->dv_profile > 10)
        ffio_wfourcc(pb, "dvwC");
    else if (dovi->dv_profile > 7)
        ffio_wfourcc(pb, "dvvC");
    else
        ffio_wfourcc(pb, "dvcC");

    ff_isom_put_dvcc_dvvc(s, buf, dovi);
    avio_write(pb, buf, sizeof(buf));

    return 32; /* 8 + 24 */
}

static int mov_write_clap_tag(AVIOContext *pb, MOVTrack *track)
{
    avio_wb32(pb, 40);
    ffio_wfourcc(pb, "clap");
    avio_wb32(pb, track->par->width); /* apertureWidth_N */
    avio_wb32(pb, 1); /* apertureWidth_D (= 1) */
    avio_wb32(pb, track->height); /* apertureHeight_N */
    avio_wb32(pb, 1); /* apertureHeight_D (= 1) */
    avio_wb32(pb, 0); /* horizOff_N (= 0) */
    avio_wb32(pb, 1); /* horizOff_D (= 1) */
    avio_wb32(pb, 0); /* vertOff_N (= 0) */
    avio_wb32(pb, 1); /* vertOff_D (= 1) */
    return 40;
}

static int mov_write_pasp_tag(AVIOContext *pb, MOVTrack *track)
{
    AVRational sar;
    av_reduce(&sar.num, &sar.den, track->par->sample_aspect_ratio.num,
              track->par->sample_aspect_ratio.den, INT_MAX);

    avio_wb32(pb, 16);
    ffio_wfourcc(pb, "pasp");
    avio_wb32(pb, sar.num);
    avio_wb32(pb, sar.den);
    return 16;
}

static int mov_write_gama_tag(AVFormatContext *s, AVIOContext *pb, MOVTrack *track, double gamma)
{
    uint32_t gama = 0;
    if (gamma <= 0.0)
        gamma = av_csp_approximate_trc_gamma(track->par->color_trc);
    av_log(s, AV_LOG_DEBUG, "gamma value %g\n", gamma);

    if (gamma > 1e-6) {
        gama = (uint32_t)lrint((double)(1<<16) * gamma);
        av_log(s, AV_LOG_DEBUG, "writing gama value %"PRId32"\n", gama);

        av_assert0(track->mode == MODE_MOV);
        avio_wb32(pb, 12);
        ffio_wfourcc(pb, "gama");
        avio_wb32(pb, gama);
        return 12;
    } else {
        av_log(s, AV_LOG_WARNING, "gamma value unknown, unable to write gama atom\n");
    }
    return 0;
}

static int mov_write_colr_tag(AVIOContext *pb, MOVTrack *track, int prefer_icc)
{
    int64_t pos = avio_tell(pb);

    // Ref (MOV): https://developer.apple.com/library/mac/technotes/tn2162/_index.html#//apple_ref/doc/uid/DTS40013070-CH1-TNTAG9
    // Ref (MP4): ISO/IEC 14496-12:2012

    if (prefer_icc) {
        const AVPacketSideData *sd = av_packet_side_data_get(track->st->codecpar->coded_side_data,
                                                             track->st->codecpar->nb_coded_side_data,
                                                             AV_PKT_DATA_ICC_PROFILE);

        if (sd) {
            avio_wb32(pb, 12 + sd->size);
            ffio_wfourcc(pb, "colr");
            ffio_wfourcc(pb, "prof");
            avio_write(pb, sd->data, sd->size);
            return 12 + sd->size;
        }
        else {
            av_log(NULL, AV_LOG_INFO, "no ICC profile found, will write nclx/nclc colour info instead\n");
        }
    }

    /* We should only ever be called for MOV, MP4 and AVIF. */
    av_assert0(track->mode == MODE_MOV || track->mode == MODE_MP4 ||
               track->mode == MODE_AVIF);

    avio_wb32(pb, 0); /* size */
    ffio_wfourcc(pb, "colr");
    if (track->mode == MODE_MP4 || track->mode == MODE_AVIF)
        ffio_wfourcc(pb, "nclx");
    else
        ffio_wfourcc(pb, "nclc");
    // Do not try to guess the color info if it is AVCOL_PRI_UNSPECIFIED.
    // e.g., Dolby Vision for Apple devices should be set to AVCOL_PRI_UNSPECIFIED. See
    // https://developer.apple.com/av-foundation/High-Dynamic-Range-Metadata-for-Apple-Devices.pdf
    avio_wb16(pb, track->par->color_primaries);
    avio_wb16(pb, track->par->color_trc);
    avio_wb16(pb, track->par->color_space);
    if (track->mode == MODE_MP4 || track->mode == MODE_AVIF) {
        int full_range = track->par->color_range == AVCOL_RANGE_JPEG;
        avio_w8(pb, full_range << 7);
    }

    return update_size(pb, pos);
}

static int mov_write_clli_tag(AVIOContext *pb, MOVTrack *track)
{
    const AVPacketSideData *side_data;
    const AVContentLightMetadata *content_light_metadata;

    side_data = av_packet_side_data_get(track->st->codecpar->coded_side_data,
                                        track->st->codecpar->nb_coded_side_data,
                                        AV_PKT_DATA_CONTENT_LIGHT_LEVEL);
    if (!side_data) {
        return 0;
    }
    content_light_metadata = (const AVContentLightMetadata*)side_data->data;

    avio_wb32(pb, 12); // size
    ffio_wfourcc(pb, "clli");
    avio_wb16(pb, content_light_metadata->MaxCLL);
    avio_wb16(pb, content_light_metadata->MaxFALL);
    return 12;
}

static inline int64_t rescale_rational(AVRational q, int b)
{
    return av_rescale(q.num, b, q.den);
}

static int mov_write_mdcv_tag(AVIOContext *pb, MOVTrack *track)
{
    const int chroma_den = 50000;
    const int luma_den = 10000;
    const AVPacketSideData *side_data;
    const AVMasteringDisplayMetadata *metadata = NULL;

    side_data = av_packet_side_data_get(track->st->codecpar->coded_side_data,
                                        track->st->codecpar->nb_coded_side_data,
                                        AV_PKT_DATA_MASTERING_DISPLAY_METADATA);
    if (side_data)
        metadata = (const AVMasteringDisplayMetadata*)side_data->data;
    if (!metadata || !metadata->has_primaries || !metadata->has_luminance) {
        return 0;
    }

    avio_wb32(pb, 32); // size
    ffio_wfourcc(pb, "mdcv");
    avio_wb16(pb, rescale_rational(metadata->display_primaries[1][0], chroma_den));
    avio_wb16(pb, rescale_rational(metadata->display_primaries[1][1], chroma_den));
    avio_wb16(pb, rescale_rational(metadata->display_primaries[2][0], chroma_den));
    avio_wb16(pb, rescale_rational(metadata->display_primaries[2][1], chroma_den));
    avio_wb16(pb, rescale_rational(metadata->display_primaries[0][0], chroma_den));
    avio_wb16(pb, rescale_rational(metadata->display_primaries[0][1], chroma_den));
    avio_wb16(pb, rescale_rational(metadata->white_point[0], chroma_den));
    avio_wb16(pb, rescale_rational(metadata->white_point[1], chroma_den));
    avio_wb32(pb, rescale_rational(metadata->max_luminance, luma_den));
    avio_wb32(pb, rescale_rational(metadata->min_luminance, luma_den));
    return 32;
}

static int mov_write_amve_tag(AVIOContext *pb, MOVTrack *track)
{
    const int illuminance_den = 10000;
    const int ambient_den = 50000;
    const AVPacketSideData *side_data;
    const AVAmbientViewingEnvironment *ambient;


    side_data = av_packet_side_data_get(track->st->codecpar->coded_side_data,
                                        track->st->codecpar->nb_coded_side_data,
                                        AV_PKT_DATA_AMBIENT_VIEWING_ENVIRONMENT);

    if (!side_data)
        return 0;

    ambient = (const AVAmbientViewingEnvironment*)side_data->data;
    if (!ambient || !ambient->ambient_illuminance.num)
        return 0;

    avio_wb32(pb, 16); // size
    ffio_wfourcc(pb, "amve");
    avio_wb32(pb, rescale_rational(ambient->ambient_illuminance, illuminance_den));
    avio_wb16(pb, rescale_rational(ambient->ambient_light_x, ambient_den));
    avio_wb16(pb, rescale_rational(ambient->ambient_light_y, ambient_den));
    return 16;
}

static void find_compressor(char * compressor_name, int len, MOVTrack *track)
{
    AVDictionaryEntry *encoder;
    int xdcam_res =  (track->par->width == 1280 && track->par->height == 720)
                  || (track->par->width == 1440 && track->par->height == 1080)
                  || (track->par->width == 1920 && track->par->height == 1080);

    if ((track->mode == MODE_AVIF ||
         track->mode == MODE_MOV ||
         track->mode == MODE_MP4) &&
        (encoder = av_dict_get(track->st->metadata, "encoder", NULL, 0))) {
        av_strlcpy(compressor_name, encoder->value, 32);
    } else if (track->par->codec_id == AV_CODEC_ID_MPEG2VIDEO && xdcam_res) {
        int interlaced = track->par->field_order > AV_FIELD_PROGRESSIVE;
        AVStream *st = track->st;
        int rate = defined_frame_rate(NULL, st);
        av_strlcatf(compressor_name, len, "XDCAM");
        if (track->par->format == AV_PIX_FMT_YUV422P) {
            av_strlcatf(compressor_name, len, " HD422");
        } else if(track->par->width == 1440) {
            av_strlcatf(compressor_name, len, " HD");
        } else
            av_strlcatf(compressor_name, len, " EX");

        av_strlcatf(compressor_name, len, " %d%c", track->par->height, interlaced ? 'i' : 'p');

        av_strlcatf(compressor_name, len, "%d", rate * (interlaced + 1));
    }
}

static int mov_write_ccst_tag(AVIOContext *pb)
{
    int64_t pos = avio_tell(pb);
    // Write sane defaults:
    // all_ref_pics_intra = 0 : all samples can use any type of reference.
    // intra_pred_used = 1 : intra prediction may or may not be used.
    // max_ref_per_pic = 15 : reserved value to indicate that any number of
    //                        reference images can be used.
    uint8_t ccstValue = (0 << 7) |  /* all_ref_pics_intra */
                        (1 << 6) |  /* intra_pred_used */
                        (15 << 2);  /* max_ref_per_pic */
    avio_wb32(pb, 0); /* size */
    ffio_wfourcc(pb, "ccst");
    avio_wb32(pb, 0); /* Version & flags */
    avio_w8(pb, ccstValue);
    avio_wb24(pb, 0);  /* reserved */
    return update_size(pb, pos);
}

static int mov_write_aux_tag(AVIOContext *pb, const char *aux_type)
{
    int64_t pos = avio_tell(pb);
    avio_wb32(pb, 0); /* size */
    ffio_wfourcc(pb, aux_type);
    avio_wb32(pb, 0); /* Version & flags */
    avio_write(pb, "urn:mpeg:mpegB:cicp:systems:auxiliary:alpha\0", 44);
    return update_size(pb, pos);
}

static int mov_write_video_tag(AVFormatContext *s, AVIOContext *pb, MOVMuxContext *mov, MOVTrack *track)
{
    int ret = AVERROR_BUG;
    int64_t pos = avio_tell(pb);
    char compressor_name[32] = { 0 };
    int avid = 0;

    int uncompressed_ycbcr = ((track->par->codec_id == AV_CODEC_ID_RAWVIDEO && track->par->format == AV_PIX_FMT_UYVY422)
                           || (track->par->codec_id == AV_CODEC_ID_RAWVIDEO && track->par->format == AV_PIX_FMT_YUYV422)
                           ||  track->par->codec_id == AV_CODEC_ID_V308
                           ||  track->par->codec_id == AV_CODEC_ID_V408
                           ||  track->par->codec_id == AV_CODEC_ID_V410
                           ||  track->par->codec_id == AV_CODEC_ID_V210);

    avio_wb32(pb, 0); /* size */
    if (mov->encryption_scheme != MOV_ENC_NONE) {
        ffio_wfourcc(pb, "encv");
    } else {
        avio_wl32(pb, track->tag); // store it byteswapped
    }
    avio_wb32(pb, 0); /* Reserved */
    avio_wb16(pb, 0); /* Reserved */
    avio_wb16(pb, 1); /* Data-reference index */

    if (uncompressed_ycbcr) {
        avio_wb16(pb, 2); /* Codec stream version */
    } else {
        avio_wb16(pb, 0); /* Codec stream version */
    }
    avio_wb16(pb, 0); /* Codec stream revision (=0) */
    if (track->mode == MODE_MOV) {
        ffio_wfourcc(pb, "FFMP"); /* Vendor */
        if (track->par->codec_id == AV_CODEC_ID_RAWVIDEO || uncompressed_ycbcr) {
            avio_wb32(pb, 0); /* Temporal Quality */
            avio_wb32(pb, 0x400); /* Spatial Quality = lossless*/
        } else {
            avio_wb32(pb, 0x200); /* Temporal Quality = normal */
            avio_wb32(pb, 0x200); /* Spatial Quality = normal */
        }
    } else {
        ffio_fill(pb, 0, 3 * 4); /* Reserved */
    }
    avio_wb16(pb, track->par->width); /* Video width */
    avio_wb16(pb, track->height); /* Video height */
    avio_wb32(pb, 0x00480000); /* Horizontal resolution 72dpi */
    avio_wb32(pb, 0x00480000); /* Vertical resolution 72dpi */
    avio_wb32(pb, 0); /* Data size (= 0) */
    avio_wb16(pb, 1); /* Frame count (= 1) */

    find_compressor(compressor_name, 32, track);
    avio_w8(pb, strlen(compressor_name));
    avio_write(pb, compressor_name, 31);

    if (track->mode == MODE_MOV &&
       (track->par->codec_id == AV_CODEC_ID_V410 || track->par->codec_id == AV_CODEC_ID_V210))
        avio_wb16(pb, 0x18);
    else if (track->mode == MODE_MOV && track->par->bits_per_coded_sample)
        avio_wb16(pb, track->par->bits_per_coded_sample |
                  (track->par->format == AV_PIX_FMT_GRAY8 ? 0x20 : 0));
    else
        avio_wb16(pb, 0x18); /* Reserved */

    if (track->mode == MODE_MOV && track->par->format == AV_PIX_FMT_PAL8) {
        int pal_size, i;
        avio_wb16(pb, 0);             /* Color table ID */
        avio_wb32(pb, 0);             /* Color table seed */
        avio_wb16(pb, 0x8000);        /* Color table flags */
        if (track->par->bits_per_coded_sample < 0 || track->par->bits_per_coded_sample > 8)
            return AVERROR(EINVAL);
        pal_size = 1 << track->par->bits_per_coded_sample;
        avio_wb16(pb, pal_size - 1);  /* Color table size (zero-relative) */
        for (i = 0; i < pal_size; i++) {
            uint32_t rgb = track->palette[i];
            uint16_t r = (rgb >> 16) & 0xff;
            uint16_t g = (rgb >> 8)  & 0xff;
            uint16_t b = rgb         & 0xff;
            avio_wb16(pb, 0);
            avio_wb16(pb, (r << 8) | r);
            avio_wb16(pb, (g << 8) | g);
            avio_wb16(pb, (b << 8) | b);
        }
    } else
        avio_wb16(pb, 0xffff); /* Reserved */

    if (track->tag == MKTAG('m','p','4','v'))
        mov_write_esds_tag(pb, track);
    else if (track->par->codec_id == AV_CODEC_ID_H263)
        mov_write_d263_tag(pb);
    else if (track->par->codec_id == AV_CODEC_ID_AVUI ||
            track->par->codec_id == AV_CODEC_ID_SVQ3) {
        mov_write_extradata_tag(pb, track);
        avio_wb32(pb, 0);
    } else if (track->par->codec_id == AV_CODEC_ID_DNXHD) {
        mov_write_avid_tag(pb, track);
        avid = 1;
    } else if (track->par->codec_id == AV_CODEC_ID_HEVC)
        mov_write_hvcc_tag(pb, track);
    else if (track->par->codec_id == AV_CODEC_ID_VVC)
        mov_write_vvcc_tag(pb, track);
    else if (track->par->codec_id == AV_CODEC_ID_H264 && !TAG_IS_AVCI(track->tag)) {
        mov_write_avcc_tag(pb, track);
        if (track->mode == MODE_IPOD)
            mov_write_uuid_tag_ipod(pb);
    }
    else if (track->par->codec_id ==AV_CODEC_ID_EVC) {
        mov_write_evcc_tag(pb, track);
    } else if (track->par->codec_id == AV_CODEC_ID_VP9) {
        mov_write_vpcc_tag(mov->fc, pb, track);
    } else if (track->par->codec_id == AV_CODEC_ID_AV1) {
        mov_write_av1c_tag(pb, track);
    } else if (track->par->codec_id == AV_CODEC_ID_VC1 && track->vos_len > 0)
        mov_write_dvc1_tag(pb, track);
    else if (track->par->codec_id == AV_CODEC_ID_VP6F ||
             track->par->codec_id == AV_CODEC_ID_VP6A) {
        /* Don't write any potential extradata here - the cropping
         * is signalled via the normal width/height fields. */
    } else if (track->par->codec_id == AV_CODEC_ID_R10K) {
        if (track->par->codec_tag == MKTAG('R','1','0','k'))
            mov_write_dpxe_tag(pb, track);
    } else if (track->vos_len > 0)
        mov_write_glbl_tag(pb, track);

    if (track->par->codec_id != AV_CODEC_ID_H264 &&
        track->par->codec_id != AV_CODEC_ID_MPEG4 &&
        track->par->codec_id != AV_CODEC_ID_DNXHD) {
        int field_order = track->par->field_order;

        if (field_order != AV_FIELD_UNKNOWN)
            mov_write_fiel_tag(pb, track, field_order);
    }

    if (mov->flags & FF_MOV_FLAG_WRITE_GAMA) {
        if (track->mode == MODE_MOV)
            mov_write_gama_tag(s, pb, track, mov->gamma);
        else
            av_log(mov->fc, AV_LOG_WARNING, "Not writing 'gama' atom. Format is not MOV.\n");
    }
    if (track->mode == MODE_MOV || track->mode == MODE_MP4 || track->mode == MODE_AVIF) {
        int has_color_info = track->par->color_primaries != AVCOL_PRI_UNSPECIFIED &&
                             track->par->color_trc != AVCOL_TRC_UNSPECIFIED &&
                             track->par->color_space != AVCOL_SPC_UNSPECIFIED;
        if (has_color_info || mov->flags & FF_MOV_FLAG_WRITE_COLR ||
            av_packet_side_data_get(track->st->codecpar->coded_side_data,  track->st->codecpar->nb_coded_side_data,
                                    AV_PKT_DATA_ICC_PROFILE)) {
            int prefer_icc = mov->flags & FF_MOV_FLAG_PREFER_ICC || !has_color_info;
            mov_write_colr_tag(pb, track, prefer_icc);
        }
    } else if (mov->flags & FF_MOV_FLAG_WRITE_COLR) {
        av_log(mov->fc, AV_LOG_WARNING, "Not writing 'colr' atom. Format is not MOV or MP4 or AVIF.\n");
    }

    if (track->mode == MODE_MOV || track->mode == MODE_MP4) {
        mov_write_clli_tag(pb, track);
        mov_write_mdcv_tag(pb, track);
        mov_write_amve_tag(pb, track);
    }

    if (track->mode == MODE_MP4 && mov->fc->strict_std_compliance <= FF_COMPLIANCE_UNOFFICIAL) {
        const AVPacketSideData *stereo_3d = av_packet_side_data_get(track->st->codecpar->coded_side_data,
                                                                    track->st->codecpar->nb_coded_side_data,
                                                                    AV_PKT_DATA_STEREO3D);
        const AVPacketSideData *spherical_mapping = av_packet_side_data_get(track->st->codecpar->coded_side_data,
                                                                            track->st->codecpar->nb_coded_side_data,
                                                                            AV_PKT_DATA_SPHERICAL);
        const AVPacketSideData *dovi = av_packet_side_data_get(track->st->codecpar->coded_side_data,
                                                               track->st->codecpar->nb_coded_side_data,
                                                               AV_PKT_DATA_DOVI_CONF);

        if (stereo_3d)
            mov_write_st3d_tag(s, pb, (AVStereo3D*)stereo_3d->data);
        if (spherical_mapping)
            mov_write_sv3d_tag(mov->fc, pb, (AVSphericalMapping*)spherical_mapping->data);
        if (dovi)
            mov_write_dvcc_dvvc_tag(s, pb, (AVDOVIDecoderConfigurationRecord *)dovi->data);
    }

    if (track->par->sample_aspect_ratio.den && track->par->sample_aspect_ratio.num) {
        mov_write_pasp_tag(pb, track);
    }

    if (uncompressed_ycbcr){
        mov_write_clap_tag(pb, track);
    }

    if (mov->encryption_scheme != MOV_ENC_NONE) {
        ff_mov_cenc_write_sinf_tag(track, pb, mov->encryption_kid);
    }

    if (mov->write_btrt &&
            ((ret = mov_write_btrt_tag(pb, track)) < 0))
        return ret;

    /* extra padding for avid stsd */
    /* https://developer.apple.com/library/mac/documentation/QuickTime/QTFF/QTFFChap2/qtff2.html#//apple_ref/doc/uid/TP40000939-CH204-61112 */
    if (avid)
        avio_wb32(pb, 0);

    if (track->mode == MODE_AVIF) {
        mov_write_ccst_tag(pb);
        if (mov->nb_streams > 0 && track == &mov->tracks[1])
            mov_write_aux_tag(pb, "auxi");
    }

    return update_size(pb, pos);
}

static int mov_write_rtp_tag(AVIOContext *pb, MOVTrack *track)
{
    int64_t pos = avio_tell(pb);
    avio_wb32(pb, 0); /* size */
    ffio_wfourcc(pb, "rtp ");
    avio_wb32(pb, 0); /* Reserved */
    avio_wb16(pb, 0); /* Reserved */
    avio_wb16(pb, 1); /* Data-reference index */

    avio_wb16(pb, 1); /* Hint track version */
    avio_wb16(pb, 1); /* Highest compatible version */
    avio_wb32(pb, track->max_packet_size); /* Max packet size */

    avio_wb32(pb, 12); /* size */
    ffio_wfourcc(pb, "tims");
    avio_wb32(pb, track->timescale);

    return update_size(pb, pos);
}

static int mov_write_source_reference_tag(AVIOContext *pb, MOVTrack *track, const char *reel_name)
{
    uint64_t str_size =strlen(reel_name);
    int64_t pos = avio_tell(pb);

    if (str_size >= UINT16_MAX){
        av_log(NULL, AV_LOG_ERROR, "reel_name length %"PRIu64" is too large\n", str_size);
        avio_wb16(pb, 0);
        return AVERROR(EINVAL);
    }

    avio_wb32(pb, 0);                              /* size */
    ffio_wfourcc(pb, "name");                      /* Data format */
    avio_wb16(pb, str_size);                       /* string size */
    avio_wb16(pb, track->language);                /* langcode */
    avio_write(pb, reel_name, str_size);           /* reel name */
    return update_size(pb,pos);
}

static int mov_write_tmcd_tag(AVIOContext *pb, MOVTrack *track)
{
    int64_t pos = avio_tell(pb);
#if 1
    int frame_duration;
    int nb_frames;
    AVDictionaryEntry *t = NULL;

    if (!track->st->avg_frame_rate.num || !track->st->avg_frame_rate.den) {
        av_log(NULL, AV_LOG_ERROR, "avg_frame_rate not set for tmcd track.\n");
        return AVERROR(EINVAL);
    } else {
        frame_duration = av_rescale(track->timescale, track->st->avg_frame_rate.den, track->st->avg_frame_rate.num);
        nb_frames      = ROUNDED_DIV(track->st->avg_frame_rate.num, track->st->avg_frame_rate.den);
    }

    if (nb_frames > 255) {
        av_log(NULL, AV_LOG_ERROR, "fps %d is too large\n", nb_frames);
        return AVERROR(EINVAL);
    }

    avio_wb32(pb, 0); /* size */
    ffio_wfourcc(pb, "tmcd");               /* Data format */
    avio_wb32(pb, 0);                       /* Reserved */
    avio_wb32(pb, 1);                       /* Data reference index */
    avio_wb32(pb, 0);                       /* Flags */
    avio_wb32(pb, track->timecode_flags);   /* Flags (timecode) */
    avio_wb32(pb, track->timescale);        /* Timescale */
    avio_wb32(pb, frame_duration);          /* Frame duration */
    avio_w8(pb, nb_frames);                 /* Number of frames */
    avio_w8(pb, 0);                         /* Reserved */

    t = av_dict_get(track->st->metadata, "reel_name", NULL, 0);
    if (t && utf8len(t->value) && track->mode != MODE_MP4)
        mov_write_source_reference_tag(pb, track, t->value);
    else
        avio_wb16(pb, 0); /* zero size */
#else

    avio_wb32(pb, 0); /* size */
    ffio_wfourcc(pb, "tmcd");               /* Data format */
    avio_wb32(pb, 0);                       /* Reserved */
    avio_wb32(pb, 1);                       /* Data reference index */
    if (track->par->extradata_size)
        avio_write(pb, track->par->extradata, track->par->extradata_size);
#endif
    return update_size(pb, pos);
}

static int mov_write_gpmd_tag(AVIOContext *pb, const MOVTrack *track)
{
    int64_t pos = avio_tell(pb);
    avio_wb32(pb, 0); /* size */
    ffio_wfourcc(pb, "gpmd");
    avio_wb32(pb, 0); /* Reserved */
    avio_wb16(pb, 0); /* Reserved */
    avio_wb16(pb, 1); /* Data-reference index */
    avio_wb32(pb, 0); /* Reserved */
    return update_size(pb, pos);
}

static int mov_write_stsd_tag(AVFormatContext *s, AVIOContext *pb, MOVMuxContext *mov, MOVTrack *track)
{
    int64_t pos = avio_tell(pb);
    int ret = 0;
    avio_wb32(pb, 0); /* size */
    ffio_wfourcc(pb, "stsd");
    avio_wb32(pb, 0); /* version & flags */
    avio_wb32(pb, 1); /* entry count */
    if (track->par->codec_type == AVMEDIA_TYPE_VIDEO)
        ret = mov_write_video_tag(s, pb, mov, track);
    else if (track->par->codec_type == AVMEDIA_TYPE_AUDIO)
        ret = mov_write_audio_tag(s, pb, mov, track);
    else if (track->par->codec_type == AVMEDIA_TYPE_SUBTITLE)
        ret = mov_write_subtitle_tag(s, pb, track);
    else if (track->par->codec_tag == MKTAG('r','t','p',' '))
        ret = mov_write_rtp_tag(pb, track);
    else if (track->par->codec_tag == MKTAG('t','m','c','d'))
        ret = mov_write_tmcd_tag(pb, track);
    else if (track->par->codec_tag == MKTAG('g','p','m','d'))
        ret = mov_write_gpmd_tag(pb, track);

    if (ret < 0)
        return ret;

    return update_size(pb, pos);
}

static int mov_write_ctts_tag(AVFormatContext *s, AVIOContext *pb, MOVTrack *track)
{
    MOVMuxContext *mov = s->priv_data;
    MOVCtts *ctts_entries;
    uint32_t entries = 0;
    uint32_t atom_size;
    int i;

    ctts_entries = av_malloc_array((track->entry + 1), sizeof(*ctts_entries)); /* worst case */
    if (!ctts_entries)
        return AVERROR(ENOMEM);
    ctts_entries[0].count = 1;
    ctts_entries[0].duration = track->cluster[0].cts;
    for (i = 1; i < track->entry; i++) {
        if (track->cluster[i].cts == ctts_entries[entries].duration) {
            ctts_entries[entries].count++; /* compress */
        } else {
            entries++;
            ctts_entries[entries].duration = track->cluster[i].cts;
            ctts_entries[entries].count = 1;
        }
    }
    entries++; /* last one */
    atom_size = 16 + (entries * 8);
    avio_wb32(pb, atom_size); /* size */
    ffio_wfourcc(pb, "ctts");
    if (mov->flags & FF_MOV_FLAG_NEGATIVE_CTS_OFFSETS)
        avio_w8(pb, 1); /* version */
    else
        avio_w8(pb, 0); /* version */
    avio_wb24(pb, 0); /* flags */
    avio_wb32(pb, entries); /* entry count */
    for (i = 0; i < entries; i++) {
        avio_wb32(pb, ctts_entries[i].count);
        avio_wb32(pb, ctts_entries[i].duration);
    }
    av_free(ctts_entries);
    return atom_size;
}

/* Time to sample atom */
static int mov_write_stts_tag(AVIOContext *pb, MOVTrack *track)
{
    MOVStts *stts_entries = NULL;
    uint32_t entries = -1;
    uint32_t atom_size;
    int i;

    if (track->par->codec_type == AVMEDIA_TYPE_AUDIO && !track->audio_vbr) {
        stts_entries = av_malloc(sizeof(*stts_entries)); /* one entry */
        if (!stts_entries)
            return AVERROR(ENOMEM);
        stts_entries[0].count = track->sample_count;
        stts_entries[0].duration = 1;
        entries = 1;
    } else {
        if (track->entry) {
            stts_entries = av_malloc_array(track->entry, sizeof(*stts_entries)); /* worst case */
            if (!stts_entries)
                return AVERROR(ENOMEM);
        }
        for (i = 0; i < track->entry; i++) {
            int duration = get_cluster_duration(track, i);
            if (i && duration == stts_entries[entries].duration) {
                stts_entries[entries].count++; /* compress */
            } else {
                entries++;
                stts_entries[entries].duration = duration;
                stts_entries[entries].count = 1;
            }
        }
        entries++; /* last one */
    }
    atom_size = 16 + (entries * 8);
    avio_wb32(pb, atom_size); /* size */
    ffio_wfourcc(pb, "stts");
    avio_wb32(pb, 0); /* version & flags */
    avio_wb32(pb, entries); /* entry count */
    for (i = 0; i < entries; i++) {
        avio_wb32(pb, stts_entries[i].count);
        avio_wb32(pb, stts_entries[i].duration);
    }
    av_free(stts_entries);
    return atom_size;
}

static int mov_write_dref_tag(AVIOContext *pb)
{
    avio_wb32(pb, 28); /* size */
    ffio_wfourcc(pb, "dref");
    avio_wb32(pb, 0); /* version & flags */
    avio_wb32(pb, 1); /* entry count */

    avio_wb32(pb, 0xc); /* size */
    //FIXME add the alis and rsrc atom
    ffio_wfourcc(pb, "url ");
    avio_wb32(pb, 1); /* version & flags */

    return 28;
}

static int mov_preroll_write_stbl_atoms(AVIOContext *pb, MOVTrack *track)
{
    struct sgpd_entry {
        int count;
        int16_t roll_distance;
        int group_description_index;
    };

    struct sgpd_entry *sgpd_entries = NULL;
    int entries = -1;
    int group = 0;
    int i, j;

    const int OPUS_SEEK_PREROLL_MS = 80;
    int roll_samples = av_rescale_q(OPUS_SEEK_PREROLL_MS,
                                    (AVRational){1, 1000},
                                    (AVRational){1, 48000});

    if (!track->entry)
        return 0;

    sgpd_entries = av_malloc_array(track->entry, sizeof(*sgpd_entries));
    if (!sgpd_entries)
        return AVERROR(ENOMEM);

    av_assert0(track->par->codec_id == AV_CODEC_ID_OPUS || track->par->codec_id == AV_CODEC_ID_AAC);

    if (track->par->codec_id == AV_CODEC_ID_OPUS) {
        for (i = 0; i < track->entry; i++) {
            int roll_samples_remaining = roll_samples;
            int distance = 0;
            for (j = i - 1; j >= 0; j--) {
                roll_samples_remaining -= get_cluster_duration(track, j);
                distance++;
                if (roll_samples_remaining <= 0)
                    break;
            }
            /* We don't have enough preceeding samples to compute a valid
               roll_distance here, so this sample can't be independently
               decoded. */
            if (roll_samples_remaining > 0)
                distance = 0;
            /* Verify distance is a maximum of 32 (2.5ms) packets. */
            if (distance > 32)
                return AVERROR_INVALIDDATA;
            if (i && distance == sgpd_entries[entries].roll_distance) {
                sgpd_entries[entries].count++;
            } else {
                entries++;
                sgpd_entries[entries].count = 1;
                sgpd_entries[entries].roll_distance = distance;
                sgpd_entries[entries].group_description_index = distance ? ++group : 0;
            }
        }
    } else {
        entries++;
        sgpd_entries[entries].count = track->sample_count;
        sgpd_entries[entries].roll_distance = 1;
        sgpd_entries[entries].group_description_index = ++group;
    }
    entries++;

    if (!group) {
        av_free(sgpd_entries);
        return 0;
    }

    /* Write sgpd tag */
    avio_wb32(pb, 24 + (group * 2)); /* size */
    ffio_wfourcc(pb, "sgpd");
    avio_wb32(pb, 1 << 24); /* fullbox */
    ffio_wfourcc(pb, "roll");
    avio_wb32(pb, 2); /* default_length */
    avio_wb32(pb, group); /* entry_count */
    for (i = 0; i < entries; i++) {
        if (sgpd_entries[i].group_description_index) {
            avio_wb16(pb, -sgpd_entries[i].roll_distance); /* roll_distance */
        }
    }

    /* Write sbgp tag */
    avio_wb32(pb, 20 + (entries * 8)); /* size */
    ffio_wfourcc(pb, "sbgp");
    avio_wb32(pb, 0); /* fullbox */
    ffio_wfourcc(pb, "roll");
    avio_wb32(pb, entries); /* entry_count */
    for (i = 0; i < entries; i++) {
        avio_wb32(pb, sgpd_entries[i].count); /* sample_count */
        avio_wb32(pb, sgpd_entries[i].group_description_index); /* group_description_index */
    }

    av_free(sgpd_entries);
    return 0;
}

static int mov_write_stbl_tag(AVFormatContext *s, AVIOContext *pb, MOVMuxContext *mov, MOVTrack *track)
{
    int64_t pos = avio_tell(pb);
    int ret = 0;

    avio_wb32(pb, 0); /* size */
    ffio_wfourcc(pb, "stbl");
    if ((ret = mov_write_stsd_tag(s, pb, mov, track)) < 0)
        return ret;
    mov_write_stts_tag(pb, track);
    if ((track->par->codec_type == AVMEDIA_TYPE_VIDEO ||
         track->par->codec_id == AV_CODEC_ID_TRUEHD ||
         track->par->codec_id == AV_CODEC_ID_MPEGH_3D_AUDIO ||
         track->par->codec_tag == MKTAG('r','t','p',' ')) &&
        track->has_keyframes && track->has_keyframes < track->entry)
        mov_write_stss_tag(pb, track, MOV_SYNC_SAMPLE);
    if (track->par->codec_type == AVMEDIA_TYPE_VIDEO && track->has_disposable)
        mov_write_sdtp_tag(pb, track);
    if (track->mode == MODE_MOV && track->flags & MOV_TRACK_STPS)
        mov_write_stss_tag(pb, track, MOV_PARTIAL_SYNC_SAMPLE);
    if (track->par->codec_type == AVMEDIA_TYPE_VIDEO &&
        track->flags & MOV_TRACK_CTTS && track->entry) {

        if ((ret = mov_write_ctts_tag(s, pb, track)) < 0)
            return ret;
    }
    mov_write_stsc_tag(pb, track);
    mov_write_stsz_tag(pb, track);
    mov_write_stco_tag(pb, track);
    if (track->cenc.aes_ctr) {
        ff_mov_cenc_write_stbl_atoms(&track->cenc, pb);
    }
    if (track->par->codec_id == AV_CODEC_ID_OPUS || track->par->codec_id == AV_CODEC_ID_AAC) {
        mov_preroll_write_stbl_atoms(pb, track);
    }
    return update_size(pb, pos);
}

static int mov_write_dinf_tag(AVIOContext *pb)
{
    int64_t pos = avio_tell(pb);
    avio_wb32(pb, 0); /* size */
    ffio_wfourcc(pb, "dinf");
    mov_write_dref_tag(pb);
    return update_size(pb, pos);
}

static int mov_write_nmhd_tag(AVIOContext *pb)
{
    avio_wb32(pb, 12);
    ffio_wfourcc(pb, "nmhd");
    avio_wb32(pb, 0);
    return 12;
}

static int mov_write_sthd_tag(AVIOContext *pb)
{
    avio_wb32(pb, 12);
    ffio_wfourcc(pb, "sthd");
    avio_wb32(pb, 0);
    return 12;
}

static int mov_write_tcmi_tag(AVIOContext *pb, MOVTrack *track)
{
    int64_t pos = avio_tell(pb);
    const char *font = "Lucida Grande";
    avio_wb32(pb, 0);                   /* size */
    ffio_wfourcc(pb, "tcmi");           /* timecode media information atom */
    avio_wb32(pb, 0);                   /* version & flags */
    avio_wb16(pb, 0);                   /* text font */
    avio_wb16(pb, 0);                   /* text face */
    avio_wb16(pb, 12);                  /* text size */
    avio_wb16(pb, 0);                   /* (unknown, not in the QT specs...) */
    avio_wb16(pb, 0x0000);              /* text color (red) */
    avio_wb16(pb, 0x0000);              /* text color (green) */
    avio_wb16(pb, 0x0000);              /* text color (blue) */
    avio_wb16(pb, 0xffff);              /* background color (red) */
    avio_wb16(pb, 0xffff);              /* background color (green) */
    avio_wb16(pb, 0xffff);              /* background color (blue) */
    avio_w8(pb, strlen(font));          /* font len (part of the pascal string) */
    avio_write(pb, font, strlen(font)); /* font name */
    return update_size(pb, pos);
}

static int mov_write_gmhd_tag(AVIOContext *pb, MOVTrack *track)
{
    int64_t pos = avio_tell(pb);
    avio_wb32(pb, 0);      /* size */
    ffio_wfourcc(pb, "gmhd");
    avio_wb32(pb, 0x18);   /* gmin size */
    ffio_wfourcc(pb, "gmin");/* generic media info */
    avio_wb32(pb, 0);      /* version & flags */
    avio_wb16(pb, 0x40);   /* graphics mode = */
    avio_wb16(pb, 0x8000); /* opColor (r?) */
    avio_wb16(pb, 0x8000); /* opColor (g?) */
    avio_wb16(pb, 0x8000); /* opColor (b?) */
    avio_wb16(pb, 0);      /* balance */
    avio_wb16(pb, 0);      /* reserved */

    /*
     * This special text atom is required for
     * Apple Quicktime chapters. The contents
     * don't appear to be documented, so the
     * bytes are copied verbatim.
     */
    if (track->tag != MKTAG('c','6','0','8')) {
    avio_wb32(pb, 0x2C);   /* size */
    ffio_wfourcc(pb, "text");
    avio_wb16(pb, 0x01);
    avio_wb32(pb, 0x00);
    avio_wb32(pb, 0x00);
    avio_wb32(pb, 0x00);
    avio_wb32(pb, 0x01);
    avio_wb32(pb, 0x00);
    avio_wb32(pb, 0x00);
    avio_wb32(pb, 0x00);
    avio_wb32(pb, 0x00004000);
    avio_wb16(pb, 0x0000);
    }

    if (track->par->codec_tag == MKTAG('t','m','c','d')) {
        int64_t tmcd_pos = avio_tell(pb);
        avio_wb32(pb, 0); /* size */
        ffio_wfourcc(pb, "tmcd");
        mov_write_tcmi_tag(pb, track);
        update_size(pb, tmcd_pos);
    } else if (track->par->codec_tag == MKTAG('g','p','m','d')) {
        int64_t gpmd_pos = avio_tell(pb);
        avio_wb32(pb, 0); /* size */
        ffio_wfourcc(pb, "gpmd");
        avio_wb32(pb, 0); /* version */
        update_size(pb, gpmd_pos);
    }
    return update_size(pb, pos);
}

static int mov_write_smhd_tag(AVIOContext *pb)
{
    avio_wb32(pb, 16); /* size */
    ffio_wfourcc(pb, "smhd");
    avio_wb32(pb, 0); /* version & flags */
    avio_wb16(pb, 0); /* reserved (balance, normally = 0) */
    avio_wb16(pb, 0); /* reserved */
    return 16;
}

static int mov_write_vmhd_tag(AVIOContext *pb)
{
    avio_wb32(pb, 0x14); /* size (always 0x14) */
    ffio_wfourcc(pb, "vmhd");
    avio_wb32(pb, 0x01); /* version & flags */
    avio_wb64(pb, 0); /* reserved (graphics mode = copy) */
    return 0x14;
}

static int is_clcp_track(MOVTrack *track)
{
    return track->tag == MKTAG('c','7','0','8') ||
           track->tag == MKTAG('c','6','0','8');
}

static int mov_write_hdlr_tag(AVFormatContext *s, AVIOContext *pb, MOVTrack *track)
{
    MOVMuxContext *mov = s->priv_data;
    const char *hdlr, *descr = NULL, *hdlr_type = NULL;
    int64_t pos = avio_tell(pb);
    size_t descr_len;

    hdlr      = "dhlr";
    hdlr_type = "url ";
    descr     = "DataHandler";

    if (track) {
        hdlr = (track->mode == MODE_MOV) ? "mhlr" : "\0\0\0\0";
        if (track->par->codec_type == AVMEDIA_TYPE_VIDEO) {
            if (track->mode == MODE_AVIF) {
                hdlr_type = (track == &mov->tracks[0]) ? "pict" : "auxv";
                descr     = "PictureHandler";
            } else {
                hdlr_type = "vide";
                descr     = "VideoHandler";
            }
        } else if (track->par->codec_type == AVMEDIA_TYPE_AUDIO) {
            hdlr_type = "soun";
            descr     = "SoundHandler";
        } else if (track->par->codec_type == AVMEDIA_TYPE_SUBTITLE) {
            if (is_clcp_track(track)) {
                hdlr_type = "clcp";
                descr = "ClosedCaptionHandler";
            } else {
                if (track->tag == MKTAG('t','x','3','g')) {
                    hdlr_type = "sbtl";
                } else if (track->tag == MKTAG('m','p','4','s')) {
                    hdlr_type = "subp";
                } else if (track->tag == MOV_MP4_TTML_TAG) {
                    hdlr_type = "subt";
                } else {
                    hdlr_type = "text";
                }
                descr = "SubtitleHandler";
            }
        } else if (track->par->codec_tag == MKTAG('r','t','p',' ')) {
            hdlr_type = "hint";
            descr     = "HintHandler";
        } else if (track->par->codec_tag == MKTAG('t','m','c','d')) {
            hdlr_type = "tmcd";
            descr = "TimeCodeHandler";
        } else if (track->par->codec_tag == MKTAG('g','p','m','d')) {
            hdlr_type = "meta";
            descr = "GoPro MET"; // GoPro Metadata
        } else {
            av_log(s, AV_LOG_WARNING,
                   "Unknown hdlr_type for %s, writing dummy values\n",
                   av_fourcc2str(track->par->codec_tag));
        }
        if (track->st) {
            // hdlr.name is used by some players to identify the content title
            // of the track. So if an alternate handler description is
            // specified, use it.
            AVDictionaryEntry *t;
            t = av_dict_get(track->st->metadata, "handler_name", NULL, 0);
            if (t && utf8len(t->value))
                descr = t->value;
        }
    }

    if (mov->empty_hdlr_name) /* expressly allowed by QTFF and not prohibited in ISO 14496-12 8.4.3.3 */
        descr = "";

    avio_wb32(pb, 0); /* size */
    ffio_wfourcc(pb, "hdlr");
    avio_wb32(pb, 0); /* Version & flags */
    avio_write(pb, hdlr, 4); /* handler */
    ffio_wfourcc(pb, hdlr_type); /* handler type */
    avio_wb32(pb, 0); /* reserved */
    avio_wb32(pb, 0); /* reserved */
    avio_wb32(pb, 0); /* reserved */
    descr_len = strlen(descr);
    if (!track || track->mode == MODE_MOV)
        avio_w8(pb, descr_len); /* pascal string */
    avio_write(pb, descr, descr_len); /* handler description */
    if (track && track->mode != MODE_MOV)
        avio_w8(pb, 0); /* c string */
    return update_size(pb, pos);
}

static int mov_write_pitm_tag(AVIOContext *pb, int item_id)
{
    int64_t pos = avio_tell(pb);
    avio_wb32(pb, 0); /* size */
    ffio_wfourcc(pb, "pitm");
    avio_wb32(pb, 0); /* Version & flags */
    avio_wb16(pb, item_id); /* item_id */
    return update_size(pb, pos);
}

static int mov_write_iloc_tag(AVIOContext *pb, MOVMuxContext *mov, AVFormatContext *s)
{
    int64_t pos = avio_tell(pb);
    avio_wb32(pb, 0); /* size */
    ffio_wfourcc(pb, "iloc");
    avio_wb32(pb, 0); /* Version & flags */
    avio_w8(pb, (4 << 4) + 4); /* offset_size(4) and length_size(4) */
    avio_w8(pb, 0); /* base_offset_size(4) and reserved(4) */
    avio_wb16(pb, mov->nb_streams); /* item_count */

    for (int i = 0; i < mov->nb_streams; i++) {
        avio_wb16(pb, i + 1); /* item_id */
        avio_wb16(pb, 0); /* data_reference_index */
        avio_wb16(pb, 1); /* extent_count */
        mov->avif_extent_pos[i] = avio_tell(pb);
        avio_wb32(pb, 0); /* extent_offset (written later) */
        // For animated AVIF, we simply write the first packet's size.
        avio_wb32(pb, mov->avif_extent_length[i]); /* extent_length */
    }

    return update_size(pb, pos);
}

static int mov_write_iinf_tag(AVIOContext *pb, MOVMuxContext *mov, AVFormatContext *s)
{
    int64_t iinf_pos = avio_tell(pb);
    avio_wb32(pb, 0); /* size */
    ffio_wfourcc(pb, "iinf");
    avio_wb32(pb, 0); /* Version & flags */
    avio_wb16(pb, mov->nb_streams); /* entry_count */

    for (int i = 0; i < mov->nb_streams; i++) {
        int64_t infe_pos = avio_tell(pb);
        avio_wb32(pb, 0); /* size */
        ffio_wfourcc(pb, "infe");
        avio_w8(pb, 0x2); /* Version */
        avio_wb24(pb, 0); /* flags */
        avio_wb16(pb, i + 1); /* item_id */
        avio_wb16(pb, 0); /* item_protection_index */
        avio_write(pb, "av01", 4); /* item_type */
        avio_write(pb, !i ? "Color\0" : "Alpha\0", 6); /* item_name */
        update_size(pb, infe_pos);
    }

    return update_size(pb, iinf_pos);
}


static int mov_write_iref_tag(AVIOContext *pb, MOVMuxContext *mov, AVFormatContext *s)
{
    int64_t auxl_pos;
    int64_t iref_pos = avio_tell(pb);
    avio_wb32(pb, 0); /* size */
    ffio_wfourcc(pb, "iref");
    avio_wb32(pb, 0); /* Version & flags */

    auxl_pos = avio_tell(pb);
    avio_wb32(pb, 0); /* size */
    ffio_wfourcc(pb, "auxl");
    avio_wb16(pb, 2); /* from_item_ID */
    avio_wb16(pb, 1); /* reference_count */
    avio_wb16(pb, 1); /* to_item_ID */
    update_size(pb, auxl_pos);

    return update_size(pb, iref_pos);
}

static int mov_write_ispe_tag(AVIOContext *pb, MOVMuxContext *mov, AVFormatContext *s,
                              int stream_index)
{
    int64_t pos = avio_tell(pb);
    avio_wb32(pb, 0); /* size */
    ffio_wfourcc(pb, "ispe");
    avio_wb32(pb, 0); /* Version & flags */
    avio_wb32(pb, s->streams[stream_index]->codecpar->width); /* image_width */
    avio_wb32(pb, s->streams[stream_index]->codecpar->height); /* image_height */
    return update_size(pb, pos);
}

static int mov_write_pixi_tag(AVIOContext *pb, MOVMuxContext *mov, AVFormatContext *s,
                              int stream_index)
{
    int64_t pos = avio_tell(pb);
    const AVPixFmtDescriptor *pixdesc =
        av_pix_fmt_desc_get(s->streams[stream_index]->codecpar->format);
    avio_wb32(pb, 0); /* size */
    ffio_wfourcc(pb, "pixi");
    avio_wb32(pb, 0); /* Version & flags */
    avio_w8(pb, pixdesc->nb_components); /* num_channels */
    for (int i = 0; i < pixdesc->nb_components; ++i) {
      avio_w8(pb, pixdesc->comp[i].depth); /* bits_per_channel */
    }
    return update_size(pb, pos);
}

static int mov_write_ipco_tag(AVIOContext *pb, MOVMuxContext *mov, AVFormatContext *s)
{
    int64_t pos = avio_tell(pb);
    avio_wb32(pb, 0); /* size */
    ffio_wfourcc(pb, "ipco");
    for (int i = 0; i < mov->nb_streams; i++) {
        mov_write_ispe_tag(pb, mov, s, i);
        mov_write_pixi_tag(pb, mov, s, i);
        mov_write_av1c_tag(pb, &mov->tracks[i]);
        if (!i)
            mov_write_colr_tag(pb, &mov->tracks[0], 0);
        else
            mov_write_aux_tag(pb, "auxC");
    }
    return update_size(pb, pos);
}

static int mov_write_ipma_tag(AVIOContext *pb, MOVMuxContext *mov, AVFormatContext *s)
{
    int64_t pos = avio_tell(pb);
    avio_wb32(pb, 0); /* size */
    ffio_wfourcc(pb, "ipma");
    avio_wb32(pb, 0); /* Version & flags */
    avio_wb32(pb, mov->nb_streams); /* entry_count */

    for (int i = 0, index = 1; i < mov->nb_streams; i++) {
        avio_wb16(pb, i + 1); /* item_ID */
        avio_w8(pb, 4); /* association_count */

        // ispe association.
        avio_w8(pb, index++); /* essential and property_index */
        // pixi association.
        avio_w8(pb, index++); /* essential and property_index */
        // av1C association.
        avio_w8(pb, 0x80 | index++); /* essential and property_index */
        // colr/auxC association.
        avio_w8(pb, index++); /* essential and property_index */
    }
    return update_size(pb, pos);
}

static int mov_write_iprp_tag(AVIOContext *pb, MOVMuxContext *mov, AVFormatContext *s)
{
    int64_t pos = avio_tell(pb);
    avio_wb32(pb, 0); /* size */
    ffio_wfourcc(pb, "iprp");
    mov_write_ipco_tag(pb, mov, s);
    mov_write_ipma_tag(pb, mov, s);
    return update_size(pb, pos);
}

static int mov_write_hmhd_tag(AVIOContext *pb)
{
    /* This atom must be present, but leaving the values at zero
     * seems harmless. */
    avio_wb32(pb, 28); /* size */
    ffio_wfourcc(pb, "hmhd");
    avio_wb32(pb, 0); /* version, flags */
    avio_wb16(pb, 0); /* maxPDUsize */
    avio_wb16(pb, 0); /* avgPDUsize */
    avio_wb32(pb, 0); /* maxbitrate */
    avio_wb32(pb, 0); /* avgbitrate */
    avio_wb32(pb, 0); /* reserved */
    return 28;
}

static int mov_write_minf_tag(AVFormatContext *s, AVIOContext *pb, MOVMuxContext *mov, MOVTrack *track)
{
    int64_t pos = avio_tell(pb);
    int ret;

    avio_wb32(pb, 0); /* size */
    ffio_wfourcc(pb, "minf");
    if (track->par->codec_type == AVMEDIA_TYPE_VIDEO)
        mov_write_vmhd_tag(pb);
    else if (track->par->codec_type == AVMEDIA_TYPE_AUDIO)
        mov_write_smhd_tag(pb);
    else if (track->par->codec_type == AVMEDIA_TYPE_SUBTITLE) {
        if (track->tag == MKTAG('t','e','x','t') || is_clcp_track(track)) {
            mov_write_gmhd_tag(pb, track);
        } else if (track->tag == MOV_MP4_TTML_TAG) {
            mov_write_sthd_tag(pb);
        } else {
            mov_write_nmhd_tag(pb);
        }
    } else if (track->tag == MKTAG('r','t','p',' ')) {
        mov_write_hmhd_tag(pb);
    } else if (track->tag == MKTAG('t','m','c','d')) {
        if (track->mode != MODE_MOV)
            mov_write_nmhd_tag(pb);
        else
            mov_write_gmhd_tag(pb, track);
    } else if (track->tag == MKTAG('g','p','m','d')) {
        mov_write_gmhd_tag(pb, track);
    }
    if (track->mode == MODE_MOV) /* ISO 14496-12 8.4.3.1 specifies hdlr only within mdia or meta boxes */
        mov_write_hdlr_tag(s, pb, NULL);
    mov_write_dinf_tag(pb);
    if ((ret = mov_write_stbl_tag(s, pb, mov, track)) < 0)
        return ret;
    return update_size(pb, pos);
}

static void get_pts_range(MOVMuxContext *mov, MOVTrack *track,
                          int64_t *start, int64_t *end)
{
    if (track->tag == MKTAG('t','m','c','d') && mov->nb_meta_tmcd) {
        // tmcd tracks gets track_duration set in mov_write_moov_tag from
        // another track's duration, while the end_pts may be left at zero.
        // Calculate the pts duration for that track instead.
        get_pts_range(mov, &mov->tracks[track->src_track], start, end);
        *start = av_rescale(*start, track->timescale,
                            mov->tracks[track->src_track].timescale);
        *end   = av_rescale(*end, track->timescale,
                            mov->tracks[track->src_track].timescale);
        return;
    }
    if (track->end_pts != AV_NOPTS_VALUE &&
        track->start_dts != AV_NOPTS_VALUE &&
        track->start_cts != AV_NOPTS_VALUE) {
        *start = track->start_dts + track->start_cts;
        *end   = track->end_pts;
        return;
    }
    *start = 0;
    *end   = track->track_duration;
}

static int64_t calc_samples_pts_duration(MOVMuxContext *mov, MOVTrack *track)
{
    int64_t start, end;
    get_pts_range(mov, track, &start, &end);
    return end - start;
}

// Calculate the actual duration of the track, after edits.
// If it starts with a pts < 0, that is removed by the edit list.
// If it starts with a pts > 0, the edit list adds a delay before that.
// Thus, with edit lists enabled, the post-edit output of the file is
// starting with pts=0.
static int64_t calc_pts_duration(MOVMuxContext *mov, MOVTrack *track)
{
    int64_t start, end;
    get_pts_range(mov, track, &start, &end);
    if (mov->use_editlist != 0)
        start = 0;
    return end - start;
}

static int mov_mdhd_mvhd_tkhd_version(MOVMuxContext *mov, MOVTrack *track, int64_t duration)
{
    if (track && track->mode == MODE_ISM)
        return 1;
    if (duration < INT32_MAX)
        return 0;
    return 1;
}

static int mov_write_mdhd_tag(AVIOContext *pb, MOVMuxContext *mov,
                              MOVTrack *track)
{
    int64_t duration = calc_samples_pts_duration(mov, track);
    int version = mov_mdhd_mvhd_tkhd_version(mov, track, duration);

    (version == 1) ? avio_wb32(pb, 44) : avio_wb32(pb, 32); /* size */
    ffio_wfourcc(pb, "mdhd");
    avio_w8(pb, version);
    avio_wb24(pb, 0); /* flags */
    if (version == 1) {
        avio_wb64(pb, track->time);
        avio_wb64(pb, track->time);
    } else {
        avio_wb32(pb, track->time); /* creation time */
        avio_wb32(pb, track->time); /* modification time */
    }
    avio_wb32(pb, track->timescale); /* time scale (sample rate for audio) */
    if (!track->entry && mov->mode == MODE_ISM)
        (version == 1) ? avio_wb64(pb, UINT64_C(0xffffffffffffffff)) : avio_wb32(pb, 0xffffffff);
    else if (!track->entry)
        (version == 1) ? avio_wb64(pb, 0) : avio_wb32(pb, 0);
    else
        (version == 1) ? avio_wb64(pb, duration) : avio_wb32(pb, duration); /* duration */
    avio_wb16(pb, track->language); /* language */
    avio_wb16(pb, 0); /* reserved (quality) */

    if (version != 0 && track->mode == MODE_MOV) {
        av_log(NULL, AV_LOG_ERROR,
               "FATAL error, file duration too long for timebase, this file will not be\n"
               "playable with QuickTime. Choose a different timebase with "
               "-video_track_timescale or a different container format\n");
    }

    return 32;
}

static int mov_write_mdia_tag(AVFormatContext *s, AVIOContext *pb,
                              MOVMuxContext *mov, MOVTrack *track)
{
    int64_t pos = avio_tell(pb);
    int ret;

    avio_wb32(pb, 0); /* size */
    ffio_wfourcc(pb, "mdia");
    mov_write_mdhd_tag(pb, mov, track);
    mov_write_hdlr_tag(s, pb, track);
    if ((ret = mov_write_minf_tag(s, pb, mov, track)) < 0)
        return ret;
    return update_size(pb, pos);
}

/* transformation matrix
     |a  b  u|
     |c  d  v|
     |tx ty w| */
static void write_matrix(AVIOContext *pb, int16_t a, int16_t b, int16_t c,
                         int16_t d, int16_t tx, int16_t ty)
{
    avio_wb32(pb, a << 16);  /* 16.16 format */
    avio_wb32(pb, b << 16);  /* 16.16 format */
    avio_wb32(pb, 0);        /* u in 2.30 format */
    avio_wb32(pb, c << 16);  /* 16.16 format */
    avio_wb32(pb, d << 16);  /* 16.16 format */
    avio_wb32(pb, 0);        /* v in 2.30 format */
    avio_wb32(pb, tx << 16); /* 16.16 format */
    avio_wb32(pb, ty << 16); /* 16.16 format */
    avio_wb32(pb, 1 << 30);  /* w in 2.30 format */
}

static int mov_write_tkhd_tag(AVIOContext *pb, MOVMuxContext *mov,
                              MOVTrack *track, AVStream *st)
{
    int64_t duration = av_rescale_rnd(calc_pts_duration(mov, track),
                                      mov->movie_timescale, track->timescale,
                                      AV_ROUND_UP);
    int version;
    int flags   = MOV_TKHD_FLAG_IN_MOVIE;
    int group   = 0;

    uint32_t *display_matrix = NULL;
    int       i;

    if (mov->mode == MODE_AVIF)
        if (!mov->avif_loop_count)
            duration = INT64_MAX;
        else
            duration *= mov->avif_loop_count;

    if (st) {
        const AVPacketSideData *sd;
        if (mov->per_stream_grouping)
            group = st->index;
        else
            group = st->codecpar->codec_type;

        sd = av_packet_side_data_get(st->codecpar->coded_side_data,
                                     st->codecpar->nb_coded_side_data,
                                     AV_PKT_DATA_DISPLAYMATRIX);
        if (sd && sd->size == 9 * sizeof(*display_matrix))
            display_matrix = (uint32_t *)sd->data;
    }

    if (track->flags & MOV_TRACK_ENABLED)
        flags |= MOV_TKHD_FLAG_ENABLED;

    version = mov_mdhd_mvhd_tkhd_version(mov, track, duration);

    (version == 1) ? avio_wb32(pb, 104) : avio_wb32(pb, 92); /* size */
    ffio_wfourcc(pb, "tkhd");
    avio_w8(pb, version);
    avio_wb24(pb, flags);
    if (version == 1) {
        avio_wb64(pb, track->time);
        avio_wb64(pb, track->time);
    } else {
        avio_wb32(pb, track->time); /* creation time */
        avio_wb32(pb, track->time); /* modification time */
    }
    avio_wb32(pb, track->track_id); /* track-id */
    avio_wb32(pb, 0); /* reserved */
    if (!track->entry && mov->mode == MODE_ISM)
        (version == 1) ? avio_wb64(pb, UINT64_C(0xffffffffffffffff)) : avio_wb32(pb, 0xffffffff);
    else if (!track->entry)
        (version == 1) ? avio_wb64(pb, 0) : avio_wb32(pb, 0);
    else
        (version == 1) ? avio_wb64(pb, duration) : avio_wb32(pb, duration);

    avio_wb32(pb, 0); /* reserved */
    avio_wb32(pb, 0); /* reserved */
    avio_wb16(pb, 0); /* layer */
    avio_wb16(pb, group); /* alternate group) */
    /* Volume, only for audio */
    if (track->par->codec_type == AVMEDIA_TYPE_AUDIO)
        avio_wb16(pb, 0x0100);
    else
        avio_wb16(pb, 0);
    avio_wb16(pb, 0); /* reserved */

    /* Matrix structure */
    if (display_matrix) {
        for (i = 0; i < 9; i++)
            avio_wb32(pb, display_matrix[i]);
    } else {
        write_matrix(pb,  1,  0,  0,  1, 0, 0);
    }
    /* Track width and height, for visual only */
    if (st && (track->par->codec_type == AVMEDIA_TYPE_VIDEO ||
               track->par->codec_type == AVMEDIA_TYPE_SUBTITLE)) {
        int64_t track_width_1616;
        if (track->mode == MODE_MOV || track->mode == MODE_AVIF) {
            track_width_1616 = track->par->width * 0x10000ULL;
        } else {
            track_width_1616 = av_rescale(st->sample_aspect_ratio.num,
                                                  track->par->width * 0x10000LL,
                                                  st->sample_aspect_ratio.den);
            if (!track_width_1616 ||
                track->height != track->par->height ||
                track_width_1616 > UINT32_MAX)
                track_width_1616 = track->par->width * 0x10000ULL;
        }
        if (track_width_1616 > UINT32_MAX) {
            av_log(mov->fc, AV_LOG_WARNING, "track width is too large\n");
            track_width_1616 = 0;
        }
        avio_wb32(pb, track_width_1616);
        if (track->height > 0xFFFF) {
            av_log(mov->fc, AV_LOG_WARNING, "track height is too large\n");
            avio_wb32(pb, 0);
        } else
            avio_wb32(pb, track->height * 0x10000U);
    } else {
        avio_wb32(pb, 0);
        avio_wb32(pb, 0);
    }
    return 0x5c;
}

static int mov_write_tapt_tag(AVIOContext *pb, MOVTrack *track)
{
    int32_t width = av_rescale(track->par->sample_aspect_ratio.num, track->par->width,
                               track->par->sample_aspect_ratio.den);

    int64_t pos = avio_tell(pb);

    avio_wb32(pb, 0); /* size */
    ffio_wfourcc(pb, "tapt");

    avio_wb32(pb, 20);
    ffio_wfourcc(pb, "clef");
    avio_wb32(pb, 0);
    avio_wb32(pb, width << 16);
    avio_wb32(pb, track->par->height << 16);

    avio_wb32(pb, 20);
    ffio_wfourcc(pb, "prof");
    avio_wb32(pb, 0);
    avio_wb32(pb, width << 16);
    avio_wb32(pb, track->par->height << 16);

    avio_wb32(pb, 20);
    ffio_wfourcc(pb, "enof");
    avio_wb32(pb, 0);
    avio_wb32(pb, track->par->width << 16);
    avio_wb32(pb, track->par->height << 16);

    return update_size(pb, pos);
}

// This box is written in the following cases:
//   * Seems important for the psp playback. Without it the movie seems to hang.
//   * Used for specifying the looping behavior of animated AVIF (as specified
//   in Section 9.6 of the HEIF specification ISO/IEC 23008-12).
static int mov_write_edts_tag(AVIOContext *pb, MOVMuxContext *mov,
                              MOVTrack *track)
{
    int64_t duration = av_rescale_rnd(calc_samples_pts_duration(mov, track),
                                      mov->movie_timescale, track->timescale,
                                      AV_ROUND_UP);
    int version = duration < INT32_MAX ? 0 : 1;
    int entry_size, entry_count, size;
    int64_t delay, start_ct = track->start_cts;
    int64_t start_dts = track->start_dts;
    int flags = 0;

    if (track->entry) {
        if (start_dts != track->cluster[0].dts || start_ct != track->cluster[0].cts) {

            av_log(mov->fc, AV_LOG_DEBUG,
                   "EDTS using dts:%"PRId64" cts:%d instead of dts:%"PRId64" cts:%"PRId64" tid:%d\n",
                   track->cluster[0].dts, track->cluster[0].cts,
                   start_dts, start_ct, track->track_id);
            start_dts = track->cluster[0].dts;
            start_ct  = track->cluster[0].cts;
        }
    }

    delay = av_rescale_rnd(start_dts + start_ct, mov->movie_timescale,
                           track->timescale, AV_ROUND_DOWN);

    if (mov->mode == MODE_AVIF) {
        delay = 0;
        // Section 9.6.3 of ISO/IEC 23008-12: flags specifies repetition of the
        // edit list as follows: (flags & 1) equal to 0 specifies that the edit
        // list is not repeated, while (flags & 1) equal to 1 specifies that the
        // edit list is repeated.
        flags = mov->avif_loop_count != 1;
        start_ct = 0;
    }

    version |= delay < INT32_MAX ? 0 : 1;

    entry_size = (version == 1) ? 20 : 12;
    entry_count = 1 + (delay > 0);
    size = 24 + entry_count * entry_size;

    /* write the atom data */
    avio_wb32(pb, size);
    ffio_wfourcc(pb, "edts");
    avio_wb32(pb, size - 8);
    ffio_wfourcc(pb, "elst");
    avio_w8(pb, version);
    avio_wb24(pb, flags); /* flags */

    avio_wb32(pb, entry_count);
    if (delay > 0) { /* add an empty edit to delay presentation */
        /* In the positive delay case, the delay includes the cts
         * offset, and the second edit list entry below trims out
         * the same amount from the actual content. This makes sure
         * that the offset last sample is included in the edit
         * list duration as well. */
        if (version == 1) {
            avio_wb64(pb, delay);
            avio_wb64(pb, -1);
        } else {
            avio_wb32(pb, delay);
            avio_wb32(pb, -1);
        }
        avio_wb32(pb, 0x00010000);
    } else if (mov->mode != MODE_AVIF) {
        /* Avoid accidentally ending up with start_ct = -1 which has got a
         * special meaning. Normally start_ct should end up positive or zero
         * here, but use FFMIN in case dts is a small positive integer
         * rounded to 0 when represented in movie timescale units. */
        av_assert0(av_rescale_rnd(start_dts, mov->movie_timescale, track->timescale, AV_ROUND_DOWN) <= 0);
        start_ct  = -FFMIN(start_dts, 0);
        /* Note, this delay is calculated from the pts of the first sample,
         * ensuring that we don't reduce the duration for cases with
         * dts<0 pts=0. */
        duration += delay;
    }

    /* For fragmented files, we don't know the full length yet. Setting
     * duration to 0 allows us to only specify the offset, including
     * the rest of the content (from all future fragments) without specifying
     * an explicit duration. */
    if (mov->flags & FF_MOV_FLAG_FRAGMENT)
        duration = 0;

    /* duration */
    if (version == 1) {
        avio_wb64(pb, duration);
        avio_wb64(pb, start_ct);
    } else {
        avio_wb32(pb, duration);
        avio_wb32(pb, start_ct);
    }
    avio_wb32(pb, 0x00010000);
    return size;
}

static int mov_write_tref_tag(AVIOContext *pb, MOVTrack *track)
{
    avio_wb32(pb, 20);   // size
    ffio_wfourcc(pb, "tref");
    avio_wb32(pb, 12);   // size (subatom)
    avio_wl32(pb, track->tref_tag);
    avio_wb32(pb, track->tref_id);
    return 20;
}

// goes at the end of each track!  ... Critical for PSP playback ("Incompatible data" without it)
static int mov_write_uuid_tag_psp(AVIOContext *pb, MOVTrack *mov)
{
    avio_wb32(pb, 0x34); /* size ... reports as 28 in mp4box! */
    ffio_wfourcc(pb, "uuid");
    ffio_wfourcc(pb, "USMT");
    avio_wb32(pb, 0x21d24fce);
    avio_wb32(pb, 0xbb88695c);
    avio_wb32(pb, 0xfac9c740);
    avio_wb32(pb, 0x1c);     // another size here!
    ffio_wfourcc(pb, "MTDT");
    avio_wb32(pb, 0x00010012);
    avio_wb32(pb, 0x0a);
    avio_wb32(pb, 0x55c40000);
    avio_wb32(pb, 0x1);
    avio_wb32(pb, 0x0);
    return 0x34;
}

static int mov_write_udta_sdp(AVIOContext *pb, MOVTrack *track)
{
    AVFormatContext *ctx = track->rtp_ctx;
    char buf[1000] = "";
    int len;

    ff_sdp_write_media(buf, sizeof(buf), ctx->streams[0], track->src_track,
                       NULL, NULL, 0, 0, ctx);
    av_strlcatf(buf, sizeof(buf), "a=control:streamid=%d\r\n", track->track_id);
    len = strlen(buf);

    avio_wb32(pb, len + 24);
    ffio_wfourcc(pb, "udta");
    avio_wb32(pb, len + 16);
    ffio_wfourcc(pb, "hnti");
    avio_wb32(pb, len + 8);
    ffio_wfourcc(pb, "sdp ");
    avio_write(pb, buf, len);
    return len + 24;
}

static int mov_write_track_metadata(AVIOContext *pb, AVStream *st,
                                    const char *tag, const char *str)
{
    int64_t pos = avio_tell(pb);
    AVDictionaryEntry *t = av_dict_get(st->metadata, str, NULL, 0);
    if (!t || !utf8len(t->value))
        return 0;

    avio_wb32(pb, 0);   /* size */
    ffio_wfourcc(pb, tag); /* type */
    avio_write(pb, t->value, strlen(t->value)); /* UTF8 string value */
    return update_size(pb, pos);
}

static int mov_write_track_kind(AVIOContext *pb, const char *scheme_uri,
                                const char *value)
{
    int64_t pos = avio_tell(pb);

    /* Box|FullBox basics */
    avio_wb32(pb, 0); /* size placeholder */
    ffio_wfourcc(pb, (const unsigned char *)"kind");
    avio_w8(pb, 0);   /* version = 0 */
    avio_wb24(pb, 0); /* flags = 0 */

    /* Required null-terminated scheme URI */
    avio_write(pb, (const unsigned char *)scheme_uri,
               strlen(scheme_uri));
    avio_w8(pb, 0);

    /* Optional value string */
    if (value && value[0])
        avio_write(pb, (const unsigned char *)value,
                   strlen(value));

    avio_w8(pb, 0);

    return update_size(pb, pos);
}

static int mov_write_track_kinds(AVIOContext *pb, AVStream *st)
{
    int ret = AVERROR_BUG;

    for (int i = 0; ff_mov_track_kind_table[i].scheme_uri; i++) {
        const struct MP4TrackKindMapping map = ff_mov_track_kind_table[i];

        for (int j = 0; map.value_maps[j].disposition; j++) {
            const struct MP4TrackKindValueMapping value_map = map.value_maps[j];
            if (!(st->disposition & value_map.disposition))
                continue;

            if ((ret = mov_write_track_kind(pb, map.scheme_uri, value_map.value)) < 0)
                return ret;
        }
    }

    return 0;
}

static int mov_write_track_udta_tag(AVIOContext *pb, MOVMuxContext *mov,
                                    AVStream *st)
{
    AVIOContext *pb_buf;
    int ret, size;
    uint8_t *buf;

    if (!st)
        return 0;

    ret = avio_open_dyn_buf(&pb_buf);
    if (ret < 0)
        return ret;

    if (mov->mode & (MODE_MP4|MODE_MOV))
        mov_write_track_metadata(pb_buf, st, "name", "title");

    if (mov->mode & MODE_MP4) {
        if ((ret = mov_write_track_kinds(pb_buf, st)) < 0)
            return ret;
    }

    if ((size = avio_get_dyn_buf(pb_buf, &buf)) > 0) {
        avio_wb32(pb, size + 8);
        ffio_wfourcc(pb, "udta");
        avio_write(pb, buf, size);
    }
    ffio_free_dyn_buf(&pb_buf);

    return 0;
}

static int mov_write_trak_tag(AVFormatContext *s, AVIOContext *pb, MOVMuxContext *mov,
                              MOVTrack *track, AVStream *st)
{
    int64_t pos = avio_tell(pb);
    int entry_backup = track->entry;
    int chunk_backup = track->chunkCount;
    int ret;
    /* If we want to have an empty moov, but some samples already have been
     * buffered (delay_moov), pretend that no samples have been written yet. */
    if (mov->flags & FF_MOV_FLAG_EMPTY_MOOV)
        track->chunkCount = track->entry = 0;

    avio_wb32(pb, 0); /* size */
    ffio_wfourcc(pb, "trak");
    mov_write_tkhd_tag(pb, mov, track, st);

    av_assert2(mov->use_editlist >= 0);

    if (track->start_dts != AV_NOPTS_VALUE) {
        if (mov->use_editlist)
            mov_write_edts_tag(pb, mov, track);  // PSP Movies and several other cases require edts box
        else if ((track->entry && track->cluster[0].dts) || track->mode == MODE_PSP || is_clcp_track(track))
            av_log(mov->fc, AV_LOG_WARNING,
                   "Not writing any edit list even though one would have been required\n");
    }

    if (mov->is_animated_avif)
        mov_write_edts_tag(pb, mov, track);

    if (track->tref_tag)
        mov_write_tref_tag(pb, track);

    if ((ret = mov_write_mdia_tag(s, pb, mov, track)) < 0)
        return ret;
    if (track->mode == MODE_PSP)
        mov_write_uuid_tag_psp(pb, track); // PSP Movies require this uuid box
    if (track->tag == MKTAG('r','t','p',' '))
        mov_write_udta_sdp(pb, track);
    if (track->mode == MODE_MOV) {
        if (track->par->codec_type == AVMEDIA_TYPE_VIDEO) {
            double sample_aspect_ratio = av_q2d(st->sample_aspect_ratio);
            if (st->sample_aspect_ratio.num && 1.0 != sample_aspect_ratio) {
                mov_write_tapt_tag(pb, track);
            }
        }
        if (is_clcp_track(track) && st->sample_aspect_ratio.num) {
            mov_write_tapt_tag(pb, track);
        }
    }
    mov_write_track_udta_tag(pb, mov, st);
    track->entry = entry_backup;
    track->chunkCount = chunk_backup;
    return update_size(pb, pos);
}

static int mov_write_iods_tag(AVIOContext *pb, MOVMuxContext *mov)
{
    int i, has_audio = 0, has_video = 0;
    int64_t pos = avio_tell(pb);
    int audio_profile = mov->iods_audio_profile;
    int video_profile = mov->iods_video_profile;
    for (i = 0; i < mov->nb_tracks; i++) {
        if (mov->tracks[i].entry > 0 || mov->flags & FF_MOV_FLAG_EMPTY_MOOV) {
            has_audio |= mov->tracks[i].par->codec_type == AVMEDIA_TYPE_AUDIO;
            has_video |= mov->tracks[i].par->codec_type == AVMEDIA_TYPE_VIDEO;
        }
    }
    if (audio_profile < 0)
        audio_profile = 0xFF - has_audio;
    if (video_profile < 0)
        video_profile = 0xFF - has_video;
    avio_wb32(pb, 0x0); /* size */
    ffio_wfourcc(pb, "iods");
    avio_wb32(pb, 0);    /* version & flags */
    put_descr(pb, 0x10, 7);
    avio_wb16(pb, 0x004f);
    avio_w8(pb, 0xff);
    avio_w8(pb, 0xff);
    avio_w8(pb, audio_profile);
    avio_w8(pb, video_profile);
    avio_w8(pb, 0xff);
    return update_size(pb, pos);
}

static int mov_write_trex_tag(AVIOContext *pb, MOVTrack *track)
{
    avio_wb32(pb, 0x20); /* size */
    ffio_wfourcc(pb, "trex");
    avio_wb32(pb, 0);   /* version & flags */
    avio_wb32(pb, track->track_id); /* track ID */
    avio_wb32(pb, 1);   /* default sample description index */
    avio_wb32(pb, 0);   /* default sample duration */
    avio_wb32(pb, 0);   /* default sample size */
    avio_wb32(pb, 0);   /* default sample flags */
    return 0;
}

static int mov_write_mvex_tag(AVIOContext *pb, MOVMuxContext *mov)
{
    int64_t pos = avio_tell(pb);
    int i;
    avio_wb32(pb, 0x0); /* size */
    ffio_wfourcc(pb, "mvex");
    for (i = 0; i < mov->nb_tracks; i++)
        mov_write_trex_tag(pb, &mov->tracks[i]);
    return update_size(pb, pos);
}

static int mov_write_mvhd_tag(AVIOContext *pb, MOVMuxContext *mov)
{
    int max_track_id = 1, i;
    int64_t max_track_len = 0;
    int version;
    int timescale;

    for (i = 0; i < mov->nb_tracks; i++) {
        if (mov->tracks[i].entry > 0 && mov->tracks[i].timescale) {
            int64_t max_track_len_temp = av_rescale_rnd(
                                                calc_pts_duration(mov, &mov->tracks[i]),
                                                mov->movie_timescale,
                                                mov->tracks[i].timescale,
                                                AV_ROUND_UP);
            if (max_track_len < max_track_len_temp)
                max_track_len = max_track_len_temp;
            if (max_track_id < mov->tracks[i].track_id)
                max_track_id = mov->tracks[i].track_id;
        }
    }
    /* If using delay_moov, make sure the output is the same as if no
     * samples had been written yet. */
    if (mov->flags & FF_MOV_FLAG_EMPTY_MOOV) {
        max_track_len = 0;
        max_track_id  = 1;
    }

    version = mov_mdhd_mvhd_tkhd_version(mov, NULL, max_track_len);
    avio_wb32(pb, version == 1 ? 120 : 108); /* size */

    ffio_wfourcc(pb, "mvhd");
    avio_w8(pb, version);
    avio_wb24(pb, 0); /* flags */
    if (version == 1) {
        avio_wb64(pb, mov->time);
        avio_wb64(pb, mov->time);
    } else {
        avio_wb32(pb, mov->time); /* creation time */
        avio_wb32(pb, mov->time); /* modification time */
    }

    timescale = mov->movie_timescale;
    if (mov->mode == MODE_AVIF && !timescale)
        timescale = mov->tracks[0].timescale;

    avio_wb32(pb, timescale);
    (version == 1) ? avio_wb64(pb, max_track_len) : avio_wb32(pb, max_track_len); /* duration of longest track */

    avio_wb32(pb, 0x00010000); /* reserved (preferred rate) 1.0 = normal */
    avio_wb16(pb, 0x0100); /* reserved (preferred volume) 1.0 = normal */
    ffio_fill(pb, 0, 2 + 2 * 4); /* reserved */

    /* Matrix structure */
    write_matrix(pb, 1, 0, 0, 1, 0, 0);

    avio_wb32(pb, 0); /* reserved (preview time) */
    avio_wb32(pb, 0); /* reserved (preview duration) */
    avio_wb32(pb, 0); /* reserved (poster time) */
    avio_wb32(pb, 0); /* reserved (selection time) */
    avio_wb32(pb, 0); /* reserved (selection duration) */
    avio_wb32(pb, 0); /* reserved (current time) */
    avio_wb32(pb, max_track_id + 1); /* Next track id */
    return 0x6c;
}

static int mov_write_itunes_hdlr_tag(AVIOContext *pb, MOVMuxContext *mov,
                                     AVFormatContext *s)
{
    avio_wb32(pb, 33); /* size */
    ffio_wfourcc(pb, "hdlr");
    avio_wb32(pb, 0);
    avio_wb32(pb, 0);
    ffio_wfourcc(pb, "mdir");
    ffio_wfourcc(pb, "appl");
    avio_wb32(pb, 0);
    avio_wb32(pb, 0);
    avio_w8(pb, 0);
    return 33;
}

/* helper function to write a data tag with the specified string as data */
static int mov_write_string_data_tag(AVIOContext *pb, const char *data, int lang, int long_style)
{
    size_t data_len = strlen(data);
    if (long_style) {
        int size = 16 + data_len;
        avio_wb32(pb, size); /* size */
        ffio_wfourcc(pb, "data");
        avio_wb32(pb, 1);
        avio_wb32(pb, 0);
        avio_write(pb, data, data_len);
        return size;
    } else {
        avio_wb16(pb, data_len); /* string length */
        if (!lang)
            lang = ff_mov_iso639_to_lang("und", 1);
        avio_wb16(pb, lang);
        avio_write(pb, data, data_len);
        return data_len + 4;
    }
}

static int mov_write_string_tag(AVIOContext *pb, const char *name,
                                const char *value, int lang, int long_style)
{
    int size = 0;
    if (value && value[0]) {
        int64_t pos = avio_tell(pb);
        avio_wb32(pb, 0); /* size */
        ffio_wfourcc(pb, name);
        mov_write_string_data_tag(pb, value, lang, long_style);
        size = update_size(pb, pos);
    }
    return size;
}

static AVDictionaryEntry *get_metadata_lang(AVFormatContext *s,
                                            const char *tag, int *lang)
{
    int l, len, len2;
    AVDictionaryEntry *t, *t2 = NULL;
    char tag2[16];

    *lang = 0;

    if (!(t = av_dict_get(s->metadata, tag, NULL, 0)))
        return NULL;

    len = strlen(t->key);
    snprintf(tag2, sizeof(tag2), "%s-", tag);
    while ((t2 = av_dict_get(s->metadata, tag2, t2, AV_DICT_IGNORE_SUFFIX))) {
        len2 = strlen(t2->key);
        if (len2 == len + 4 && !strcmp(t->value, t2->value)
            && (l = ff_mov_iso639_to_lang(&t2->key[len2 - 3], 1)) >= 0) {
            *lang = l;
            return t;
        }
    }
    return t;
}

static int mov_write_string_metadata(AVFormatContext *s, AVIOContext *pb,
                                     const char *name, const char *tag,
                                     int long_style)
{
    int lang;
    AVDictionaryEntry *t = get_metadata_lang(s, tag, &lang);
    if (!t)
        return 0;
    return mov_write_string_tag(pb, name, t->value, lang, long_style);
}

/* iTunes bpm number */
static int mov_write_tmpo_tag(AVIOContext *pb, AVFormatContext *s)
{
    AVDictionaryEntry *t = av_dict_get(s->metadata, "tmpo", NULL, 0);
    int size = 0, tmpo = t ? atoi(t->value) : 0;
    if (tmpo) {
        size = 26;
        avio_wb32(pb, size);
        ffio_wfourcc(pb, "tmpo");
        avio_wb32(pb, size-8); /* size */
        ffio_wfourcc(pb, "data");
        avio_wb32(pb, 0x15);  //type specifier
        avio_wb32(pb, 0);
        avio_wb16(pb, tmpo);        // data
    }
    return size;
}

/* 3GPP TS 26.244 */
static int mov_write_loci_tag(AVFormatContext *s, AVIOContext *pb)
{
    int lang;
    int64_t pos = avio_tell(pb);
    double latitude, longitude, altitude;
    int32_t latitude_fix, longitude_fix, altitude_fix;
    AVDictionaryEntry *t = get_metadata_lang(s, "location", &lang);
    const char *ptr, *place = "";
    char *end;
    static const char *astronomical_body = "earth";
    if (!t)
        return 0;

    ptr = t->value;
    latitude = strtod(ptr, &end);
    if (end == ptr) {
        av_log(s, AV_LOG_WARNING, "malformed location metadata\n");
        return 0;
    }
    ptr = end;
    longitude = strtod(ptr, &end);
    if (end == ptr) {
        av_log(s, AV_LOG_WARNING, "malformed location metadata\n");
        return 0;
    }
    ptr = end;
    altitude = strtod(ptr, &end);
    /* If no altitude was present, the default 0 should be fine */
    if (*end == '/')
        place = end + 1;

    latitude_fix  = (int32_t) ((1 << 16) * latitude);
    longitude_fix = (int32_t) ((1 << 16) * longitude);
    altitude_fix  = (int32_t) ((1 << 16) * altitude);

    avio_wb32(pb, 0);         /* size */
    ffio_wfourcc(pb, "loci"); /* type */
    avio_wb32(pb, 0);         /* version + flags */
    avio_wb16(pb, lang);
    avio_write(pb, place, strlen(place) + 1);
    avio_w8(pb, 0);           /* role of place (0 == shooting location, 1 == real location, 2 == fictional location) */
    avio_wb32(pb, longitude_fix);
    avio_wb32(pb, latitude_fix);
    avio_wb32(pb, altitude_fix);
    avio_write(pb, astronomical_body, strlen(astronomical_body) + 1);
    avio_w8(pb, 0);           /* additional notes, null terminated string */

    return update_size(pb, pos);
}

/* iTunes track or disc number */
static int mov_write_trkn_tag(AVIOContext *pb, MOVMuxContext *mov,
                              AVFormatContext *s, int disc)
{
    AVDictionaryEntry *t = av_dict_get(s->metadata,
                                       disc ? "disc" : "track",
                                       NULL, 0);
    int size = 0, track = t ? atoi(t->value) : 0;
    if (track) {
        int tracks = 0;
        char *slash = strchr(t->value, '/');
        if (slash)
            tracks = atoi(slash + 1);
        avio_wb32(pb, 32); /* size */
        ffio_wfourcc(pb, disc ? "disk" : "trkn");
        avio_wb32(pb, 24); /* size */
        ffio_wfourcc(pb, "data");
        avio_wb32(pb, 0);        // 8 bytes empty
        avio_wb32(pb, 0);
        avio_wb16(pb, 0);        // empty
        avio_wb16(pb, track);    // track / disc number
        avio_wb16(pb, tracks);   // total track / disc number
        avio_wb16(pb, 0);        // empty
        size = 32;
    }
    return size;
}

static int mov_write_int8_metadata(AVFormatContext *s, AVIOContext *pb,
                                   const char *name, const char *tag,
                                   int len)
{
    AVDictionaryEntry *t = NULL;
    uint8_t num;
    int size = 24 + len;

    if (len != 1 && len != 4)
        return -1;

    if (!(t = av_dict_get(s->metadata, tag, NULL, 0)))
        return 0;
    num = atoi(t->value);

    avio_wb32(pb, size);
    ffio_wfourcc(pb, name);
    avio_wb32(pb, size - 8);
    ffio_wfourcc(pb, "data");
    avio_wb32(pb, 0x15);
    avio_wb32(pb, 0);
    if (len==4) avio_wb32(pb, num);
    else        avio_w8 (pb, num);

    return size;
}

static int mov_write_covr(AVIOContext *pb, AVFormatContext *s)
{
    MOVMuxContext *mov = s->priv_data;
    int64_t pos = 0;

    for (int i = 0; i < mov->nb_streams; i++) {
        MOVTrack *trk = &mov->tracks[i];

        if (!is_cover_image(trk->st) || trk->cover_image->size <= 0)
            continue;

        if (!pos) {
            pos = avio_tell(pb);
            avio_wb32(pb, 0);
            ffio_wfourcc(pb, "covr");
        }
        avio_wb32(pb, 16 + trk->cover_image->size);
        ffio_wfourcc(pb, "data");
        avio_wb32(pb, trk->tag);
        avio_wb32(pb , 0);
        avio_write(pb, trk->cover_image->data, trk->cover_image->size);
    }

    return pos ? update_size(pb, pos) : 0;
}

/* iTunes meta data list */
static int mov_write_ilst_tag(AVIOContext *pb, MOVMuxContext *mov,
                              AVFormatContext *s)
{
    int64_t pos = avio_tell(pb);
    avio_wb32(pb, 0); /* size */
    ffio_wfourcc(pb, "ilst");
    mov_write_string_metadata(s, pb, "\251nam", "title"    , 1);
    mov_write_string_metadata(s, pb, "\251ART", "artist"   , 1);
    mov_write_string_metadata(s, pb, "aART", "album_artist", 1);
    mov_write_string_metadata(s, pb, "\251wrt", "composer" , 1);
    mov_write_string_metadata(s, pb, "\251alb", "album"    , 1);
    mov_write_string_metadata(s, pb, "\251day", "date"     , 1);
    if (!mov_write_string_metadata(s, pb, "\251too", "encoding_tool", 1)) {
        if (!(s->flags & AVFMT_FLAG_BITEXACT))
            mov_write_string_tag(pb, "\251too", LIBAVFORMAT_IDENT, 0, 1);
    }
    mov_write_string_metadata(s, pb, "\251cmt", "comment"  , 1);
    mov_write_string_metadata(s, pb, "\251gen", "genre"    , 1);
    mov_write_string_metadata(s, pb, "cprt",    "copyright", 1);
    mov_write_string_metadata(s, pb, "\251grp", "grouping" , 1);
    mov_write_string_metadata(s, pb, "\251lyr", "lyrics"   , 1);
    mov_write_string_metadata(s, pb, "desc",    "description",1);
    mov_write_string_metadata(s, pb, "ldes",    "synopsis" , 1);
    mov_write_string_metadata(s, pb, "tvsh",    "show"     , 1);
    mov_write_string_metadata(s, pb, "tven",    "episode_id",1);
    mov_write_string_metadata(s, pb, "tvnn",    "network"  , 1);
    mov_write_string_metadata(s, pb, "keyw",    "keywords"  , 1);
    mov_write_int8_metadata  (s, pb, "tves",    "episode_sort",4);
    mov_write_int8_metadata  (s, pb, "tvsn",    "season_number",4);
    mov_write_int8_metadata  (s, pb, "stik",    "media_type",1);
    mov_write_int8_metadata  (s, pb, "hdvd",    "hd_video",  1);
    mov_write_int8_metadata  (s, pb, "pgap",    "gapless_playback",1);
    mov_write_int8_metadata  (s, pb, "cpil",    "compilation", 1);
    mov_write_covr(pb, s);
    mov_write_trkn_tag(pb, mov, s, 0); // track number
    mov_write_trkn_tag(pb, mov, s, 1); // disc number
    mov_write_tmpo_tag(pb, s);
    return update_size(pb, pos);
}

static int mov_write_mdta_hdlr_tag(AVIOContext *pb, MOVMuxContext *mov,
                                   AVFormatContext *s)
{
    avio_wb32(pb, 33); /* size */
    ffio_wfourcc(pb, "hdlr");
    avio_wb32(pb, 0);
    avio_wb32(pb, 0);
    ffio_wfourcc(pb, "mdta");
    avio_wb32(pb, 0);
    avio_wb32(pb, 0);
    avio_wb32(pb, 0);
    avio_w8(pb, 0);
    return 33;
}

static int mov_write_mdta_keys_tag(AVIOContext *pb, MOVMuxContext *mov,
                                   AVFormatContext *s)
{
    const AVDictionaryEntry *t = NULL;
    int64_t pos = avio_tell(pb);
    int64_t curpos, entry_pos;
    int count = 0;

    avio_wb32(pb, 0); /* size */
    ffio_wfourcc(pb, "keys");
    avio_wb32(pb, 0);
    entry_pos = avio_tell(pb);
    avio_wb32(pb, 0); /* entry count */

    while (t = av_dict_iterate(s->metadata, t)) {
        size_t key_len = strlen(t->key);
        avio_wb32(pb, key_len + 8);
        ffio_wfourcc(pb, "mdta");
        avio_write(pb, t->key, key_len);
        count += 1;
    }
    curpos = avio_tell(pb);
    avio_seek(pb, entry_pos, SEEK_SET);
    avio_wb32(pb, count); // rewrite entry count
    avio_seek(pb, curpos, SEEK_SET);

    return update_size(pb, pos);
}

static int mov_write_mdta_ilst_tag(AVIOContext *pb, MOVMuxContext *mov,
                                   AVFormatContext *s)
{
    const AVDictionaryEntry *t = NULL;
    int64_t pos = avio_tell(pb);
    int count = 1; /* keys are 1-index based */

    avio_wb32(pb, 0); /* size */
    ffio_wfourcc(pb, "ilst");

    while (t = av_dict_iterate(s->metadata, t)) {
        int64_t entry_pos = avio_tell(pb);
        avio_wb32(pb, 0); /* size */
        avio_wb32(pb, count); /* key */
        mov_write_string_data_tag(pb, t->value, 0, 1);
        update_size(pb, entry_pos);
        count += 1;
    }
    return update_size(pb, pos);
}

/* meta data tags */
static int mov_write_meta_tag(AVIOContext *pb, MOVMuxContext *mov,
                              AVFormatContext *s)
{
    int size = 0;
    int64_t pos = avio_tell(pb);
    avio_wb32(pb, 0); /* size */
    ffio_wfourcc(pb, "meta");
    avio_wb32(pb, 0);
    if (mov->flags & FF_MOV_FLAG_USE_MDTA) {
        mov_write_mdta_hdlr_tag(pb, mov, s);
        mov_write_mdta_keys_tag(pb, mov, s);
        mov_write_mdta_ilst_tag(pb, mov, s);
    } else if (mov->mode == MODE_AVIF) {
        mov_write_hdlr_tag(s, pb, &mov->tracks[0]);
        // We always write the primary item id as 1 since only one track is
        // supported for AVIF.
        mov_write_pitm_tag(pb, 1);
        mov_write_iloc_tag(pb, mov, s);
        mov_write_iinf_tag(pb, mov, s);
        if (mov->nb_streams > 1)
            mov_write_iref_tag(pb, mov, s);
        mov_write_iprp_tag(pb, mov, s);
    } else {
        /* iTunes metadata tag */
        mov_write_itunes_hdlr_tag(pb, mov, s);
        mov_write_ilst_tag(pb, mov, s);
    }
    size = update_size(pb, pos);
    return size;
}

static int mov_write_raw_metadata_tag(AVFormatContext *s, AVIOContext *pb,
                                      const char *name, const char *key)
{
    int len;
    AVDictionaryEntry *t;

    if (!(t = av_dict_get(s->metadata, key, NULL, 0)))
        return 0;

    len = strlen(t->value);
    if (len > 0) {
        int size = len + 8;
        avio_wb32(pb, size);
        ffio_wfourcc(pb, name);
        avio_write(pb, t->value, len);
        return size;
    }
    return 0;
}

static int ascii_to_wc(AVIOContext *pb, const uint8_t *b)
{
    int val;
    while (*b) {
        GET_UTF8(val, *b++, return -1;)
        avio_wb16(pb, val);
    }
    avio_wb16(pb, 0x00);
    return 0;
}

static uint16_t language_code(const char *str)
{
    return (((str[0] - 0x60) & 0x1F) << 10) +
           (((str[1] - 0x60) & 0x1F) <<  5) +
           (( str[2] - 0x60) & 0x1F);
}

static int mov_write_3gp_udta_tag(AVIOContext *pb, AVFormatContext *s,
                                  const char *tag, const char *str)
{
    int64_t pos = avio_tell(pb);
    AVDictionaryEntry *t = av_dict_get(s->metadata, str, NULL, 0);
    if (!t || !utf8len(t->value))
        return 0;
    avio_wb32(pb, 0);   /* size */
    ffio_wfourcc(pb, tag); /* type */
    avio_wb32(pb, 0);   /* version + flags */
    if (!strcmp(tag, "yrrc"))
        avio_wb16(pb, atoi(t->value));
    else {
        avio_wb16(pb, language_code("eng")); /* language */
        avio_write(pb, t->value, strlen(t->value) + 1); /* UTF8 string value */
        if (!strcmp(tag, "albm") &&
            (t = av_dict_get(s->metadata, "track", NULL, 0)))
            avio_w8(pb, atoi(t->value));
    }
    return update_size(pb, pos);
}

static int mov_write_chpl_tag(AVIOContext *pb, AVFormatContext *s)
{
    int64_t pos = avio_tell(pb);
    int i, nb_chapters = FFMIN(s->nb_chapters, 255);

    avio_wb32(pb, 0);            // size
    ffio_wfourcc(pb, "chpl");
    avio_wb32(pb, 0x01000000);   // version + flags
    avio_wb32(pb, 0);            // unknown
    avio_w8(pb, nb_chapters);

    for (i = 0; i < nb_chapters; i++) {
        AVChapter *c = s->chapters[i];
        AVDictionaryEntry *t;
        avio_wb64(pb, av_rescale_q(c->start, c->time_base, (AVRational){1,10000000}));

        if ((t = av_dict_get(c->metadata, "title", NULL, 0))) {
            int len = FFMIN(strlen(t->value), 255);
            avio_w8(pb, len);
            avio_write(pb, t->value, len);
        } else
            avio_w8(pb, 0);
    }
    return update_size(pb, pos);
}

static int mov_write_udta_tag(AVIOContext *pb, MOVMuxContext *mov,
                              AVFormatContext *s)
{
    AVIOContext *pb_buf;
    int ret, size;
    uint8_t *buf;

    ret = avio_open_dyn_buf(&pb_buf);
    if (ret < 0)
        return ret;

    if (mov->mode & MODE_3GP) {
        mov_write_3gp_udta_tag(pb_buf, s, "perf", "artist");
        mov_write_3gp_udta_tag(pb_buf, s, "titl", "title");
        mov_write_3gp_udta_tag(pb_buf, s, "auth", "author");
        mov_write_3gp_udta_tag(pb_buf, s, "gnre", "genre");
        mov_write_3gp_udta_tag(pb_buf, s, "dscp", "comment");
        mov_write_3gp_udta_tag(pb_buf, s, "albm", "album");
        mov_write_3gp_udta_tag(pb_buf, s, "cprt", "copyright");
        mov_write_3gp_udta_tag(pb_buf, s, "yrrc", "date");
        mov_write_loci_tag(s, pb_buf);
    } else if (mov->mode == MODE_MOV && !(mov->flags & FF_MOV_FLAG_USE_MDTA)) { // the title field breaks gtkpod with mp4 and my suspicion is that stuff is not valid in mp4
        mov_write_string_metadata(s, pb_buf, "\251ART", "artist",      0);
        mov_write_string_metadata(s, pb_buf, "\251nam", "title",       0);
        mov_write_string_metadata(s, pb_buf, "\251aut", "author",      0);
        mov_write_string_metadata(s, pb_buf, "\251alb", "album",       0);
        mov_write_string_metadata(s, pb_buf, "\251day", "date",        0);
        mov_write_string_metadata(s, pb_buf, "\251swr", "encoder",     0);
        // currently ignored by mov.c
        mov_write_string_metadata(s, pb_buf, "\251des", "comment",     0);
        // add support for libquicktime, this atom is also actually read by mov.c
        mov_write_string_metadata(s, pb_buf, "\251cmt", "comment",     0);
        mov_write_string_metadata(s, pb_buf, "\251gen", "genre",       0);
        mov_write_string_metadata(s, pb_buf, "\251cpy", "copyright",   0);
        mov_write_string_metadata(s, pb_buf, "\251mak", "make",        0);
        mov_write_string_metadata(s, pb_buf, "\251mod", "model",       0);
        mov_write_string_metadata(s, pb_buf, "\251xyz", "location",    0);
        mov_write_string_metadata(s, pb_buf, "\251key", "keywords",    0);
        mov_write_raw_metadata_tag(s, pb_buf, "XMP_", "xmp");
    } else {
        /* iTunes meta data */
        mov_write_meta_tag(pb_buf, mov, s);
        mov_write_loci_tag(s, pb_buf);
    }

    if (s->nb_chapters && !(mov->flags & FF_MOV_FLAG_DISABLE_CHPL))
        mov_write_chpl_tag(pb_buf, s);

    if ((size = avio_get_dyn_buf(pb_buf, &buf)) > 0) {
        avio_wb32(pb, size + 8);
        ffio_wfourcc(pb, "udta");
        avio_write(pb, buf, size);
    }
    ffio_free_dyn_buf(&pb_buf);

    return 0;
}

static void mov_write_psp_udta_tag(AVIOContext *pb,
                                   const char *str, const char *lang, int type)
{
    int len = utf8len(str) + 1;
    if (len <= 0)
        return;
    avio_wb16(pb, len * 2 + 10);        /* size */
    avio_wb32(pb, type);                /* type */
    avio_wb16(pb, language_code(lang)); /* language */
    avio_wb16(pb, 0x01);                /* ? */
    ascii_to_wc(pb, str);
}

static int mov_write_uuidusmt_tag(AVIOContext *pb, AVFormatContext *s)
{
    AVDictionaryEntry *title = av_dict_get(s->metadata, "title", NULL, 0);
    int64_t pos, pos2;

    if (title) {
        pos = avio_tell(pb);
        avio_wb32(pb, 0); /* size placeholder*/
        ffio_wfourcc(pb, "uuid");
        ffio_wfourcc(pb, "USMT");
        avio_wb32(pb, 0x21d24fce); /* 96 bit UUID */
        avio_wb32(pb, 0xbb88695c);
        avio_wb32(pb, 0xfac9c740);

        pos2 = avio_tell(pb);
        avio_wb32(pb, 0); /* size placeholder*/
        ffio_wfourcc(pb, "MTDT");
        avio_wb16(pb, 4);

        // ?
        avio_wb16(pb, 0x0C);                 /* size */
        avio_wb32(pb, 0x0B);                 /* type */
        avio_wb16(pb, language_code("und")); /* language */
        avio_wb16(pb, 0x0);                  /* ? */
        avio_wb16(pb, 0x021C);               /* data */

        if (!(s->flags & AVFMT_FLAG_BITEXACT))
            mov_write_psp_udta_tag(pb, LIBAVFORMAT_IDENT,      "eng", 0x04);
        mov_write_psp_udta_tag(pb, title->value,          "eng", 0x01);
        mov_write_psp_udta_tag(pb, "2006/04/01 11:11:11", "und", 0x03);

        update_size(pb, pos2);
        return update_size(pb, pos);
    }

    return 0;
}

static void build_chunks(MOVTrack *trk)
{
    int i;
    MOVIentry *chunk = &trk->cluster[0];
    uint64_t chunkSize = chunk->size;
    chunk->chunkNum = 1;
    if (trk->chunkCount)
        return;
    trk->chunkCount = 1;
    for (i = 1; i<trk->entry; i++){
        if (chunk->pos + chunkSize == trk->cluster[i].pos &&
            chunkSize + trk->cluster[i].size < (1<<20)){
            chunkSize             += trk->cluster[i].size;
            chunk->samples_in_chunk += trk->cluster[i].entries;
        } else {
            trk->cluster[i].chunkNum = chunk->chunkNum+1;
            chunk=&trk->cluster[i];
            chunkSize = chunk->size;
            trk->chunkCount++;
        }
    }
}

/**
 * Assign track ids. If option "use_stream_ids_as_track_ids" is set,
 * the stream ids are used as track ids.
 *
 * This assumes mov->tracks and s->streams are in the same order and
 * there are no gaps in either of them (so mov->tracks[n] refers to
 * s->streams[n]).
 *
 * As an exception, there can be more entries in
 * s->streams than in mov->tracks, in which case new track ids are
 * generated (starting after the largest found stream id).
 */
static int mov_setup_track_ids(MOVMuxContext *mov, AVFormatContext *s)
{
    int i;

    if (mov->track_ids_ok)
        return 0;

    if (mov->use_stream_ids_as_track_ids) {
        int next_generated_track_id = 0;
        for (i = 0; i < mov->nb_streams; i++) {
            AVStream *st = mov->tracks[i].st;
            if (st->id > next_generated_track_id)
                next_generated_track_id = st->id;
        }

        for (i = 0; i < mov->nb_tracks; i++) {
            if (mov->tracks[i].entry <= 0 && !(mov->flags & FF_MOV_FLAG_FRAGMENT))
                continue;

            mov->tracks[i].track_id = i >= mov->nb_streams ? ++next_generated_track_id : mov->tracks[i].st->id;
        }
    } else {
        for (i = 0; i < mov->nb_tracks; i++) {
            if (mov->tracks[i].entry <= 0 && !(mov->flags & FF_MOV_FLAG_FRAGMENT))
                continue;

            mov->tracks[i].track_id = i + 1;
        }
    }

    mov->track_ids_ok = 1;

    return 0;
}

static int mov_write_moov_tag(AVIOContext *pb, MOVMuxContext *mov,
                              AVFormatContext *s)
{
    int i;
    int64_t pos = avio_tell(pb);
    avio_wb32(pb, 0); /* size placeholder*/
    ffio_wfourcc(pb, "moov");

    mov_setup_track_ids(mov, s);

    for (i = 0; i < mov->nb_tracks; i++) {
        if (mov->tracks[i].entry <= 0 && !(mov->flags & FF_MOV_FLAG_FRAGMENT))
            continue;

        mov->tracks[i].time     = mov->time;

        if (mov->tracks[i].entry)
            build_chunks(&mov->tracks[i]);
    }

    if (mov->chapter_track)
        for (i = 0; i < mov->nb_streams; i++) {
            mov->tracks[i].tref_tag = MKTAG('c','h','a','p');
            mov->tracks[i].tref_id  = mov->tracks[mov->chapter_track].track_id;
        }
    for (i = 0; i < mov->nb_tracks; i++) {
        MOVTrack *track = &mov->tracks[i];
        if (track->tag == MKTAG('r','t','p',' ')) {
            track->tref_tag = MKTAG('h','i','n','t');
            track->tref_id = mov->tracks[track->src_track].track_id;
        } else if (track->par->codec_type == AVMEDIA_TYPE_AUDIO) {
            const AVPacketSideData *sd = av_packet_side_data_get(track->st->codecpar->coded_side_data,
                                                                 track->st->codecpar->nb_coded_side_data,
                                                                 AV_PKT_DATA_FALLBACK_TRACK );
            if (sd && sd->size == sizeof(int)) {
                int *fallback = (int *)sd->data;
                if (*fallback >= 0 && *fallback < mov->nb_tracks) {
                    track->tref_tag = MKTAG('f','a','l','l');
                    track->tref_id = mov->tracks[*fallback].track_id;
                }
            }
        }
    }
    for (i = 0; i < mov->nb_tracks; i++) {
        if (mov->tracks[i].tag == MKTAG('t','m','c','d')) {
            int src_trk = mov->tracks[i].src_track;
            mov->tracks[src_trk].tref_tag = mov->tracks[i].tag;
            mov->tracks[src_trk].tref_id  = mov->tracks[i].track_id;
            //src_trk may have a different timescale than the tmcd track
            mov->tracks[i].track_duration = av_rescale(mov->tracks[src_trk].track_duration,
                                                       mov->tracks[i].timescale,
                                                       mov->tracks[src_trk].timescale);
        }
    }

    mov_write_mvhd_tag(pb, mov);
    if (mov->mode != MODE_MOV && mov->mode != MODE_AVIF && !mov->iods_skip)
        mov_write_iods_tag(pb, mov);
    for (i = 0; i < mov->nb_tracks; i++) {
        if (mov->tracks[i].entry > 0 || mov->flags & FF_MOV_FLAG_FRAGMENT ||
            mov->mode == MODE_AVIF) {
            int ret = mov_write_trak_tag(s, pb, mov, &(mov->tracks[i]), i < mov->nb_streams ? mov->tracks[i].st : NULL);
            if (ret < 0)
                return ret;
        }
    }
    if (mov->flags & FF_MOV_FLAG_FRAGMENT)
        mov_write_mvex_tag(pb, mov); /* QuickTime requires trak to precede this */

    if (mov->mode == MODE_PSP)
        mov_write_uuidusmt_tag(pb, s);
    else if (mov->mode != MODE_AVIF)
        mov_write_udta_tag(pb, mov, s);

    return update_size(pb, pos);
}

static void param_write_int(AVIOContext *pb, const char *name, int value)
{
    avio_printf(pb, "<param name=\"%s\" value=\"%d\" valuetype=\"data\"/>\n", name, value);
}

static void param_write_string(AVIOContext *pb, const char *name, const char *value)
{
    avio_printf(pb, "<param name=\"%s\" value=\"%s\" valuetype=\"data\"/>\n", name, value);
}

static void param_write_hex(AVIOContext *pb, const char *name, const uint8_t *value, int len)
{
    char buf[150];
    len = FFMIN(sizeof(buf) / 2 - 1, len);
    ff_data_to_hex(buf, value, len, 0);
    avio_printf(pb, "<param name=\"%s\" value=\"%s\" valuetype=\"data\"/>\n", name, buf);
}

static int mov_write_isml_manifest(AVIOContext *pb, MOVMuxContext *mov, AVFormatContext *s)
{
    int64_t pos = avio_tell(pb);
    int i;

    static const AVUUID uuid = {
        0xa5, 0xd4, 0x0b, 0x30, 0xe8, 0x14, 0x11, 0xdd,
        0xba, 0x2f, 0x08, 0x00, 0x20, 0x0c, 0x9a, 0x66
    };

    avio_wb32(pb, 0);
    ffio_wfourcc(pb, "uuid");
    avio_write(pb, uuid, AV_UUID_LEN);
    avio_wb32(pb, 0);

    avio_printf(pb, "<?xml version=\"1.0\" encoding=\"utf-8\"?>\n");
    avio_printf(pb, "<smil xmlns=\"http://www.w3.org/2001/SMIL20/Language\">\n");
    avio_printf(pb, "<head>\n");
    if (!(mov->fc->flags & AVFMT_FLAG_BITEXACT))
        avio_printf(pb, "<meta name=\"creator\" content=\"%s\" />\n",
                    LIBAVFORMAT_IDENT);
    avio_printf(pb, "</head>\n");
    avio_printf(pb, "<body>\n");
    avio_printf(pb, "<switch>\n");

    mov_setup_track_ids(mov, s);

    for (i = 0; i < mov->nb_tracks; i++) {
        MOVTrack *track = &mov->tracks[i];
        struct mpeg4_bit_rate_values bit_rates =
            calculate_mpeg4_bit_rates(track);
        const char *type;
        int track_id = track->track_id;
        char track_name_buf[32] = { 0 };

        AVStream *st = track->st;
        AVDictionaryEntry *lang = av_dict_get(st->metadata, "language", NULL,0);

        if (track->par->codec_type == AVMEDIA_TYPE_VIDEO && !is_cover_image(st)) {
            type = "video";
        } else if (track->par->codec_type == AVMEDIA_TYPE_AUDIO) {
            type = "audio";
        } else {
            continue;
        }

        avio_printf(pb, "<%s systemBitrate=\"%"PRIu32"\">\n", type,
                    bit_rates.avg_bit_rate);
        param_write_int(pb, "systemBitrate", bit_rates.avg_bit_rate);
        param_write_int(pb, "trackID", track_id);
        param_write_string(pb, "systemLanguage", lang ? lang->value : "und");

        /* Build track name piece by piece: */
        /* 1. track type */
        av_strlcat(track_name_buf, type, sizeof(track_name_buf));
        /* 2. track language, if available */
        if (lang)
            av_strlcatf(track_name_buf, sizeof(track_name_buf),
                        "_%s", lang->value);
        /* 3. special type suffix */
        /* "_cc" = closed captions, "_ad" = audio_description */
        if (st->disposition & AV_DISPOSITION_HEARING_IMPAIRED)
            av_strlcat(track_name_buf, "_cc", sizeof(track_name_buf));
        else if (st->disposition & AV_DISPOSITION_VISUAL_IMPAIRED)
            av_strlcat(track_name_buf, "_ad", sizeof(track_name_buf));

        param_write_string(pb, "trackName", track_name_buf);

        if (track->par->codec_type == AVMEDIA_TYPE_VIDEO) {
            if (track->par->codec_id == AV_CODEC_ID_H264) {
                uint8_t *ptr;
                int size = track->par->extradata_size;
                if (!ff_avc_write_annexb_extradata(track->par->extradata, &ptr,
                                                   &size)) {
                    param_write_hex(pb, "CodecPrivateData",
                                    ptr ? ptr : track->par->extradata,
                                    size);
                    av_free(ptr);
                }
                param_write_string(pb, "FourCC", "H264");
            } else if (track->par->codec_id == AV_CODEC_ID_VC1) {
                param_write_string(pb, "FourCC", "WVC1");
                param_write_hex(pb, "CodecPrivateData", track->par->extradata,
                                track->par->extradata_size);
            }
            param_write_int(pb, "MaxWidth", track->par->width);
            param_write_int(pb, "MaxHeight", track->par->height);
            param_write_int(pb, "DisplayWidth", track->par->width);
            param_write_int(pb, "DisplayHeight", track->par->height);
        } else {
            if (track->par->codec_id == AV_CODEC_ID_AAC) {
                switch (track->par->profile)
                {
                    case AV_PROFILE_AAC_HE_V2:
                        param_write_string(pb, "FourCC", "AACP");
                        break;
                    case AV_PROFILE_AAC_HE:
                        param_write_string(pb, "FourCC", "AACH");
                        break;
                    default:
                        param_write_string(pb, "FourCC", "AACL");
                }
            } else if (track->par->codec_id == AV_CODEC_ID_WMAPRO) {
                param_write_string(pb, "FourCC", "WMAP");
            }
            param_write_hex(pb, "CodecPrivateData", track->par->extradata,
                            track->par->extradata_size);
            param_write_int(pb, "AudioTag", ff_codec_get_tag(ff_codec_wav_tags,
                                                             track->par->codec_id));
            param_write_int(pb, "Channels", track->par->ch_layout.nb_channels);
            param_write_int(pb, "SamplingRate", track->par->sample_rate);
            param_write_int(pb, "BitsPerSample", 16);
            param_write_int(pb, "PacketSize", track->par->block_align ?
                                              track->par->block_align : 4);
        }
        avio_printf(pb, "</%s>\n", type);
    }
    avio_printf(pb, "</switch>\n");
    avio_printf(pb, "</body>\n");
    avio_printf(pb, "</smil>\n");

    return update_size(pb, pos);
}

static int mov_write_mfhd_tag(AVIOContext *pb, MOVMuxContext *mov)
{
    avio_wb32(pb, 16);
    ffio_wfourcc(pb, "mfhd");
    avio_wb32(pb, 0);
    avio_wb32(pb, mov->fragments);
    return 0;
}

static uint32_t get_sample_flags(MOVTrack *track, MOVIentry *entry)
{
    return entry->flags & MOV_SYNC_SAMPLE ? MOV_FRAG_SAMPLE_FLAG_DEPENDS_NO :
           (MOV_FRAG_SAMPLE_FLAG_DEPENDS_YES | MOV_FRAG_SAMPLE_FLAG_IS_NON_SYNC);
}

static int mov_write_tfhd_tag(AVIOContext *pb, MOVMuxContext *mov,
                              MOVTrack *track, int64_t moof_offset)
{
    int64_t pos = avio_tell(pb);
    uint32_t flags = MOV_TFHD_DEFAULT_SIZE | MOV_TFHD_DEFAULT_DURATION |
                     MOV_TFHD_BASE_DATA_OFFSET;
    if (!track->entry) {
        flags |= MOV_TFHD_DURATION_IS_EMPTY;
    } else {
        flags |= MOV_TFHD_DEFAULT_FLAGS;
    }
    if (mov->flags & FF_MOV_FLAG_OMIT_TFHD_OFFSET)
        flags &= ~MOV_TFHD_BASE_DATA_OFFSET;
    if (mov->flags & FF_MOV_FLAG_DEFAULT_BASE_MOOF) {
        flags &= ~MOV_TFHD_BASE_DATA_OFFSET;
        flags |= MOV_TFHD_DEFAULT_BASE_IS_MOOF;
    }
    /* CMAF requires all values to be explicit in tfhd atoms */
    if (mov->flags & FF_MOV_FLAG_CMAF)
        flags |= MOV_TFHD_STSD_ID;

    /* Don't set a default sample size, the silverlight player refuses
     * to play files with that set. Don't set a default sample duration,
     * WMP freaks out if it is set. Don't set a base data offset, PIFF
     * file format says it MUST NOT be set. */
    if (track->mode == MODE_ISM)
        flags &= ~(MOV_TFHD_DEFAULT_SIZE | MOV_TFHD_DEFAULT_DURATION |
                   MOV_TFHD_BASE_DATA_OFFSET | MOV_TFHD_STSD_ID);

    avio_wb32(pb, 0); /* size placeholder */
    ffio_wfourcc(pb, "tfhd");
    avio_w8(pb, 0); /* version */
    avio_wb24(pb, flags);

    avio_wb32(pb, track->track_id); /* track-id */
    if (flags & MOV_TFHD_BASE_DATA_OFFSET)
        avio_wb64(pb, moof_offset);
    if (flags & MOV_TFHD_STSD_ID) {
        avio_wb32(pb, 1);
    }
    if (flags & MOV_TFHD_DEFAULT_DURATION) {
        track->default_duration = get_cluster_duration(track, 0);
        avio_wb32(pb, track->default_duration);
    }
    if (flags & MOV_TFHD_DEFAULT_SIZE) {
        track->default_size = track->entry ? track->cluster[0].size : 1;
        avio_wb32(pb, track->default_size);
    } else
        track->default_size = -1;

    if (flags & MOV_TFHD_DEFAULT_FLAGS) {
        /* Set the default flags based on the second sample, if available.
         * If the first sample is different, that can be signaled via a separate field. */
        if (track->entry > 1)
            track->default_sample_flags = get_sample_flags(track, &track->cluster[1]);
        else
            track->default_sample_flags =
                track->par->codec_type == AVMEDIA_TYPE_VIDEO ?
                (MOV_FRAG_SAMPLE_FLAG_DEPENDS_YES | MOV_FRAG_SAMPLE_FLAG_IS_NON_SYNC) :
                MOV_FRAG_SAMPLE_FLAG_DEPENDS_NO;
        avio_wb32(pb, track->default_sample_flags);
    }

    return update_size(pb, pos);
}

static int mov_write_trun_tag(AVIOContext *pb, MOVMuxContext *mov,
                              MOVTrack *track, int moof_size,
                              int first, int end)
{
    int64_t pos = avio_tell(pb);
    uint32_t flags = MOV_TRUN_DATA_OFFSET;
    int i;

    for (i = first; i < end; i++) {
        if (get_cluster_duration(track, i) != track->default_duration)
            flags |= MOV_TRUN_SAMPLE_DURATION;
        if (track->cluster[i].size != track->default_size)
            flags |= MOV_TRUN_SAMPLE_SIZE;
        if (i > first && get_sample_flags(track, &track->cluster[i]) != track->default_sample_flags)
            flags |= MOV_TRUN_SAMPLE_FLAGS;
    }
    if (!(flags & MOV_TRUN_SAMPLE_FLAGS) && track->entry > first &&
         get_sample_flags(track, &track->cluster[first]) != track->default_sample_flags)
        flags |= MOV_TRUN_FIRST_SAMPLE_FLAGS;
    if (track->flags & MOV_TRACK_CTTS)
        flags |= MOV_TRUN_SAMPLE_CTS;

    avio_wb32(pb, 0); /* size placeholder */
    ffio_wfourcc(pb, "trun");
    if (mov->flags & FF_MOV_FLAG_NEGATIVE_CTS_OFFSETS)
        avio_w8(pb, 1); /* version */
    else
        avio_w8(pb, 0); /* version */
    avio_wb24(pb, flags);

    avio_wb32(pb, end - first); /* sample count */
    if (mov->flags & FF_MOV_FLAG_OMIT_TFHD_OFFSET &&
        !(mov->flags & FF_MOV_FLAG_DEFAULT_BASE_MOOF) &&
        !mov->first_trun)
        avio_wb32(pb, 0); /* Later tracks follow immediately after the previous one */
    else
        avio_wb32(pb, moof_size + 8 + track->data_offset +
                      track->cluster[first].pos); /* data offset */
    if (flags & MOV_TRUN_FIRST_SAMPLE_FLAGS)
        avio_wb32(pb, get_sample_flags(track, &track->cluster[first]));

    for (i = first; i < end; i++) {
        if (flags & MOV_TRUN_SAMPLE_DURATION)
            avio_wb32(pb, get_cluster_duration(track, i));
        if (flags & MOV_TRUN_SAMPLE_SIZE)
            avio_wb32(pb, track->cluster[i].size);
        if (flags & MOV_TRUN_SAMPLE_FLAGS)
            avio_wb32(pb, get_sample_flags(track, &track->cluster[i]));
        if (flags & MOV_TRUN_SAMPLE_CTS)
            avio_wb32(pb, track->cluster[i].cts);
    }

    mov->first_trun = 0;
    return update_size(pb, pos);
}

static int mov_write_tfxd_tag(AVIOContext *pb, MOVTrack *track)
{
    int64_t pos = avio_tell(pb);
    static const uint8_t uuid[] = {
        0x6d, 0x1d, 0x9b, 0x05, 0x42, 0xd5, 0x44, 0xe6,
        0x80, 0xe2, 0x14, 0x1d, 0xaf, 0xf7, 0x57, 0xb2
    };

    avio_wb32(pb, 0); /* size placeholder */
    ffio_wfourcc(pb, "uuid");
    avio_write(pb, uuid, AV_UUID_LEN);
    avio_w8(pb, 1);
    avio_wb24(pb, 0);
    avio_wb64(pb, track->cluster[0].dts + track->cluster[0].cts);
    avio_wb64(pb, track->end_pts -
                  (track->cluster[0].dts + track->cluster[0].cts));

    return update_size(pb, pos);
}

static int mov_write_tfrf_tag(AVIOContext *pb, MOVMuxContext *mov,
                              MOVTrack *track, int entry)
{
    int n = track->nb_frag_info - 1 - entry, i;
    int size = 8 + 16 + 4 + 1 + 16*n;
    static const uint8_t uuid[] = {
        0xd4, 0x80, 0x7e, 0xf2, 0xca, 0x39, 0x46, 0x95,
        0x8e, 0x54, 0x26, 0xcb, 0x9e, 0x46, 0xa7, 0x9f
    };

    if (entry < 0)
        return 0;

    avio_seek(pb, track->frag_info[entry].tfrf_offset, SEEK_SET);
    avio_wb32(pb, size);
    ffio_wfourcc(pb, "uuid");
    avio_write(pb, uuid, AV_UUID_LEN);
    avio_w8(pb, 1);
    avio_wb24(pb, 0);
    avio_w8(pb, n);
    for (i = 0; i < n; i++) {
        int index = entry + 1 + i;
        avio_wb64(pb, track->frag_info[index].time);
        avio_wb64(pb, track->frag_info[index].duration);
    }
    if (n < mov->ism_lookahead) {
        int free_size = 16 * (mov->ism_lookahead - n);
        avio_wb32(pb, free_size);
        ffio_wfourcc(pb, "free");
        ffio_fill(pb, 0, free_size - 8);
    }

    return 0;
}

static int mov_write_tfrf_tags(AVIOContext *pb, MOVMuxContext *mov,
                               MOVTrack *track)
{
    int64_t pos = avio_tell(pb);
    int i;
    for (i = 0; i < mov->ism_lookahead; i++) {
        /* Update the tfrf tag for the last ism_lookahead fragments,
         * nb_frag_info - 1 is the next fragment to be written. */
        mov_write_tfrf_tag(pb, mov, track, track->nb_frag_info - 2 - i);
    }
    avio_seek(pb, pos, SEEK_SET);
    return 0;
}

static int mov_add_tfra_entries(AVIOContext *pb, MOVMuxContext *mov, int tracks,
                                int size)
{
    int i;
    for (i = 0; i < mov->nb_tracks; i++) {
        MOVTrack *track = &mov->tracks[i];
        MOVFragmentInfo *info;
        if ((tracks >= 0 && i != tracks) || !track->entry)
            continue;
        track->nb_frag_info++;
        if (track->nb_frag_info >= track->frag_info_capacity) {
            unsigned new_capacity = track->nb_frag_info + MOV_FRAG_INFO_ALLOC_INCREMENT;
            if (av_reallocp_array(&track->frag_info,
                                  new_capacity,
                                  sizeof(*track->frag_info)))
                return AVERROR(ENOMEM);
            track->frag_info_capacity = new_capacity;
        }
        info = &track->frag_info[track->nb_frag_info - 1];
        info->offset   = avio_tell(pb);
        info->size     = size;
        // Try to recreate the original pts for the first packet
        // from the fields we have stored
        info->time     = track->cluster[0].dts + track->cluster[0].cts;
        info->duration = track->end_pts -
                         (track->cluster[0].dts + track->cluster[0].cts);
        // If the pts is less than zero, we will have trimmed
        // away parts of the media track using an edit list,
        // and the corresponding start presentation time is zero.
        if (info->time < 0) {
            info->duration += info->time;
            info->time = 0;
        }
        info->tfrf_offset = 0;
        mov_write_tfrf_tags(pb, mov, track);
    }
    return 0;
}

static void mov_prune_frag_info(MOVMuxContext *mov, int tracks, int max)
{
    int i;
    for (i = 0; i < mov->nb_tracks; i++) {
        MOVTrack *track = &mov->tracks[i];
        if ((tracks >= 0 && i != tracks) || !track->entry)
            continue;
        if (track->nb_frag_info > max) {
            memmove(track->frag_info, track->frag_info + (track->nb_frag_info - max), max * sizeof(*track->frag_info));
            track->nb_frag_info = max;
        }
    }
}

static int mov_write_tfdt_tag(AVIOContext *pb, MOVTrack *track)
{
    int64_t pos = avio_tell(pb);

    avio_wb32(pb, 0); /* size */
    ffio_wfourcc(pb, "tfdt");
    avio_w8(pb, 1); /* version */
    avio_wb24(pb, 0);
    avio_wb64(pb, track->cluster[0].dts - track->start_dts);
    return update_size(pb, pos);
}

static int mov_write_traf_tag(AVIOContext *pb, MOVMuxContext *mov,
                              MOVTrack *track, int64_t moof_offset,
                              int moof_size)
{
    int64_t pos = avio_tell(pb);
    int i, start = 0;
    avio_wb32(pb, 0); /* size placeholder */
    ffio_wfourcc(pb, "traf");

    mov_write_tfhd_tag(pb, mov, track, moof_offset);
    if (mov->mode != MODE_ISM)
        mov_write_tfdt_tag(pb, track);
    for (i = 1; i < track->entry; i++) {
        if (track->cluster[i].pos != track->cluster[i - 1].pos + track->cluster[i - 1].size) {
            mov_write_trun_tag(pb, mov, track, moof_size, start, i);
            start = i;
        }
    }
    mov_write_trun_tag(pb, mov, track, moof_size, start, track->entry);
    if (mov->mode == MODE_ISM) {
        mov_write_tfxd_tag(pb, track);

        if (mov->ism_lookahead) {
            int size = 16 + 4 + 1 + 16 * mov->ism_lookahead;

            if (track->nb_frag_info > 0) {
                MOVFragmentInfo *info = &track->frag_info[track->nb_frag_info - 1];
                if (!info->tfrf_offset)
                    info->tfrf_offset = avio_tell(pb);
            }
            avio_wb32(pb, 8 + size);
            ffio_wfourcc(pb, "free");
            ffio_fill(pb, 0, size);
        }
    }

    return update_size(pb, pos);
}

static int mov_write_moof_tag_internal(AVIOContext *pb, MOVMuxContext *mov,
                                       int tracks, int moof_size)
{
    int64_t pos = avio_tell(pb);
    int i;

    avio_wb32(pb, 0); /* size placeholder */
    ffio_wfourcc(pb, "moof");
    mov->first_trun = 1;

    mov_write_mfhd_tag(pb, mov);
    for (i = 0; i < mov->nb_tracks; i++) {
        MOVTrack *track = &mov->tracks[i];
        if (tracks >= 0 && i != tracks)
            continue;
        if (!track->entry)
            continue;
        mov_write_traf_tag(pb, mov, track, pos, moof_size);
    }

    return update_size(pb, pos);
}

static int mov_write_sidx_tag(AVIOContext *pb,
                              MOVTrack *track, int ref_size, int total_sidx_size)
{
    int64_t pos = avio_tell(pb), offset_pos, end_pos;
    int64_t presentation_time, duration, offset;
    unsigned starts_with_SAP;
    int i, entries;

    if (track->entry) {
        entries = 1;
        presentation_time = track->cluster[0].dts + track->cluster[0].cts -
                            track->start_dts - track->start_cts;
        duration = track->end_pts -
                   (track->cluster[0].dts + track->cluster[0].cts);
        starts_with_SAP = track->cluster[0].flags & MOV_SYNC_SAMPLE;

        // pts<0 should be cut away using edts
        if (presentation_time < 0) {
            duration += presentation_time;
            presentation_time = 0;
        }
    } else {
        entries = track->nb_frag_info;
        if (entries <= 0)
            return 0;
        presentation_time = track->frag_info[0].time;
        /* presentation_time <= 0 is handled by mov_add_tfra_entries() */
        if (presentation_time > 0)
            presentation_time -= track->start_dts + track->start_cts;
    }

    avio_wb32(pb, 0); /* size */
    ffio_wfourcc(pb, "sidx");
    avio_w8(pb, 1); /* version */
    avio_wb24(pb, 0);
    avio_wb32(pb, track->track_id); /* reference_ID */
    avio_wb32(pb, track->timescale); /* timescale */
    avio_wb64(pb, presentation_time); /* earliest_presentation_time */
    offset_pos = avio_tell(pb);
    avio_wb64(pb, 0); /* first_offset (offset to referenced moof) */
    avio_wb16(pb, 0); /* reserved */

    avio_wb16(pb, entries); /* reference_count */
    for (i = 0; i < entries; i++) {
        if (!track->entry) {
            if (i > 1 && track->frag_info[i].offset != track->frag_info[i - 1].offset + track->frag_info[i - 1].size) {
               av_log(NULL, AV_LOG_ERROR, "Non-consecutive fragments, writing incorrect sidx\n");
            }
            duration = track->frag_info[i].duration;
            ref_size = track->frag_info[i].size;
            starts_with_SAP = 1;
        }
        avio_wb32(pb, (0 << 31) | (ref_size & 0x7fffffff)); /* reference_type (0 = media) | referenced_size */
        avio_wb32(pb, duration); /* subsegment_duration */
        avio_wb32(pb, (starts_with_SAP << 31) | (0 << 28) | 0); /* starts_with_SAP | SAP_type | SAP_delta_time */
    }

    end_pos = avio_tell(pb);
    offset = pos + total_sidx_size - end_pos;
    avio_seek(pb, offset_pos, SEEK_SET);
    avio_wb64(pb, offset);
    avio_seek(pb, end_pos, SEEK_SET);
    return update_size(pb, pos);
}

static int mov_write_sidx_tags(AVIOContext *pb, MOVMuxContext *mov,
                               int tracks, int ref_size)
{
    int i, round, ret;
    AVIOContext *avio_buf;
    int total_size = 0;
    for (round = 0; round < 2; round++) {
        // First run one round to calculate the total size of all
        // sidx atoms.
        // This would be much simpler if we'd only write one sidx
        // atom, for the first track in the moof.
        if (round == 0) {
            if ((ret = ffio_open_null_buf(&avio_buf)) < 0)
                return ret;
        } else {
            avio_buf = pb;
        }
        for (i = 0; i < mov->nb_tracks; i++) {
            MOVTrack *track = &mov->tracks[i];
            if (tracks >= 0 && i != tracks)
                continue;
            // When writing a sidx for the full file, entry is 0, but
            // we want to include all tracks. ref_size is 0 in this case,
            // since we read it from frag_info instead.
            if (!track->entry && ref_size > 0)
                continue;
            total_size -= mov_write_sidx_tag(avio_buf, track, ref_size,
                                             total_size);
        }
        if (round == 0)
            total_size = ffio_close_null_buf(avio_buf);
    }
    return 0;
}

static int mov_write_prft_tag(AVIOContext *pb, MOVMuxContext *mov, int tracks)
{
    int64_t pos = avio_tell(pb), pts_us, ntp_ts;
    MOVTrack *first_track;
    int flags = 24;

    /* PRFT should be associated with at most one track. So, choosing only the
     * first track. */
    if (tracks > 0)
        return 0;
    first_track = &(mov->tracks[0]);

    if (!first_track->entry) {
        av_log(mov->fc, AV_LOG_WARNING, "Unable to write PRFT, no entries in the track\n");
        return 0;
    }

    if (first_track->cluster[0].pts == AV_NOPTS_VALUE) {
        av_log(mov->fc, AV_LOG_WARNING, "Unable to write PRFT, first PTS is invalid\n");
        return 0;
    }

    if (mov->write_prft == MOV_PRFT_SRC_WALLCLOCK) {
        if (first_track->cluster[0].prft.wallclock) {
            /* Round the NTP time to whole milliseconds. */
            ntp_ts = ff_get_formatted_ntp_time((first_track->cluster[0].prft.wallclock / 1000) * 1000 +
                                               NTP_OFFSET_US);
            flags = first_track->cluster[0].prft.flags;
        } else
            ntp_ts = ff_get_formatted_ntp_time(ff_ntp_time());
    } else if (mov->write_prft == MOV_PRFT_SRC_PTS) {
        pts_us = av_rescale_q(first_track->cluster[0].pts,
                              first_track->st->time_base, AV_TIME_BASE_Q);
        ntp_ts = ff_get_formatted_ntp_time(pts_us + NTP_OFFSET_US);
    } else {
        av_log(mov->fc, AV_LOG_WARNING, "Unsupported PRFT box configuration: %d\n",
               mov->write_prft);
        return 0;
    }

    avio_wb32(pb, 0);                           // Size place holder
    ffio_wfourcc(pb, "prft");                   // Type
    avio_w8(pb, 1);                             // Version
    avio_wb24(pb, flags);                       // Flags
    avio_wb32(pb, first_track->track_id);       // reference track ID
    avio_wb64(pb, ntp_ts);                      // NTP time stamp
    avio_wb64(pb, first_track->cluster[0].pts); //media time
    return update_size(pb, pos);
}

static int mov_write_moof_tag(AVIOContext *pb, MOVMuxContext *mov, int tracks,
                              int64_t mdat_size)
{
    AVIOContext *avio_buf;
    int ret, moof_size;

    if ((ret = ffio_open_null_buf(&avio_buf)) < 0)
        return ret;
    mov_write_moof_tag_internal(avio_buf, mov, tracks, 0);
    moof_size = ffio_close_null_buf(avio_buf);

    if (mov->flags & FF_MOV_FLAG_DASH &&
        !(mov->flags & (FF_MOV_FLAG_GLOBAL_SIDX | FF_MOV_FLAG_SKIP_SIDX)))
        mov_write_sidx_tags(pb, mov, tracks, moof_size + 8 + mdat_size);

    if (mov->write_prft > MOV_PRFT_NONE && mov->write_prft < MOV_PRFT_NB)
        mov_write_prft_tag(pb, mov, tracks);

    if (mov->flags & FF_MOV_FLAG_GLOBAL_SIDX ||
        !(mov->flags & FF_MOV_FLAG_SKIP_TRAILER) ||
        mov->ism_lookahead) {
        if ((ret = mov_add_tfra_entries(pb, mov, tracks, moof_size + 8 + mdat_size)) < 0)
            return ret;
        if (!(mov->flags & FF_MOV_FLAG_GLOBAL_SIDX) &&
            mov->flags & FF_MOV_FLAG_SKIP_TRAILER) {
            mov_prune_frag_info(mov, tracks, mov->ism_lookahead + 1);
        }
    }

    return mov_write_moof_tag_internal(pb, mov, tracks, moof_size);
}

static int mov_write_tfra_tag(AVIOContext *pb, MOVTrack *track)
{
    int64_t pos = avio_tell(pb);
    int i;

    avio_wb32(pb, 0); /* size placeholder */
    ffio_wfourcc(pb, "tfra");
    avio_w8(pb, 1); /* version */
    avio_wb24(pb, 0);

    avio_wb32(pb, track->track_id);
    avio_wb32(pb, 0); /* length of traf/trun/sample num */
    avio_wb32(pb, track->nb_frag_info);
    for (i = 0; i < track->nb_frag_info; i++) {
        avio_wb64(pb, track->frag_info[i].time);
        avio_wb64(pb, track->frag_info[i].offset + track->data_offset);
        avio_w8(pb, 1); /* traf number */
        avio_w8(pb, 1); /* trun number */
        avio_w8(pb, 1); /* sample number */
    }

    return update_size(pb, pos);
}

static int mov_write_mfra_tag(AVIOContext *pb, MOVMuxContext *mov)
{
    AVIOContext *mfra_pb;
    int i, ret, sz;
    uint8_t *buf;

    ret = avio_open_dyn_buf(&mfra_pb);
    if (ret < 0)
        return ret;

    avio_wb32(mfra_pb, 0); /* size placeholder */
    ffio_wfourcc(mfra_pb, "mfra");
    /* An empty mfra atom is enough to indicate to the publishing point that
     * the stream has ended. */
    if (mov->flags & FF_MOV_FLAG_ISML)
        goto done_mfra;

    for (i = 0; i < mov->nb_tracks; i++) {
        MOVTrack *track = &mov->tracks[i];
        if (track->nb_frag_info)
            mov_write_tfra_tag(mfra_pb, track);
    }

    avio_wb32(mfra_pb, 16);
    ffio_wfourcc(mfra_pb, "mfro");
    avio_wb32(mfra_pb, 0); /* version + flags */
    avio_wb32(mfra_pb, avio_tell(mfra_pb) + 4);

done_mfra:

    sz  = update_size(mfra_pb, 0);
    ret = avio_get_dyn_buf(mfra_pb, &buf);
    avio_write(pb, buf, ret);
    ffio_free_dyn_buf(&mfra_pb);

    return sz;
}

static int mov_write_mdat_tag(AVIOContext *pb, MOVMuxContext *mov)
{
    avio_wb32(pb, 8);    // placeholder for extended size field (64 bit)
    ffio_wfourcc(pb, mov->mode == MODE_MOV ? "wide" : "free");

    mov->mdat_pos = avio_tell(pb);
    avio_wb32(pb, 0); /* size placeholder*/
    ffio_wfourcc(pb, "mdat");
    return 0;
}

static void mov_write_ftyp_tag_internal(AVIOContext *pb, AVFormatContext *s,
                                        int has_h264, int has_video, int write_minor)
{
    MOVMuxContext *mov = s->priv_data;
    int minor = 0x200;

    if (mov->major_brand && strlen(mov->major_brand) >= 4)
        ffio_wfourcc(pb, mov->major_brand);
    else if (mov->mode == MODE_3GP) {
        ffio_wfourcc(pb, has_h264 ? "3gp6"  : "3gp4");
        minor =     has_h264 ?   0x100 :   0x200;
    } else if (mov->mode == MODE_AVIF) {
        ffio_wfourcc(pb, mov->is_animated_avif ? "avis" : "avif");
        minor = 0;
    } else if (mov->mode & MODE_3G2) {
        ffio_wfourcc(pb, has_h264 ? "3g2b"  : "3g2a");
        minor =     has_h264 ? 0x20000 : 0x10000;
    } else if (mov->mode == MODE_PSP)
        ffio_wfourcc(pb, "MSNV");
    else if (mov->mode == MODE_MP4 && mov->flags & FF_MOV_FLAG_FRAGMENT &&
                                      mov->flags & FF_MOV_FLAG_NEGATIVE_CTS_OFFSETS)
        ffio_wfourcc(pb, "iso6"); // Required when using signed CTS offsets in trun boxes
    else if (mov->mode == MODE_MP4 && mov->flags & FF_MOV_FLAG_DEFAULT_BASE_MOOF)
        ffio_wfourcc(pb, "iso5"); // Required when using default-base-is-moof
    else if (mov->mode == MODE_MP4 && mov->flags & FF_MOV_FLAG_NEGATIVE_CTS_OFFSETS)
        ffio_wfourcc(pb, "iso4");
    else if (mov->mode == MODE_MP4)
        ffio_wfourcc(pb, "isom");
    else if (mov->mode == MODE_IPOD)
        ffio_wfourcc(pb, has_video ? "M4V ":"M4A ");
    else if (mov->mode == MODE_ISM)
        ffio_wfourcc(pb, "isml");
    else if (mov->mode == MODE_F4V)
        ffio_wfourcc(pb, "f4v ");
    else
        ffio_wfourcc(pb, "qt  ");

    if (write_minor)
        avio_wb32(pb, minor);
}

static int mov_write_ftyp_tag(AVIOContext *pb, AVFormatContext *s)
{
    MOVMuxContext *mov = s->priv_data;
    int64_t pos = avio_tell(pb);
    int has_h264 = 0, has_av1 = 0, has_video = 0, has_dolby = 0;
    int has_iamf = 0;

    for (int i = 0; i < s->nb_stream_groups; i++) {
        const AVStreamGroup *stg = s->stream_groups[i];

        if (stg->type == AV_STREAM_GROUP_PARAMS_IAMF_AUDIO_ELEMENT ||
            stg->type == AV_STREAM_GROUP_PARAMS_IAMF_MIX_PRESENTATION) {
            has_iamf = 1;
            break;
        }
    }
    for (int i = 0; i < mov->nb_streams; i++) {
        AVStream *st = mov->tracks[i].st;
        if (is_cover_image(st))
            continue;
        if (st->codecpar->codec_type == AVMEDIA_TYPE_VIDEO)
            has_video = 1;
        if (st->codecpar->codec_id == AV_CODEC_ID_H264)
            has_h264 = 1;
        if (st->codecpar->codec_id == AV_CODEC_ID_AV1)
            has_av1 = 1;
        if (st->codecpar->codec_id == AV_CODEC_ID_AC3 ||
            st->codecpar->codec_id == AV_CODEC_ID_EAC3 ||
            st->codecpar->codec_id == AV_CODEC_ID_TRUEHD ||
            av_packet_side_data_get(st->codecpar->coded_side_data,
                                    st->codecpar->nb_coded_side_data,
                                    AV_PKT_DATA_DOVI_CONF))
            has_dolby = 1;
    }

    avio_wb32(pb, 0); /* size */
    ffio_wfourcc(pb, "ftyp");

    // Write major brand
    mov_write_ftyp_tag_internal(pb, s, has_h264, has_video, 1);
    // Write the major brand as the first compatible brand as well
    mov_write_ftyp_tag_internal(pb, s, has_h264, has_video, 0);

    // Write compatible brands, ensuring that we don't write the major brand as a
    // compatible brand a second time.
    if (mov->mode == MODE_ISM) {
        ffio_wfourcc(pb, "piff");
    } else if (mov->mode == MODE_AVIF) {
        const AVPixFmtDescriptor *pix_fmt_desc =
            av_pix_fmt_desc_get(s->streams[0]->codecpar->format);
        const int depth = pix_fmt_desc->comp[0].depth;
        if (mov->is_animated_avif) {
            // For animated AVIF, major brand is "avis". Add "avif" as a
            // compatible brand.
            ffio_wfourcc(pb, "avif");
            ffio_wfourcc(pb, "msf1");
            ffio_wfourcc(pb, "iso8");
        }
        ffio_wfourcc(pb, "mif1");
        ffio_wfourcc(pb, "miaf");
        if (depth == 8 || depth == 10) {
            // MA1B and MA1A brands are based on AV1 profile. Short hand for
            // computing that is based on chroma subsampling type. 420 chroma
            // subsampling is MA1B.  444 chroma subsampling is MA1A.
            if (!pix_fmt_desc->log2_chroma_w && !pix_fmt_desc->log2_chroma_h) {
                // 444 chroma subsampling.
                ffio_wfourcc(pb, "MA1A");
            } else {
                // 420 chroma subsampling.
                ffio_wfourcc(pb, "MA1B");
            }
        }
    } else if (mov->mode != MODE_MOV) {
        // We add tfdt atoms when fragmenting, signal this with the iso6 compatible
        // brand, if not already the major brand. This is compatible with users that
        // don't understand tfdt.
        if (mov->mode == MODE_MP4) {
            if (mov->flags & FF_MOV_FLAG_CMAF)
                ffio_wfourcc(pb, "cmfc");
            if (mov->flags & FF_MOV_FLAG_FRAGMENT && !(mov->flags & FF_MOV_FLAG_NEGATIVE_CTS_OFFSETS))
                ffio_wfourcc(pb, "iso6");
            if (has_av1)
                ffio_wfourcc(pb, "av01");
            if (has_dolby)
                ffio_wfourcc(pb, "dby1");
            if (has_iamf)
                ffio_wfourcc(pb, "iamf");
        } else {
            if (mov->flags & FF_MOV_FLAG_FRAGMENT)
                ffio_wfourcc(pb, "iso6");
            if (mov->flags & FF_MOV_FLAG_DEFAULT_BASE_MOOF)
                ffio_wfourcc(pb, "iso5");
            else if (mov->flags & FF_MOV_FLAG_NEGATIVE_CTS_OFFSETS)
                ffio_wfourcc(pb, "iso4");
        }
        // Brands prior to iso5 can't be signaled when using default-base-is-moof
        if (!(mov->flags & FF_MOV_FLAG_DEFAULT_BASE_MOOF)) {
            // write isom for mp4 only if it it's not the major brand already.
            if (mov->mode != MODE_MP4 || mov->flags & FF_MOV_FLAG_NEGATIVE_CTS_OFFSETS)
                ffio_wfourcc(pb, "isom");
            ffio_wfourcc(pb, "iso2");
            if (has_h264)
                ffio_wfourcc(pb, "avc1");
        }
    }

    if (mov->mode == MODE_MP4)
        ffio_wfourcc(pb, "mp41");

    if (mov->flags & FF_MOV_FLAG_DASH && mov->flags & FF_MOV_FLAG_GLOBAL_SIDX)
        ffio_wfourcc(pb, "dash");

    return update_size(pb, pos);
}

static int mov_write_uuidprof_tag(AVIOContext *pb, AVFormatContext *s)
{
    AVStream       *video_st    = s->streams[0];
    AVCodecParameters *video_par = s->streams[0]->codecpar;
    AVCodecParameters *audio_par = s->streams[1]->codecpar;
    int audio_rate = audio_par->sample_rate;
    int64_t frame_rate = video_st->avg_frame_rate.den ?
                        (video_st->avg_frame_rate.num * 0x10000LL) / video_st->avg_frame_rate.den :
                        0;
    int audio_kbitrate = audio_par->bit_rate / 1000;
    int video_kbitrate = FFMIN(video_par->bit_rate / 1000, 800 - audio_kbitrate);

    if (frame_rate < 0 || frame_rate > INT32_MAX) {
        av_log(s, AV_LOG_ERROR, "Frame rate %f outside supported range\n", frame_rate / (double)0x10000);
        return AVERROR(EINVAL);
    }

    avio_wb32(pb, 0x94); /* size */
    ffio_wfourcc(pb, "uuid");
    ffio_wfourcc(pb, "PROF");

    avio_wb32(pb, 0x21d24fce); /* 96 bit UUID */
    avio_wb32(pb, 0xbb88695c);
    avio_wb32(pb, 0xfac9c740);

    avio_wb32(pb, 0x0);  /* ? */
    avio_wb32(pb, 0x3);  /* 3 sections ? */

    avio_wb32(pb, 0x14); /* size */
    ffio_wfourcc(pb, "FPRF");
    avio_wb32(pb, 0x0);  /* ? */
    avio_wb32(pb, 0x0);  /* ? */
    avio_wb32(pb, 0x0);  /* ? */

    avio_wb32(pb, 0x2c);  /* size */
    ffio_wfourcc(pb, "APRF"); /* audio */
    avio_wb32(pb, 0x0);
    avio_wb32(pb, 0x2);   /* TrackID */
    ffio_wfourcc(pb, "mp4a");
    avio_wb32(pb, 0x20f);
    avio_wb32(pb, 0x0);
    avio_wb32(pb, audio_kbitrate);
    avio_wb32(pb, audio_kbitrate);
    avio_wb32(pb, audio_rate);
    avio_wb32(pb, audio_par->ch_layout.nb_channels);

    avio_wb32(pb, 0x34);  /* size */
    ffio_wfourcc(pb, "VPRF");   /* video */
    avio_wb32(pb, 0x0);
    avio_wb32(pb, 0x1);    /* TrackID */
    if (video_par->codec_id == AV_CODEC_ID_H264) {
        ffio_wfourcc(pb, "avc1");
        avio_wb16(pb, 0x014D);
        avio_wb16(pb, 0x0015);
    } else {
        ffio_wfourcc(pb, "mp4v");
        avio_wb16(pb, 0x0000);
        avio_wb16(pb, 0x0103);
    }
    avio_wb32(pb, 0x0);
    avio_wb32(pb, video_kbitrate);
    avio_wb32(pb, video_kbitrate);
    avio_wb32(pb, frame_rate);
    avio_wb32(pb, frame_rate);
    avio_wb16(pb, video_par->width);
    avio_wb16(pb, video_par->height);
    avio_wb32(pb, 0x010001); /* ? */

    return 0;
}

static int mov_write_identification(AVIOContext *pb, AVFormatContext *s)
{
    MOVMuxContext *mov = s->priv_data;
    int i;

    mov_write_ftyp_tag(pb,s);
    if (mov->mode == MODE_PSP) {
        int video_streams_nb = 0, audio_streams_nb = 0, other_streams_nb = 0;
        for (i = 0; i < mov->nb_streams; i++) {
            AVStream *st = mov->tracks[i].st;
            if (is_cover_image(st))
                continue;
            if (st->codecpar->codec_type == AVMEDIA_TYPE_VIDEO)
                video_streams_nb++;
            else if (st->codecpar->codec_type == AVMEDIA_TYPE_AUDIO)
                audio_streams_nb++;
            else
                other_streams_nb++;
            }

        if (video_streams_nb != 1 || audio_streams_nb != 1 || other_streams_nb) {
            av_log(s, AV_LOG_ERROR, "PSP mode need one video and one audio stream\n");
            return AVERROR(EINVAL);
        }
        return mov_write_uuidprof_tag(pb, s);
    }
    return 0;
}

static int mov_parse_mpeg2_frame(AVPacket *pkt, uint32_t *flags)
{
    uint32_t c = -1;
    int i, closed_gop = 0;

    for (i = 0; i < pkt->size - 4; i++) {
        c = (c << 8) + pkt->data[i];
        if (c == 0x1b8) { // gop
            closed_gop = pkt->data[i + 4] >> 6 & 0x01;
        } else if (c == 0x100) { // pic
            int temp_ref = (pkt->data[i + 1] << 2) | (pkt->data[i + 2] >> 6);
            if (!temp_ref || closed_gop) // I picture is not reordered
                *flags = MOV_SYNC_SAMPLE;
            else
                *flags = MOV_PARTIAL_SYNC_SAMPLE;
            break;
        }
    }
    return 0;
}

static void mov_parse_vc1_frame(AVPacket *pkt, MOVTrack *trk)
{
    const uint8_t *start, *next, *end = pkt->data + pkt->size;
    int seq = 0, entry = 0;
    int key = pkt->flags & AV_PKT_FLAG_KEY;
    start = find_next_marker(pkt->data, end);
    for (next = start; next < end; start = next) {
        next = find_next_marker(start + 4, end);
        switch (AV_RB32(start)) {
        case VC1_CODE_SEQHDR:
            seq = 1;
            break;
        case VC1_CODE_ENTRYPOINT:
            entry = 1;
            break;
        case VC1_CODE_SLICE:
            trk->vc1_info.slices = 1;
            break;
        }
    }
    if (!trk->entry && trk->vc1_info.first_packet_seen)
        trk->vc1_info.first_frag_written = 1;
    if (!trk->entry && !trk->vc1_info.first_frag_written) {
        /* First packet in first fragment */
        trk->vc1_info.first_packet_seq   = seq;
        trk->vc1_info.first_packet_entry = entry;
        trk->vc1_info.first_packet_seen  = 1;
    } else if ((seq && !trk->vc1_info.packet_seq) ||
               (entry && !trk->vc1_info.packet_entry)) {
        int i;
        for (i = 0; i < trk->entry; i++)
            trk->cluster[i].flags &= ~MOV_SYNC_SAMPLE;
        trk->has_keyframes = 0;
        if (seq)
            trk->vc1_info.packet_seq = 1;
        if (entry)
            trk->vc1_info.packet_entry = 1;
        if (!trk->vc1_info.first_frag_written) {
            /* First fragment */
            if ((!seq   || trk->vc1_info.first_packet_seq) &&
                (!entry || trk->vc1_info.first_packet_entry)) {
                /* First packet had the same headers as this one, readd the
                 * sync sample flag. */
                trk->cluster[0].flags |= MOV_SYNC_SAMPLE;
                trk->has_keyframes = 1;
            }
        }
    }
    if (trk->vc1_info.packet_seq && trk->vc1_info.packet_entry)
        key = seq && entry;
    else if (trk->vc1_info.packet_seq)
        key = seq;
    else if (trk->vc1_info.packet_entry)
        key = entry;
    if (key) {
        trk->cluster[trk->entry].flags |= MOV_SYNC_SAMPLE;
        trk->has_keyframes++;
    }
}

static void mov_parse_truehd_frame(AVPacket *pkt, MOVTrack *trk)
{
    int length;

    if (pkt->size < 8)
        return;

    length = (AV_RB16(pkt->data) & 0xFFF) * 2;
    if (length < 8 || length > pkt->size)
        return;

    if (AV_RB32(pkt->data + 4) == 0xF8726FBA) {
        trk->cluster[trk->entry].flags |= MOV_SYNC_SAMPLE;
        trk->has_keyframes++;
    }

    return;
}

static int mov_flush_fragment_interleaving(AVFormatContext *s, MOVTrack *track)
{
    MOVMuxContext *mov = s->priv_data;
    int ret, buf_size;
    uint8_t *buf;
    int i, offset;

    if (!track->mdat_buf)
        return 0;
    if (!mov->mdat_buf) {
        if ((ret = avio_open_dyn_buf(&mov->mdat_buf)) < 0)
            return ret;
    }
    buf_size = avio_get_dyn_buf(track->mdat_buf, &buf);

    offset = avio_tell(mov->mdat_buf);
    avio_write(mov->mdat_buf, buf, buf_size);
    ffio_free_dyn_buf(&track->mdat_buf);

    for (i = track->entries_flushed; i < track->entry; i++)
        track->cluster[i].pos += offset;
    track->entries_flushed = track->entry;
    return 0;
}

static int mov_write_squashed_packet(AVFormatContext *s, MOVTrack *track)
{
    MOVMuxContext *mov = s->priv_data;
    AVPacket *squashed_packet = mov->pkt;
    int ret = AVERROR_BUG;

    switch (track->st->codecpar->codec_id) {
    case AV_CODEC_ID_TTML: {
        int had_packets = !!track->squashed_packet_queue.head;

        if ((ret = ff_mov_generate_squashed_ttml_packet(s, track, squashed_packet)) < 0) {
            goto finish_squash;
        }

        // We have generated a padding packet (no actual input packets in
        // queue) and its duration is zero. Skipping writing it.
        if (!had_packets && squashed_packet->duration == 0) {
            goto finish_squash;
        }

        track->end_reliable = 1;
        break;
    }
    default:
        ret = AVERROR(EINVAL);
        goto finish_squash;
    }

    squashed_packet->stream_index = track->st->index;

    ret = mov_write_single_packet(s, squashed_packet);

finish_squash:
    av_packet_unref(squashed_packet);

    return ret;
}

static int mov_write_squashed_packets(AVFormatContext *s)
{
    MOVMuxContext *mov = s->priv_data;

    for (int i = 0; i < mov->nb_streams; i++) {
        MOVTrack *track = &mov->tracks[i];
        int ret = AVERROR_BUG;

        if (track->squash_fragment_samples_to_one && !track->entry) {
            if ((ret = mov_write_squashed_packet(s, track)) < 0) {
                av_log(s, AV_LOG_ERROR,
                       "Failed to write squashed packet for %s stream with "
                       "index %d and track id %d. Error: %s\n",
                       avcodec_get_name(track->st->codecpar->codec_id),
                       track->st->index, track->track_id,
                       av_err2str(ret));
                return ret;
            }
        }
    }

    return 0;
}

static int mov_flush_fragment(AVFormatContext *s, int force)
{
    MOVMuxContext *mov = s->priv_data;
    int i, first_track = -1;
    int64_t mdat_size = 0;
    int ret;
    int has_video = 0, starts_with_key = 0, first_video_track = 1;

    if (!(mov->flags & FF_MOV_FLAG_FRAGMENT))
        return 0;

    // Check if we have any tracks that require squashing.
    // In that case, we'll have to write the packet here.
    if ((ret = mov_write_squashed_packets(s)) < 0)
        return ret;

    // Try to fill in the duration of the last packet in each stream
    // from queued packets in the interleave queues. If the flushing
    // of fragments was triggered automatically by an AVPacket, we
    // already have reliable info for the end of that track, but other
    // tracks may need to be filled in.
    for (i = 0; i < mov->nb_streams; i++) {
        MOVTrack *track = &mov->tracks[i];
        if (!track->end_reliable) {
            const AVPacket *pkt = ff_interleaved_peek(s, i);
            if (pkt) {
                int64_t offset, dts, pts;
                ff_get_muxer_ts_offset(s, i, &offset);
                pts = pkt->pts + offset;
                dts = pkt->dts + offset;
                if (track->dts_shift != AV_NOPTS_VALUE)
                    dts += track->dts_shift;
                track->track_duration = dts - track->start_dts;
                if (pts != AV_NOPTS_VALUE)
                    track->end_pts = pts;
                else
                    track->end_pts = dts;
            }
        }
    }

    for (i = 0; i < mov->nb_tracks; i++) {
        MOVTrack *track = &mov->tracks[i];
        if (track->entry <= 1)
            continue;
        // Sample durations are calculated as the diff of dts values,
        // but for the last sample in a fragment, we don't know the dts
        // of the first sample in the next fragment, so we have to rely
        // on what was set as duration in the AVPacket. Not all callers
        // set this though, so we might want to replace it with an
        // estimate if it currently is zero.
        if (get_cluster_duration(track, track->entry - 1) != 0)
            continue;
        // Use the duration (i.e. dts diff) of the second last sample for
        // the last one. This is a wild guess (and fatal if it turns out
        // to be too long), but probably the best we can do - having a zero
        // duration is bad as well.
        track->track_duration += get_cluster_duration(track, track->entry - 2);
        track->end_pts        += get_cluster_duration(track, track->entry - 2);
        if (!mov->missing_duration_warned) {
            av_log(s, AV_LOG_WARNING,
                   "Estimating the duration of the last packet in a "
                   "fragment, consider setting the duration field in "
                   "AVPacket instead.\n");
            mov->missing_duration_warned = 1;
        }
    }

    if (!mov->moov_written) {
        int64_t pos = avio_tell(s->pb);
        uint8_t *buf;
        int buf_size, moov_size;

        for (i = 0; i < mov->nb_tracks; i++)
            if (!mov->tracks[i].entry && !is_cover_image(mov->tracks[i].st))
                break;
        /* Don't write the initial moov unless all tracks have data */
        if (i < mov->nb_tracks && !force)
            return 0;

        moov_size = get_moov_size(s);
        for (i = 0; i < mov->nb_tracks; i++)
            mov->tracks[i].data_offset = pos + moov_size + 8;

        avio_write_marker(s->pb, AV_NOPTS_VALUE, AVIO_DATA_MARKER_HEADER);
        if (mov->flags & FF_MOV_FLAG_DELAY_MOOV)
            mov_write_identification(s->pb, s);
        if ((ret = mov_write_moov_tag(s->pb, mov, s)) < 0)
            return ret;

        if (mov->flags & FF_MOV_FLAG_DELAY_MOOV) {
            if (mov->flags & FF_MOV_FLAG_GLOBAL_SIDX)
                mov->reserved_header_pos = avio_tell(s->pb);
            avio_write_marker(s->pb, AV_NOPTS_VALUE, AVIO_DATA_MARKER_FLUSH_POINT);
            mov->moov_written = 1;
            return 0;
        }

        buf_size = avio_get_dyn_buf(mov->mdat_buf, &buf);
        avio_wb32(s->pb, buf_size + 8);
        ffio_wfourcc(s->pb, "mdat");
        avio_write(s->pb, buf, buf_size);
        ffio_free_dyn_buf(&mov->mdat_buf);

        if (mov->flags & FF_MOV_FLAG_GLOBAL_SIDX)
            mov->reserved_header_pos = avio_tell(s->pb);

        mov->moov_written = 1;
        mov->mdat_size = 0;
        for (i = 0; i < mov->nb_tracks; i++) {
            mov->tracks[i].entry = 0;
            mov->tracks[i].end_reliable = 0;
        }
        avio_write_marker(s->pb, AV_NOPTS_VALUE, AVIO_DATA_MARKER_FLUSH_POINT);
        return 0;
    }

    if (mov->frag_interleave) {
        for (i = 0; i < mov->nb_tracks; i++) {
            MOVTrack *track = &mov->tracks[i];
            int ret;
            if ((ret = mov_flush_fragment_interleaving(s, track)) < 0)
                return ret;
        }

        if (!mov->mdat_buf)
            return 0;
        mdat_size = avio_tell(mov->mdat_buf);
    }

    for (i = 0; i < mov->nb_tracks; i++) {
        MOVTrack *track = &mov->tracks[i];
        if (mov->flags & FF_MOV_FLAG_SEPARATE_MOOF || mov->frag_interleave)
            track->data_offset = 0;
        else
            track->data_offset = mdat_size;
        if (track->par->codec_type == AVMEDIA_TYPE_VIDEO) {
            has_video = 1;
            if (first_video_track) {
                if (track->entry)
                    starts_with_key = track->cluster[0].flags & MOV_SYNC_SAMPLE;
                first_video_track = 0;
            }
        }
        if (!track->entry)
            continue;
        if (track->mdat_buf)
            mdat_size += avio_tell(track->mdat_buf);
        if (first_track < 0)
            first_track = i;
    }

    if (!mdat_size)
        return 0;

    avio_write_marker(s->pb,
                      av_rescale(mov->tracks[first_track].cluster[0].dts, AV_TIME_BASE, mov->tracks[first_track].timescale),
                      (has_video ? starts_with_key : mov->tracks[first_track].cluster[0].flags & MOV_SYNC_SAMPLE) ? AVIO_DATA_MARKER_SYNC_POINT : AVIO_DATA_MARKER_BOUNDARY_POINT);

    for (i = 0; i < mov->nb_tracks; i++) {
        MOVTrack *track = &mov->tracks[i];
        int buf_size, write_moof = 1, moof_tracks = -1;
        uint8_t *buf;

        if (mov->flags & FF_MOV_FLAG_SEPARATE_MOOF) {
            if (!track->entry)
                continue;
            mdat_size = avio_tell(track->mdat_buf);
            moof_tracks = i;
        } else {
            write_moof = i == first_track;
        }

        if (write_moof) {
            avio_write_marker(s->pb, AV_NOPTS_VALUE, AVIO_DATA_MARKER_FLUSH_POINT);

            mov_write_moof_tag(s->pb, mov, moof_tracks, mdat_size);
            mov->fragments++;

            avio_wb32(s->pb, mdat_size + 8);
            ffio_wfourcc(s->pb, "mdat");
        }

        track->entry = 0;
        track->entries_flushed = 0;
        track->end_reliable = 0;
        if (!mov->frag_interleave) {
            if (!track->mdat_buf)
                continue;
            buf_size = avio_close_dyn_buf(track->mdat_buf, &buf);
            track->mdat_buf = NULL;
        } else {
            if (!mov->mdat_buf)
                continue;
            buf_size = avio_close_dyn_buf(mov->mdat_buf, &buf);
            mov->mdat_buf = NULL;
        }

        avio_write(s->pb, buf, buf_size);
        av_free(buf);
    }

    mov->mdat_size = 0;

    avio_write_marker(s->pb, AV_NOPTS_VALUE, AVIO_DATA_MARKER_FLUSH_POINT);
    return 0;
}

static int mov_auto_flush_fragment(AVFormatContext *s, int force)
{
    MOVMuxContext *mov = s->priv_data;
    int had_moov = mov->moov_written;
    int ret = mov_flush_fragment(s, force);
    if (ret < 0)
        return ret;
    // If using delay_moov, the first flush only wrote the moov,
    // not the actual moof+mdat pair, thus flush once again.
    if (!had_moov && mov->flags & FF_MOV_FLAG_DELAY_MOOV)
        ret = mov_flush_fragment(s, force);
    return ret;
}

static int check_pkt(AVFormatContext *s, MOVTrack *trk, AVPacket *pkt)
{
    int64_t ref;
    uint64_t duration;

    if (trk->entry) {
        ref = trk->cluster[trk->entry - 1].dts;
    } else if (   trk->start_dts != AV_NOPTS_VALUE
               && !trk->frag_discont) {
        ref = trk->start_dts + trk->track_duration;
    } else
        ref = pkt->dts; // Skip tests for the first packet

    if (trk->dts_shift != AV_NOPTS_VALUE) {
        /* With negative CTS offsets we have set an offset to the DTS,
         * reverse this for the check. */
        ref -= trk->dts_shift;
    }

    duration = pkt->dts - ref;
    if (pkt->dts < ref || duration >= INT_MAX) {
        av_log(s, AV_LOG_WARNING, "Packet duration: %"PRId64" / dts: %"PRId64" is out of range\n",
               duration, pkt->dts);

        pkt->dts = ref + 1;
        pkt->pts = AV_NOPTS_VALUE;
    }

    if (pkt->duration < 0 || pkt->duration > INT_MAX) {
        av_log(s, AV_LOG_ERROR, "Application provided duration: %"PRId64" is invalid\n", pkt->duration);
        return AVERROR(EINVAL);
    }
    return 0;
}

int ff_mov_write_packet(AVFormatContext *s, AVPacket *pkt)
{
    MOVMuxContext *mov = s->priv_data;
    AVIOContext *pb = s->pb;
    MOVTrack *trk;
    AVCodecParameters *par;
    AVProducerReferenceTime *prft;
    unsigned int samples_in_chunk = 0;
    int size = pkt->size, ret = 0, offset = 0;
    size_t prft_size;
    uint8_t *reformatted_data = NULL;

    if (pkt->stream_index < s->nb_streams)
        trk = s->streams[pkt->stream_index]->priv_data;
    else // Timecode or chapter
        trk = &mov->tracks[pkt->stream_index];
    par = trk->par;

    ret = check_pkt(s, trk, pkt);
    if (ret < 0)
        return ret;

    if (mov->flags & FF_MOV_FLAG_FRAGMENT || mov->mode == MODE_AVIF) {
        int ret;
        if (mov->moov_written || mov->flags & FF_MOV_FLAG_EMPTY_MOOV) {
            if (mov->frag_interleave && mov->fragments > 0) {
                if (trk->entry - trk->entries_flushed >= mov->frag_interleave) {
                    if ((ret = mov_flush_fragment_interleaving(s, trk)) < 0)
                        return ret;
                }
            }

            if (!trk->mdat_buf) {
                if ((ret = avio_open_dyn_buf(&trk->mdat_buf)) < 0)
                    return ret;
            }
            pb = trk->mdat_buf;
        } else {
            if (!mov->mdat_buf) {
                if ((ret = avio_open_dyn_buf(&mov->mdat_buf)) < 0)
                    return ret;
            }
            pb = mov->mdat_buf;
        }
    }

    if (par->codec_id == AV_CODEC_ID_AMR_NB) {
        /* We must find out how many AMR blocks there are in one packet */
        static const uint16_t packed_size[16] =
            {13, 14, 16, 18, 20, 21, 27, 32, 6, 0, 0, 0, 0, 0, 0, 1};
        int len = 0;

        while (len < size && samples_in_chunk < 100) {
            len += packed_size[(pkt->data[len] >> 3) & 0x0F];
            samples_in_chunk++;
        }
        if (samples_in_chunk > 1) {
            av_log(s, AV_LOG_ERROR, "fatal error, input is not a single packet, implement a AVParser for it\n");
            return -1;
        }
    } else if (par->codec_id == AV_CODEC_ID_ADPCM_MS ||
               par->codec_id == AV_CODEC_ID_ADPCM_IMA_WAV) {
        samples_in_chunk = trk->par->frame_size;
    } else if (trk->sample_size)
        samples_in_chunk = size / trk->sample_size;
    else
        samples_in_chunk = 1;

    if (samples_in_chunk < 1) {
        av_log(s, AV_LOG_ERROR, "fatal error, input packet contains no samples\n");
        return AVERROR_PATCHWELCOME;
    }

    /* copy extradata if it exists */
    if (trk->vos_len == 0 && par->extradata_size > 0 &&
        !TAG_IS_AVCI(trk->tag) &&
        (par->codec_id != AV_CODEC_ID_DNXHD)) {
        trk->vos_len  = par->extradata_size;
        trk->vos_data = av_malloc(trk->vos_len + AV_INPUT_BUFFER_PADDING_SIZE);
        if (!trk->vos_data) {
            ret = AVERROR(ENOMEM);
            goto err;
        }
        memcpy(trk->vos_data, par->extradata, trk->vos_len);
        memset(trk->vos_data + trk->vos_len, 0, AV_INPUT_BUFFER_PADDING_SIZE);
    }

    if ((par->codec_id == AV_CODEC_ID_DNXHD ||
         par->codec_id == AV_CODEC_ID_H264 ||
         par->codec_id == AV_CODEC_ID_HEVC ||
         par->codec_id == AV_CODEC_ID_VVC ||
         par->codec_id == AV_CODEC_ID_VP9 ||
         par->codec_id == AV_CODEC_ID_EVC ||
         par->codec_id == AV_CODEC_ID_TRUEHD) && !trk->vos_len &&
         !TAG_IS_AVCI(trk->tag)) {
        /* copy frame to create needed atoms */
        trk->vos_len  = size;
        trk->vos_data = av_malloc(size + AV_INPUT_BUFFER_PADDING_SIZE);
        if (!trk->vos_data) {
            ret = AVERROR(ENOMEM);
            goto err;
        }
        memcpy(trk->vos_data, pkt->data, size);
        memset(trk->vos_data + size, 0, AV_INPUT_BUFFER_PADDING_SIZE);
    }

    if (par->codec_id == AV_CODEC_ID_AAC && pkt->size > 2 &&
        (AV_RB16(pkt->data) & 0xfff0) == 0xfff0) {
        if (!trk->st->nb_frames) {
            av_log(s, AV_LOG_ERROR, "Malformed AAC bitstream detected: "
                   "use the audio bitstream filter 'aac_adtstoasc' to fix it "
                   "('-bsf:a aac_adtstoasc' option with ffmpeg)\n");
            return -1;
        }
        av_log(s, AV_LOG_WARNING, "aac bitstream error\n");
    }
    if (par->codec_id == AV_CODEC_ID_H264 && trk->vos_len > 0 && *(uint8_t *)trk->vos_data != 1 && !TAG_IS_AVCI(trk->tag)) {
        /* from x264 or from bytestream H.264 */
        /* NAL reformatting needed */
        if (trk->hint_track >= 0 && trk->hint_track < mov->nb_tracks) {
            ret = ff_avc_parse_nal_units_buf(pkt->data, &reformatted_data,
                                             &size);
            if (ret < 0)
                return ret;
            avio_write(pb, reformatted_data, size);
        } else {
            if (trk->cenc.aes_ctr) {
                size = ff_mov_cenc_avc_parse_nal_units(&trk->cenc, pb, pkt->data, size);
                if (size < 0) {
                    ret = size;
                    goto err;
                }
            } else {
                size = ff_avc_parse_nal_units(pb, pkt->data, pkt->size);
            }
        }
    } else if (par->codec_id == AV_CODEC_ID_HEVC && trk->vos_len > 6 &&
               (AV_RB24(trk->vos_data) == 1 || AV_RB32(trk->vos_data) == 1)) {
        /* extradata is Annex B, assume the bitstream is too and convert it */
        if (trk->hint_track >= 0 && trk->hint_track < mov->nb_tracks) {
            ret = ff_hevc_annexb2mp4_buf(pkt->data, &reformatted_data,
                                         &size, 0, NULL);
            if (ret < 0)
                return ret;
            avio_write(pb, reformatted_data, size);
        } else {
            if (trk->cenc.aes_ctr) {
                size = ff_mov_cenc_avc_parse_nal_units(&trk->cenc, pb, pkt->data, size);
                if (size < 0) {
                    ret = size;
                    goto err;
                }
            } else {
                size = ff_hevc_annexb2mp4(pb, pkt->data, pkt->size, 0, NULL);
            }
        }
    } else if (par->codec_id == AV_CODEC_ID_VVC && trk->vos_len > 6 &&
             (AV_RB24(trk->vos_data) == 1 || AV_RB32(trk->vos_data) == 1)) {
        /* extradata is Annex B, assume the bitstream is too and convert it */
        if (trk->hint_track >= 0 && trk->hint_track < mov->nb_tracks) {
            ret = ff_vvc_annexb2mp4_buf(pkt->data, &reformatted_data,
                                        &size, 0, NULL);
            if (ret < 0)
                return ret;
            avio_write(pb, reformatted_data, size);
        } else {
            size = ff_vvc_annexb2mp4(pb, pkt->data, pkt->size, 0, NULL);
        }
    } else if (par->codec_id == AV_CODEC_ID_AV1) {
        if (trk->hint_track >= 0 && trk->hint_track < mov->nb_tracks) {
            ret = ff_av1_filter_obus_buf(pkt->data, &reformatted_data,
                                         &size, &offset);
            if (ret < 0)
                return ret;
            avio_write(pb, reformatted_data, size);
        } else {
            size = ff_av1_filter_obus(pb, pkt->data, pkt->size);
            if (trk->mode == MODE_AVIF && !mov->avif_extent_length[pkt->stream_index]) {
                mov->avif_extent_length[pkt->stream_index] = size;
            }
        }

    } else if (par->codec_id == AV_CODEC_ID_AC3 ||
               par->codec_id == AV_CODEC_ID_EAC3) {
        size = handle_eac3(mov, pkt, trk);
        if (size < 0)
            return size;
        else if (!size)
            goto end;
        avio_write(pb, pkt->data, size);
    } else if (par->codec_id == AV_CODEC_ID_EIA_608) {
        size = 8;

        for (int i = 0; i < pkt->size; i += 3) {
            if (pkt->data[i] == 0xFC) {
                size += 2;
            }
        }
        avio_wb32(pb, size);
        ffio_wfourcc(pb, "cdat");
        for (int i = 0; i < pkt->size; i += 3) {
            if (pkt->data[i] == 0xFC) {
                avio_w8(pb, pkt->data[i + 1]);
                avio_w8(pb, pkt->data[i + 2]);
            }
        }
    } else {
        if (trk->cenc.aes_ctr) {
            if (par->codec_id == AV_CODEC_ID_H264 && par->extradata_size > 4) {
                int nal_size_length = (par->extradata[4] & 0x3) + 1;
                ret = ff_mov_cenc_avc_write_nal_units(s, &trk->cenc, nal_size_length, pb, pkt->data, size);
            } else if(par->codec_id == AV_CODEC_ID_HEVC && par->extradata_size > 21) {
                int nal_size_length = (par->extradata[21] & 0x3) + 1;
                ret = ff_mov_cenc_avc_write_nal_units(s, &trk->cenc, nal_size_length, pb, pkt->data, size);
            } else if(par->codec_id == AV_CODEC_ID_VVC && par->extradata_size > 21) {
                int nal_size_length = (par->extradata[21] & 0x3) + 1;
                ret = ff_mov_cenc_avc_write_nal_units(s, &trk->cenc, nal_size_length, pb, pkt->data, size);
            } else {
                ret = ff_mov_cenc_write_packet(&trk->cenc, pb, pkt->data, size);
            }

            if (ret) {
                goto err;
            }
        } else {
            avio_write(pb, pkt->data, size);
        }
    }

    if (trk->entry >= trk->cluster_capacity) {
        unsigned new_capacity = trk->entry + MOV_INDEX_CLUSTER_SIZE;
        void *cluster = av_realloc_array(trk->cluster, new_capacity, sizeof(*trk->cluster));
        if (!cluster) {
            ret = AVERROR(ENOMEM);
            goto err;
        }
        trk->cluster          = cluster;
        trk->cluster_capacity = new_capacity;
    }

    trk->cluster[trk->entry].pos              = avio_tell(pb) - size;
    trk->cluster[trk->entry].samples_in_chunk = samples_in_chunk;
    trk->cluster[trk->entry].chunkNum         = 0;
    trk->cluster[trk->entry].size             = size;
    trk->cluster[trk->entry].entries          = samples_in_chunk;
    trk->cluster[trk->entry].dts              = pkt->dts;
    trk->cluster[trk->entry].pts              = pkt->pts;
    if (!trk->squash_fragment_samples_to_one &&
        !trk->entry && trk->start_dts != AV_NOPTS_VALUE) {
        if (!trk->frag_discont) {
            /* First packet of a new fragment. We already wrote the duration
             * of the last packet of the previous fragment based on track_duration,
             * which might not exactly match our dts. Therefore adjust the dts
             * of this packet to be what the previous packets duration implies. */
            trk->cluster[trk->entry].dts = trk->start_dts + trk->track_duration;
            /* We also may have written the pts and the corresponding duration
             * in sidx/tfrf/tfxd tags; make sure the sidx pts and duration match up with
             * the next fragment. This means the cts of the first sample must
             * be the same in all fragments, unless end_pts was updated by
             * the packet causing the fragment to be written. */
            if ((mov->flags & FF_MOV_FLAG_DASH &&
                !(mov->flags & (FF_MOV_FLAG_GLOBAL_SIDX | FF_MOV_FLAG_SKIP_SIDX))) ||
                mov->mode == MODE_ISM)
                pkt->pts = pkt->dts + trk->end_pts - trk->cluster[trk->entry].dts;
        } else {
            /* New fragment, but discontinuous from previous fragments.
             * Pretend the duration sum of the earlier fragments is
             * pkt->dts - trk->start_dts. */
            trk->end_pts = AV_NOPTS_VALUE;
            trk->frag_discont = 0;
        }
    }

    if (!trk->entry && trk->start_dts == AV_NOPTS_VALUE && !mov->use_editlist &&
        s->avoid_negative_ts == AVFMT_AVOID_NEG_TS_MAKE_ZERO) {
        /* Not using edit lists and shifting the first track to start from zero.
         * If the other streams start from a later timestamp, we won't be able
         * to signal the difference in starting time without an edit list.
         * Thus move the timestamp for this first sample to 0, increasing
         * its duration instead. */
        trk->cluster[trk->entry].dts = trk->start_dts = 0;
    }
    if (trk->start_dts == AV_NOPTS_VALUE) {
        trk->start_dts = pkt->dts;
        if (trk->frag_discont) {
            if (mov->use_editlist) {
                /* Pretend the whole stream started at pts=0, with earlier fragments
                 * already written. If the stream started at pts=0, the duration sum
                 * of earlier fragments would have been pkt->pts. */
                trk->start_dts  = pkt->dts - pkt->pts;
            } else {
                /* Pretend the whole stream started at dts=0, with earlier fragments
                 * already written, with a duration summing up to pkt->dts. */
                trk->start_dts  = 0;
            }
            trk->frag_discont = 0;
        } else if (pkt->dts && mov->moov_written)
            av_log(s, AV_LOG_WARNING,
                   "Track %d starts with a nonzero dts %"PRId64", while the moov "
                   "already has been written. Set the delay_moov flag to handle "
                   "this case.\n",
                   pkt->stream_index, pkt->dts);
    }
    trk->track_duration = pkt->dts - trk->start_dts + pkt->duration;
    trk->last_sample_is_subtitle_end = 0;

    if (pkt->pts == AV_NOPTS_VALUE) {
        av_log(s, AV_LOG_WARNING, "pts has no value\n");
        pkt->pts = pkt->dts;
    }
    if (pkt->dts != pkt->pts)
        trk->flags |= MOV_TRACK_CTTS;
    trk->cluster[trk->entry].cts   = pkt->pts - pkt->dts;
    trk->cluster[trk->entry].flags = 0;
    if (trk->start_cts == AV_NOPTS_VALUE)
        trk->start_cts = pkt->pts - pkt->dts;
    if (trk->end_pts == AV_NOPTS_VALUE)
        trk->end_pts = trk->cluster[trk->entry].dts +
                       trk->cluster[trk->entry].cts + pkt->duration;
    else
        trk->end_pts = FFMAX(trk->end_pts, trk->cluster[trk->entry].dts +
                                           trk->cluster[trk->entry].cts +
                                           pkt->duration);

    if (par->codec_id == AV_CODEC_ID_VC1) {
        mov_parse_vc1_frame(pkt, trk);
    } else if (par->codec_id == AV_CODEC_ID_TRUEHD) {
        mov_parse_truehd_frame(pkt, trk);
    } else if (pkt->flags & AV_PKT_FLAG_KEY) {
        if (mov->mode == MODE_MOV && par->codec_id == AV_CODEC_ID_MPEG2VIDEO &&
            trk->entry > 0) { // force sync sample for the first key frame
            mov_parse_mpeg2_frame(pkt, &trk->cluster[trk->entry].flags);
            if (trk->cluster[trk->entry].flags & MOV_PARTIAL_SYNC_SAMPLE)
                trk->flags |= MOV_TRACK_STPS;
        } else {
            trk->cluster[trk->entry].flags = MOV_SYNC_SAMPLE;
        }
        if (trk->cluster[trk->entry].flags & MOV_SYNC_SAMPLE)
            trk->has_keyframes++;
    }
    if (pkt->flags & AV_PKT_FLAG_DISPOSABLE) {
        trk->cluster[trk->entry].flags |= MOV_DISPOSABLE_SAMPLE;
        trk->has_disposable++;
    }

    prft = (AVProducerReferenceTime *)av_packet_get_side_data(pkt, AV_PKT_DATA_PRFT, &prft_size);
    if (prft && prft_size == sizeof(AVProducerReferenceTime))
        memcpy(&trk->cluster[trk->entry].prft, prft, prft_size);
    else
        memset(&trk->cluster[trk->entry].prft, 0, sizeof(AVProducerReferenceTime));

    trk->entry++;
    trk->sample_count += samples_in_chunk;
    mov->mdat_size    += size;

    if (trk->hint_track >= 0 && trk->hint_track < mov->nb_tracks)
        ff_mov_add_hinted_packet(s, pkt, trk->hint_track, trk->entry,
                                 reformatted_data ? reformatted_data + offset
                                                  : NULL, size);

end:
err:

    if (pkt->data != reformatted_data)
        av_free(reformatted_data);
    return ret;
}

static int mov_write_single_packet(AVFormatContext *s, AVPacket *pkt)
{
    MOVMuxContext *mov = s->priv_data;
    MOVTrack *trk = s->streams[pkt->stream_index]->priv_data;
    AVCodecParameters *par = trk->par;
    int64_t frag_duration = 0;
    int size = pkt->size;

    int ret = check_pkt(s, trk, pkt);
    if (ret < 0)
        return ret;

    if (mov->flags & FF_MOV_FLAG_FRAG_DISCONT) {
        for (int i = 0; i < mov->nb_streams; i++)
            mov->tracks[i].frag_discont = 1;
        mov->flags &= ~FF_MOV_FLAG_FRAG_DISCONT;
    }

    if (mov->flags & FF_MOV_FLAG_NEGATIVE_CTS_OFFSETS) {
        if (trk->dts_shift == AV_NOPTS_VALUE)
            trk->dts_shift = pkt->pts - pkt->dts;
        pkt->dts += trk->dts_shift;
    }

    if (trk->par->codec_id == AV_CODEC_ID_MP4ALS ||
            trk->par->codec_id == AV_CODEC_ID_AAC ||
            trk->par->codec_id == AV_CODEC_ID_AV1 ||
            trk->par->codec_id == AV_CODEC_ID_FLAC) {
        size_t side_size;
        uint8_t *side = av_packet_get_side_data(pkt, AV_PKT_DATA_NEW_EXTRADATA, &side_size);
        if (side && side_size > 0 && (side_size != par->extradata_size || memcmp(side, par->extradata, side_size))) {
            void *newextra = av_mallocz(side_size + AV_INPUT_BUFFER_PADDING_SIZE);
            if (!newextra)
                return AVERROR(ENOMEM);
            av_free(par->extradata);
            par->extradata = newextra;
            memcpy(par->extradata, side, side_size);
            par->extradata_size = side_size;
            if (!pkt->size) // Flush packet
                mov->need_rewrite_extradata = 1;
        }
    }

    if (!pkt->size) {
        if (trk->start_dts == AV_NOPTS_VALUE && trk->frag_discont) {
            trk->start_dts = pkt->dts;
            if (pkt->pts != AV_NOPTS_VALUE)
                trk->start_cts = pkt->pts - pkt->dts;
            else
                trk->start_cts = 0;
        }

        return 0;             /* Discard 0 sized packets */
    }

    if (trk->entry && pkt->stream_index < mov->nb_streams)
        frag_duration = av_rescale_q(pkt->dts - trk->cluster[0].dts,
                s->streams[pkt->stream_index]->time_base,
                AV_TIME_BASE_Q);
    if ((mov->max_fragment_duration &&
                frag_duration >= mov->max_fragment_duration) ||
            (mov->max_fragment_size && mov->mdat_size + size >= mov->max_fragment_size) ||
            (mov->flags & FF_MOV_FLAG_FRAG_KEYFRAME &&
             par->codec_type == AVMEDIA_TYPE_VIDEO &&
             trk->entry && pkt->flags & AV_PKT_FLAG_KEY) ||
            (mov->flags & FF_MOV_FLAG_FRAG_EVERY_FRAME)) {
        if (frag_duration >= mov->min_fragment_duration) {
            if (trk->entry) {
                // Set the duration of this track to line up with the next
                // sample in this track. This avoids relying on AVPacket
                // duration, but only helps for this particular track, not
                // for the other ones that are flushed at the same time.
                //
                // If we have trk->entry == 0, no fragment will be written
                // for this track, and we can't adjust the track end here.
                trk->track_duration = pkt->dts - trk->start_dts;
                if (pkt->pts != AV_NOPTS_VALUE)
                    trk->end_pts = pkt->pts;
                else
                    trk->end_pts = pkt->dts;
                trk->end_reliable = 1;
            }
            mov_auto_flush_fragment(s, 0);
        }
    }

    return ff_mov_write_packet(s, pkt);
}

static int mov_write_subtitle_end_packet(AVFormatContext *s,
                                         int stream_index,
                                         int64_t dts) {
    MOVMuxContext *mov = s->priv_data;
    AVPacket *end = mov->pkt;
    uint8_t data[2] = {0};
    int ret;

    end->size = sizeof(data);
    end->data = data;
    end->pts = dts;
    end->dts = dts;
    end->duration = 0;
    end->stream_index = stream_index;

    ret = mov_write_single_packet(s, end);
    av_packet_unref(end);

    return ret;
}

static int mov_build_iamf_packet(AVFormatContext *s, MOVTrack *trk, AVPacket *pkt)
{
    int ret;

    if (pkt->stream_index == trk->first_iamf_idx) {
        ret = ff_iamf_write_parameter_blocks(trk->iamf, trk->iamf_buf, pkt, s);
        if (ret < 0)
            return ret;
    }

    ret = ff_iamf_write_audio_frame(trk->iamf, trk->iamf_buf,
                                    s->streams[pkt->stream_index]->id, pkt);
    if (ret < 0)
        return ret;

    if (pkt->stream_index == trk->last_iamf_idx) {
        uint8_t *data;

        ret = avio_close_dyn_buf(trk->iamf_buf, &data);
        trk->iamf_buf = NULL;

        if (!ret) {
            if (pkt->size) {
                // Either all or none of the packets for a single
                // IA Sample may be empty.
                av_log(s, AV_LOG_ERROR, "Unexpected packet from "
                                        "stream #%d\n", pkt->stream_index);
                ret = AVERROR_INVALIDDATA;
            }
            av_free(data);
            return ret;
        }
        av_buffer_unref(&pkt->buf);
        pkt->buf = av_buffer_create(data, ret, NULL, NULL, 0);
        if (!pkt->buf) {
            av_free(data);
            return AVERROR(ENOMEM);
        }
        pkt->data = data;
        pkt->size = ret;
        pkt->stream_index = trk->first_iamf_idx;

        ret = avio_open_dyn_buf(&trk->iamf_buf);
        if (ret < 0)
            return ret;
    } else
        ret = AVERROR(EAGAIN);

    return ret;
}

static int mov_write_packet(AVFormatContext *s, AVPacket *pkt)
{
    MOVMuxContext *mov = s->priv_data;
    MOVTrack *trk;

    if (!pkt) {
        mov_flush_fragment(s, 1);
        return 1;
    }

    trk = s->streams[pkt->stream_index]->priv_data;

    if (trk->iamf) {
        int ret = mov_build_iamf_packet(s, trk, pkt);
        if (ret < 0) {
            if (ret == AVERROR(EAGAIN))
                return 0;
            av_log(s, AV_LOG_ERROR, "Error assembling an IAMF packet "
                                    "for stream #%d\n", trk->st->index);
            return ret;
        }
    }

    if (is_cover_image(trk->st)) {
        int ret;

        if (trk->st->nb_frames >= 1) {
            if (trk->st->nb_frames == 1)
                av_log(s, AV_LOG_WARNING, "Got more than one picture in stream %d,"
                       " ignoring.\n", pkt->stream_index);
            return 0;
        }

        if ((ret = av_packet_ref(trk->cover_image, pkt)) < 0)
            return ret;

        return 0;
    } else {
        int i;

        if (!pkt->size)
            return mov_write_single_packet(s, pkt); /* Passthrough. */

        /*
         * Subtitles require special handling.
         *
         * 1) For full complaince, every track must have a sample at
         * dts == 0, which is rarely true for subtitles. So, as soon
         * as we see any packet with dts > 0, write an empty subtitle
         * at dts == 0 for any subtitle track with no samples in it.
         *
         * 2) For each subtitle track, check if the current packet's
         * dts is past the duration of the last subtitle sample. If
         * so, we now need to write an end sample for that subtitle.
         *
         * This must be done conditionally to allow for subtitles that
         * immediately replace each other, in which case an end sample
         * is not needed, and is, in fact, actively harmful.
         *
         * 3) See mov_write_trailer for how the final end sample is
         * handled.
         */
        for (i = 0; i < mov->nb_tracks; i++) {
            MOVTrack *trk = &mov->tracks[i];
            int ret;

            if (trk->par->codec_id == AV_CODEC_ID_MOV_TEXT &&
                trk->track_duration < pkt->dts &&
                (trk->entry == 0 || !trk->last_sample_is_subtitle_end)) {
                ret = mov_write_subtitle_end_packet(s, i, trk->track_duration);
                if (ret < 0) return ret;
                trk->last_sample_is_subtitle_end = 1;
            }
        }

        if (trk->squash_fragment_samples_to_one) {
            /*
             * If the track has to have its samples squashed into one sample,
             * we just take it into the track's queue.
             * This will then be utilized as the samples get written in either
             * mov_flush_fragment or when the mux is finalized in
             * mov_write_trailer.
             */
            int ret = AVERROR_BUG;

            if (pkt->pts == AV_NOPTS_VALUE) {
                av_log(s, AV_LOG_ERROR,
                       "Packets without a valid presentation timestamp are "
                       "not supported with packet squashing!\n");
                return AVERROR(EINVAL);
            }

            /* The following will reset pkt and is only allowed to be used
             * because we return immediately. afterwards. */
            if ((ret = avpriv_packet_list_put(&trk->squashed_packet_queue,
                                              pkt, NULL, 0)) < 0) {
                return ret;
            }

            return 0;
        }


        if (trk->mode == MODE_MOV && trk->par->codec_type == AVMEDIA_TYPE_VIDEO) {
            AVPacket *opkt = pkt;
            int reshuffle_ret, ret;
            if (trk->is_unaligned_qt_rgb) {
                int64_t bpc = trk->par->bits_per_coded_sample != 15 ? trk->par->bits_per_coded_sample : 16;
                int expected_stride = ((trk->par->width * bpc + 15) >> 4)*2;
                reshuffle_ret = ff_reshuffle_raw_rgb(s, &pkt, trk->par, expected_stride);
                if (reshuffle_ret < 0)
                    return reshuffle_ret;
            } else
                reshuffle_ret = 0;
            if (trk->par->format == AV_PIX_FMT_PAL8 && !trk->pal_done) {
                ret = ff_get_packet_palette(s, opkt, reshuffle_ret, trk->palette);
                if (ret < 0)
                    goto fail;
                if (ret)
                    trk->pal_done++;
            } else if (trk->par->codec_id == AV_CODEC_ID_RAWVIDEO &&
                       (trk->par->format == AV_PIX_FMT_GRAY8 ||
                       trk->par->format == AV_PIX_FMT_MONOBLACK)) {
                ret = av_packet_make_writable(pkt);
                if (ret < 0)
                    goto fail;
                for (i = 0; i < pkt->size; i++)
                    pkt->data[i] = ~pkt->data[i];
            }
            if (reshuffle_ret) {
                ret = mov_write_single_packet(s, pkt);
fail:
                if (reshuffle_ret)
                    av_packet_free(&pkt);
                return ret;
            }
        }

        return mov_write_single_packet(s, pkt);
    }
}

// QuickTime chapters involve an additional text track with the chapter names
// as samples, and a tref pointing from the other tracks to the chapter one.
static int mov_create_chapter_track(AVFormatContext *s, int tracknum)
{
    static const uint8_t stub_header[] = {
        // TextSampleEntry
        0x00, 0x00, 0x00, 0x01, // displayFlags
        0x00, 0x00,             // horizontal + vertical justification
        0x00, 0x00, 0x00, 0x00, // bgColourRed/Green/Blue/Alpha
        // BoxRecord
        0x00, 0x00, 0x00, 0x00, // defTextBoxTop/Left
        0x00, 0x00, 0x00, 0x00, // defTextBoxBottom/Right
        // StyleRecord
        0x00, 0x00, 0x00, 0x00, // startChar + endChar
        0x00, 0x01,             // fontID
        0x00, 0x00,             // fontStyleFlags + fontSize
        0x00, 0x00, 0x00, 0x00, // fgColourRed/Green/Blue/Alpha
        // FontTableBox
        0x00, 0x00, 0x00, 0x0D, // box size
        'f', 't', 'a', 'b',     // box atom name
        0x00, 0x01,             // entry count
        // FontRecord
        0x00, 0x01,             // font ID
        0x00,                   // font name length
    };
    MOVMuxContext *mov = s->priv_data;
    MOVTrack *track = &mov->tracks[tracknum];
    AVPacket *pkt = mov->pkt;
    int i, len;
    int ret;

    track->mode = mov->mode;
    track->tag = MKTAG('t','e','x','t');
    track->timescale = mov->movie_timescale;
    track->par = avcodec_parameters_alloc();
    if (!track->par)
        return AVERROR(ENOMEM);
    track->par->codec_type = AVMEDIA_TYPE_SUBTITLE;
    ret = ff_alloc_extradata(track->par, sizeof(stub_header));
    if (ret < 0)
        return ret;
    memcpy(track->par->extradata, stub_header, sizeof(stub_header));

    pkt->stream_index = tracknum;
    pkt->flags = AV_PKT_FLAG_KEY;

    for (i = 0; i < s->nb_chapters; i++) {
        AVChapter *c = s->chapters[i];
        AVDictionaryEntry *t;

        int64_t end = av_rescale_q(c->end, c->time_base, (AVRational){1,mov->movie_timescale});
        pkt->pts = pkt->dts = av_rescale_q(c->start, c->time_base, (AVRational){1,mov->movie_timescale});
        pkt->duration = end - pkt->dts;

        if ((t = av_dict_get(c->metadata, "title", NULL, 0))) {
            static const char encd[12] = {
                0x00, 0x00, 0x00, 0x0C,
                'e',  'n',  'c',  'd',
                0x00, 0x00, 0x01, 0x00 };
            len      = strlen(t->value);
            pkt->size = len + 2 + 12;
            pkt->data = av_malloc(pkt->size);
            if (!pkt->data) {
                av_packet_unref(pkt);
                return AVERROR(ENOMEM);
            }
            AV_WB16(pkt->data, len);
            memcpy(pkt->data + 2, t->value, len);
            memcpy(pkt->data + len + 2, encd, sizeof(encd));
            ff_mov_write_packet(s, pkt);
            av_freep(&pkt->data);
        }
    }

    av_packet_unref(mov->pkt);

    return 0;
}


static int mov_check_timecode_track(AVFormatContext *s, AVTimecode *tc, AVStream *src_st, const char *tcstr)
{
    int ret;

    /* compute the frame number */
    ret = av_timecode_init_from_string(tc, src_st->avg_frame_rate, tcstr, s);
    return ret;
}

static int mov_create_timecode_track(AVFormatContext *s, int index, int src_index, AVTimecode tc)
{
    MOVMuxContext *mov  = s->priv_data;
    MOVTrack *track     = &mov->tracks[index];
    AVStream *src_st    = mov->tracks[src_index].st;
    uint8_t data[4];
    AVPacket *pkt = mov->pkt;
    AVRational rate = src_st->avg_frame_rate;
    int ret;

    /* tmcd track based on video stream */
    track->mode      = mov->mode;
    track->tag       = MKTAG('t','m','c','d');
    track->src_track = src_index;
    track->timescale = mov->tracks[src_index].timescale;
    if (tc.flags & AV_TIMECODE_FLAG_DROPFRAME)
        track->timecode_flags |= MOV_TIMECODE_FLAG_DROPFRAME;

    /* set st to src_st for metadata access*/
    track->st = src_st;

    /* encode context: tmcd data stream */
    track->par = avcodec_parameters_alloc();
    if (!track->par)
        return AVERROR(ENOMEM);
    track->par->codec_type = AVMEDIA_TYPE_DATA;
    track->par->codec_tag  = track->tag;
    track->st->avg_frame_rate = rate;

    /* the tmcd track just contains one packet with the frame number */
    pkt->data = data;
    pkt->stream_index = index;
    pkt->flags = AV_PKT_FLAG_KEY;
    pkt->pts = pkt->dts = av_rescale_q(tc.start, av_inv_q(rate), (AVRational){1,mov->movie_timescale});
    pkt->size = 4;
    AV_WB32(pkt->data, tc.start);
    ret = ff_mov_write_packet(s, pkt);
    av_packet_unref(pkt);
    return ret;
}

/*
 * st->disposition controls the "enabled" flag in the tkhd tag.
 * QuickTime will not play a track if it is not enabled.  So make sure
 * that one track of each type (audio, video, subtitle) is enabled.
 *
 * Subtitles are special.  For audio and video, setting "enabled" also
 * makes the track "default" (i.e. it is rendered when played). For
 * subtitles, an "enabled" subtitle is not rendered by default, but
 * if no subtitle is enabled, the subtitle menu in QuickTime will be
 * empty!
 */
static void enable_tracks(AVFormatContext *s)
{
    MOVMuxContext *mov = s->priv_data;
    int i;
    int enabled[AVMEDIA_TYPE_NB];
    int first[AVMEDIA_TYPE_NB];

    for (i = 0; i < AVMEDIA_TYPE_NB; i++) {
        enabled[i] = 0;
        first[i] = -1;
    }

    for (i = 0; i < mov->nb_streams; i++) {
        AVStream *st = mov->tracks[i].st;

        if (st->codecpar->codec_type <= AVMEDIA_TYPE_UNKNOWN ||
            st->codecpar->codec_type >= AVMEDIA_TYPE_NB ||
            is_cover_image(st))
            continue;

        if (first[st->codecpar->codec_type] < 0)
            first[st->codecpar->codec_type] = i;
        if (st->disposition & AV_DISPOSITION_DEFAULT) {
            mov->tracks[i].flags |= MOV_TRACK_ENABLED;
            enabled[st->codecpar->codec_type]++;
        }
    }

    for (i = 0; i < AVMEDIA_TYPE_NB; i++) {
        switch (i) {
        case AVMEDIA_TYPE_VIDEO:
        case AVMEDIA_TYPE_AUDIO:
        case AVMEDIA_TYPE_SUBTITLE:
            if (enabled[i] > 1)
                mov->per_stream_grouping = 1;
            if (!enabled[i] && first[i] >= 0)
                mov->tracks[first[i]].flags |= MOV_TRACK_ENABLED;
            break;
        }
    }
}

static void mov_free(AVFormatContext *s)
{
    MOVMuxContext *mov = s->priv_data;

    for (int i = 0; i < s->nb_streams; i++)
        s->streams[i]->priv_data = NULL;

    if (!mov->tracks)
        return;

    if (mov->chapter_track) {
        avcodec_parameters_free(&mov->tracks[mov->chapter_track].par);
    }

    for (int i = 0; i < mov->nb_tracks; i++) {
        MOVTrack *const track = &mov->tracks[i];

        if (track->tag == MKTAG('r','t','p',' '))
            ff_mov_close_hinting(track);
        else if (track->tag == MKTAG('t','m','c','d') && mov->nb_meta_tmcd)
            av_freep(&track->par);
        av_freep(&track->cluster);
        av_freep(&track->frag_info);
        av_packet_free(&track->cover_image);

        if (track->eac3_priv) {
            struct eac3_info *info = track->eac3_priv;
            av_packet_free(&info->pkt);
            av_freep(&track->eac3_priv);
        }
        if (track->vos_len)
            av_freep(&track->vos_data);

        ff_mov_cenc_free(&track->cenc);
        ffio_free_dyn_buf(&track->mdat_buf);

        ffio_free_dyn_buf(&track->iamf_buf);
        if (track->iamf)
            ff_iamf_uninit_context(track->iamf);
        av_freep(&track->iamf);

        avpriv_packet_list_free(&track->squashed_packet_queue);
    }

    av_freep(&mov->tracks);
    ffio_free_dyn_buf(&mov->mdat_buf);
}

static uint32_t rgb_to_yuv(uint32_t rgb)
{
    uint8_t r, g, b;
    int y, cb, cr;

    r = (rgb >> 16) & 0xFF;
    g = (rgb >>  8) & 0xFF;
    b = (rgb      ) & 0xFF;

    y  = av_clip_uint8(( 16000 +  257 * r + 504 * g +  98 * b)/1000);
    cb = av_clip_uint8((128000 -  148 * r - 291 * g + 439 * b)/1000);
    cr = av_clip_uint8((128000 +  439 * r - 368 * g -  71 * b)/1000);

    return (y << 16) | (cr << 8) | cb;
}

static int mov_create_dvd_sub_decoder_specific_info(MOVTrack *track,
                                                    AVStream *st)
{
    int i, width = 720, height = 480;
    int have_palette = 0, have_size = 0;
    uint32_t palette[16];
    char *cur = st->codecpar->extradata;

    while (cur && *cur) {
        if (strncmp("palette:", cur, 8) == 0) {
            int i, count;
            count = sscanf(cur + 8,
                "%06"PRIx32", %06"PRIx32", %06"PRIx32", %06"PRIx32", "
                "%06"PRIx32", %06"PRIx32", %06"PRIx32", %06"PRIx32", "
                "%06"PRIx32", %06"PRIx32", %06"PRIx32", %06"PRIx32", "
                "%06"PRIx32", %06"PRIx32", %06"PRIx32", %06"PRIx32"",
                &palette[ 0], &palette[ 1], &palette[ 2], &palette[ 3],
                &palette[ 4], &palette[ 5], &palette[ 6], &palette[ 7],
                &palette[ 8], &palette[ 9], &palette[10], &palette[11],
                &palette[12], &palette[13], &palette[14], &palette[15]);

            for (i = 0; i < count; i++) {
                palette[i] = rgb_to_yuv(palette[i]);
            }
            have_palette = 1;
        } else if (!strncmp("size:", cur, 5)) {
            sscanf(cur + 5, "%dx%d", &width, &height);
            have_size = 1;
        }
        if (have_palette && have_size)
            break;
        cur += strcspn(cur, "\n\r");
        cur += strspn(cur, "\n\r");
    }
    if (have_palette) {
        track->vos_data = av_malloc(16*4 + AV_INPUT_BUFFER_PADDING_SIZE);
        if (!track->vos_data)
            return AVERROR(ENOMEM);
        for (i = 0; i < 16; i++) {
            AV_WB32(track->vos_data + i * 4, palette[i]);
        }
        memset(track->vos_data + 16*4, 0, AV_INPUT_BUFFER_PADDING_SIZE);
        track->vos_len = 16 * 4;
    }
    st->codecpar->width = width;
    st->codecpar->height = track->height = height;

    return 0;
}

static int mov_init_iamf_track(AVFormatContext *s)
{
    MOVMuxContext *mov = s->priv_data;
    MOVTrack *track = &mov->tracks[0]; // IAMF if present is always the first track
    int nb_audio_elements = 0, nb_mix_presentations = 0;
    int ret;

    for (int i = 0; i < s->nb_stream_groups; i++) {
        const AVStreamGroup *stg = s->stream_groups[i];

        if (stg->type == AV_STREAM_GROUP_PARAMS_IAMF_AUDIO_ELEMENT)
            nb_audio_elements++;
        if (stg->type == AV_STREAM_GROUP_PARAMS_IAMF_MIX_PRESENTATION)
            nb_mix_presentations++;
    }

    if (!nb_audio_elements && !nb_mix_presentations)
        return 0;

    if (nb_audio_elements < 1 || nb_audio_elements > 2 || nb_mix_presentations < 1) {
        av_log(s, AV_LOG_ERROR, "There must be >= 1 and <= 2 IAMF_AUDIO_ELEMENT and at least "
                                "one IAMF_MIX_PRESENTATION stream groups to write a IMAF track\n");
        return AVERROR(EINVAL);
    }

    track->iamf = av_mallocz(sizeof(*track->iamf));
    if (!track->iamf)
        return AVERROR(ENOMEM);

    for (int i = 0; i < s->nb_stream_groups; i++) {
        const AVStreamGroup *stg = s->stream_groups[i];
        switch(stg->type) {
        case AV_STREAM_GROUP_PARAMS_IAMF_AUDIO_ELEMENT:
            for (int j = 0; j < stg->nb_streams; j++) {
                track->first_iamf_idx = FFMIN(stg->streams[j]->index, track->first_iamf_idx);
                track->last_iamf_idx  = FFMAX(stg->streams[j]->index, track->last_iamf_idx);
                stg->streams[j]->priv_data = track;
            }

            ret = ff_iamf_add_audio_element(track->iamf, stg, s);
            break;
        case AV_STREAM_GROUP_PARAMS_IAMF_MIX_PRESENTATION:
            ret = ff_iamf_add_mix_presentation(track->iamf, stg, s);
            break;
        default:
            av_assert0(0);
        }
        if (ret < 0)
            return ret;
    }

    track->tag = MKTAG('i','a','m','f');

    ret = avio_open_dyn_buf(&track->iamf_buf);
    if (ret < 0)
        return ret;

    return 0;
}

static int mov_init(AVFormatContext *s)
{
    MOVMuxContext *mov = s->priv_data;
    int i, ret;

    mov->fc = s;
    mov->pkt = ffformatcontext(s)->pkt;

    /* Default mode == MP4 */
    mov->mode = MODE_MP4;

#define IS_MODE(muxer, config) (CONFIG_ ## config ## _MUXER && !strcmp(#muxer, s->oformat->name))
    if      (IS_MODE(3gp,   TGP)) mov->mode = MODE_3GP;
    else if (IS_MODE(3g2,   TG2)) mov->mode = MODE_3GP|MODE_3G2;
    else if (IS_MODE(mov,   MOV)) mov->mode = MODE_MOV;
    else if (IS_MODE(psp,   PSP)) mov->mode = MODE_PSP;
    else if (IS_MODE(ipod, IPOD)) mov->mode = MODE_IPOD;
    else if (IS_MODE(ismv, ISMV)) mov->mode = MODE_ISM;
    else if (IS_MODE(f4v,   F4V)) mov->mode = MODE_F4V;
    else if (IS_MODE(avif, AVIF)) mov->mode = MODE_AVIF;
#undef IS_MODE

    if (mov->flags & FF_MOV_FLAG_DELAY_MOOV)
        mov->flags |= FF_MOV_FLAG_EMPTY_MOOV;

    if (mov->mode == MODE_AVIF)
        mov->flags |= FF_MOV_FLAG_DELAY_MOOV;

    /* Set the FRAGMENT flag if any of the fragmentation methods are
     * enabled. */
    if (mov->max_fragment_duration || mov->max_fragment_size ||
        mov->flags & (FF_MOV_FLAG_EMPTY_MOOV |
                      FF_MOV_FLAG_FRAG_KEYFRAME |
                      FF_MOV_FLAG_FRAG_CUSTOM |
                      FF_MOV_FLAG_FRAG_EVERY_FRAME))
        mov->flags |= FF_MOV_FLAG_FRAGMENT;

    /* Set other implicit flags immediately */
    if (mov->mode == MODE_ISM)
        mov->flags |= FF_MOV_FLAG_EMPTY_MOOV | FF_MOV_FLAG_SEPARATE_MOOF |
                      FF_MOV_FLAG_FRAGMENT | FF_MOV_FLAG_NEGATIVE_CTS_OFFSETS;
    if (mov->flags & FF_MOV_FLAG_DASH)
        mov->flags |= FF_MOV_FLAG_FRAGMENT | FF_MOV_FLAG_EMPTY_MOOV |
                      FF_MOV_FLAG_DEFAULT_BASE_MOOF;
    if (mov->flags & FF_MOV_FLAG_CMAF)
        mov->flags |= FF_MOV_FLAG_FRAGMENT | FF_MOV_FLAG_EMPTY_MOOV |
                      FF_MOV_FLAG_DEFAULT_BASE_MOOF | FF_MOV_FLAG_NEGATIVE_CTS_OFFSETS;

    if (mov->flags & FF_MOV_FLAG_EMPTY_MOOV && s->flags & AVFMT_FLAG_AUTO_BSF) {
        av_log(s, AV_LOG_VERBOSE, "Empty MOOV enabled; disabling automatic bitstream filtering\n");
        s->flags &= ~AVFMT_FLAG_AUTO_BSF;
    }

    if (mov->flags & FF_MOV_FLAG_GLOBAL_SIDX && mov->flags & FF_MOV_FLAG_SKIP_SIDX) {
        av_log(s, AV_LOG_WARNING, "Global SIDX enabled; Ignoring skip_sidx option\n");
        mov->flags &= ~FF_MOV_FLAG_SKIP_SIDX;
    }

    if (mov->flags & FF_MOV_FLAG_FASTSTART) {
        mov->reserved_moov_size = -1;
    }

    if (mov->use_editlist < 0) {
        mov->use_editlist = 1;
        if (mov->flags & FF_MOV_FLAG_FRAGMENT &&
            !(mov->flags & FF_MOV_FLAG_DELAY_MOOV)) {
            // If we can avoid needing an edit list by shifting the
            // tracks, prefer that over (trying to) write edit lists
            // in fragmented output.
            if (s->avoid_negative_ts == AVFMT_AVOID_NEG_TS_AUTO ||
                s->avoid_negative_ts == AVFMT_AVOID_NEG_TS_MAKE_ZERO)
                mov->use_editlist = 0;
        }
        if (mov->flags & FF_MOV_FLAG_CMAF) {
            // CMAF Track requires negative cts offsets without edit lists
            mov->use_editlist = 0;
        }
    }
    if (mov->flags & FF_MOV_FLAG_EMPTY_MOOV &&
        !(mov->flags & FF_MOV_FLAG_DELAY_MOOV) && mov->use_editlist)
        av_log(s, AV_LOG_WARNING, "No meaningful edit list will be written when using empty_moov without delay_moov\n");

    if (mov->flags & FF_MOV_FLAG_CMAF && mov->use_editlist) {
        av_log(s, AV_LOG_WARNING, "Edit list enabled; Assuming writing CMAF Track File\n");
        mov->flags &= ~FF_MOV_FLAG_NEGATIVE_CTS_OFFSETS;
    }
    if (!mov->use_editlist && s->avoid_negative_ts == AVFMT_AVOID_NEG_TS_AUTO &&
        !(mov->flags & FF_MOV_FLAG_NEGATIVE_CTS_OFFSETS))
        s->avoid_negative_ts = AVFMT_AVOID_NEG_TS_MAKE_ZERO;

    /* Clear the omit_tfhd_offset flag if default_base_moof is set;
     * if the latter is set that's enough and omit_tfhd_offset doesn't
     * add anything extra on top of that. */
    if (mov->flags & FF_MOV_FLAG_OMIT_TFHD_OFFSET &&
        mov->flags & FF_MOV_FLAG_DEFAULT_BASE_MOOF)
        mov->flags &= ~FF_MOV_FLAG_OMIT_TFHD_OFFSET;

    if (mov->frag_interleave &&
        mov->flags & (FF_MOV_FLAG_OMIT_TFHD_OFFSET | FF_MOV_FLAG_SEPARATE_MOOF)) {
        av_log(s, AV_LOG_ERROR,
               "Sample interleaving in fragments is mutually exclusive with "
               "omit_tfhd_offset and separate_moof\n");
        return AVERROR(EINVAL);
    }

    /* Non-seekable output is ok if using fragmentation. If ism_lookahead
     * is enabled, we don't support non-seekable output at all. */
    if (!(s->pb->seekable & AVIO_SEEKABLE_NORMAL) &&
        (!(mov->flags & FF_MOV_FLAG_FRAGMENT) || mov->ism_lookahead ||
         mov->mode == MODE_AVIF)) {
        av_log(s, AV_LOG_ERROR, "muxer does not support non seekable output\n");
        return AVERROR(EINVAL);
    }

    /* AVIF output must have at most two video streams (one for YUV and one for
     * alpha). */
    if (mov->mode == MODE_AVIF) {
        if (s->nb_streams > 2) {
            av_log(s, AV_LOG_ERROR, "AVIF output requires exactly one or two streams\n");
            return AVERROR(EINVAL);
        }
        if (s->streams[0]->codecpar->codec_type != AVMEDIA_TYPE_VIDEO &&
            (s->nb_streams > 1 && s->streams[1]->codecpar->codec_type != AVMEDIA_TYPE_VIDEO)) {
            av_log(s, AV_LOG_ERROR, "AVIF output supports only video streams\n");
            return AVERROR(EINVAL);
        }
        if (s->nb_streams > 1) {
            const AVPixFmtDescriptor *pixdesc =
                av_pix_fmt_desc_get(s->streams[1]->codecpar->format);
            if (pixdesc->nb_components != 1) {
                av_log(s, AV_LOG_ERROR, "Second stream for AVIF (alpha) output must have exactly one plane\n");
                return AVERROR(EINVAL);
            }
        }
        s->streams[0]->disposition |= AV_DISPOSITION_DEFAULT;
    }

    for (i = 0; i < s->nb_stream_groups; i++) {
        AVStreamGroup *stg = s->stream_groups[i];

        if (stg->type != AV_STREAM_GROUP_PARAMS_IAMF_AUDIO_ELEMENT)
            continue;

        for (int j = 0; j < stg->nb_streams; j++) {
            AVStream *st = stg->streams[j];

            if (st->priv_data) {
                av_log(s, AV_LOG_ERROR, "Stream %d is present in more than one Stream Group of type "
                                        "IAMF Audio Element\n", j);
                return AVERROR(EINVAL);
            }
            st->priv_data = st;
        }

        if (!mov->nb_tracks) // We support one track for the entire IAMF structure
            mov->nb_tracks++;
    }

    for (i = 0; i < s->nb_streams; i++) {
        AVStream *st = s->streams[i];
        if (st->priv_data)
            continue;
        st->priv_data = st;
        mov->nb_tracks++;
    }

    mov->nb_streams = mov->nb_tracks;

    if (mov->mode & (MODE_MP4|MODE_MOV|MODE_IPOD) && s->nb_chapters)
        mov->chapter_track = mov->nb_tracks++;

    if (mov->flags & FF_MOV_FLAG_RTP_HINT) {
        for (i = 0; i < s->nb_streams; i++)
            if (rtp_hinting_needed(s->streams[i]))
                mov->nb_tracks++;
    }

    if (mov->write_btrt < 0) {
        mov->write_btrt = mov->mode == MODE_MP4;
    }

    if (   mov->write_tmcd == -1 && (mov->mode == MODE_MOV || mov->mode == MODE_MP4)
        || mov->write_tmcd == 1) {
        AVDictionaryEntry *global_tcr = av_dict_get(s->metadata, "timecode",
                                                    NULL, 0);

        /* +1 tmcd track for each video stream with a timecode */
        for (i = 0; i < s->nb_streams; i++) {
            AVStream *st = s->streams[i];
            AVDictionaryEntry *t = global_tcr;
            if (st->codecpar->codec_type == AVMEDIA_TYPE_VIDEO &&
                (t || (t=av_dict_get(st->metadata, "timecode", NULL, 0)))) {
                AVTimecode tc;
                ret = mov_check_timecode_track(s, &tc, st, t->value);
                if (ret >= 0)
                    mov->nb_meta_tmcd++;
            }
        }

        /* check if there is already a tmcd track to remux */
        if (mov->nb_meta_tmcd) {
            for (i = 0; i < s->nb_streams; i++) {
                AVStream *st = s->streams[i];
                if (st->codecpar->codec_tag == MKTAG('t','m','c','d')) {
                    av_log(s, AV_LOG_WARNING, "You requested a copy of the original timecode track "
                           "so timecode metadata are now ignored\n");
                    mov->nb_meta_tmcd = 0;
                }
            }
        }

        mov->nb_tracks += mov->nb_meta_tmcd;
    }

    // Reserve an extra stream for chapters for the case where chapters
    // are written in the trailer
    mov->tracks = av_calloc(mov->nb_tracks + 1, sizeof(*mov->tracks));
    if (!mov->tracks)
        return AVERROR(ENOMEM);

    if (mov->encryption_scheme_str != NULL && strcmp(mov->encryption_scheme_str, "none") != 0) {
        if (strcmp(mov->encryption_scheme_str, "cenc-aes-ctr") == 0) {
            mov->encryption_scheme = MOV_ENC_CENC_AES_CTR;

            if (mov->encryption_key_len != AES_CTR_KEY_SIZE) {
                av_log(s, AV_LOG_ERROR, "Invalid encryption key len %d expected %d\n",
                    mov->encryption_key_len, AES_CTR_KEY_SIZE);
                return AVERROR(EINVAL);
            }

            if (mov->encryption_kid_len != CENC_KID_SIZE) {
                av_log(s, AV_LOG_ERROR, "Invalid encryption kid len %d expected %d\n",
                    mov->encryption_kid_len, CENC_KID_SIZE);
                return AVERROR(EINVAL);
            }
        } else {
            av_log(s, AV_LOG_ERROR, "unsupported encryption scheme %s\n",
                mov->encryption_scheme_str);
            return AVERROR(EINVAL);
        }
    }

    ret = mov_init_iamf_track(s);
    if (ret < 0)
        return ret;

    for (int j = 0, i = 0; j < s->nb_streams; j++) {
        AVStream *st = s->streams[j];

        if (st != st->priv_data)
            continue;
        st->priv_data = &mov->tracks[i++];
    }

    for (i = 0; i < s->nb_streams; i++) {
        AVStream *st= s->streams[i];
        MOVTrack *track = st->priv_data;
        AVDictionaryEntry *lang = av_dict_get(st->metadata, "language", NULL,0);

        if (!track->st) {
            track->st  = st;
            track->par = st->codecpar;
        }
        track->language = ff_mov_iso639_to_lang(lang?lang->value:"und", mov->mode!=MODE_MOV);
        if (track->language < 0)
            track->language = 32767;  // Unspecified Macintosh language code
        track->mode = mov->mode;
<<<<<<< HEAD

		if(track->par->codec_id == AV_CODEC_ID_MPEGH_3D_AUDIO)
        {
            // For MHA1
            if((track->par->extradata)[track->par->extradata_size - 1] == 2)
            {
                track->tag = MKTAG('m', 'h', 'a', '1');
            }
            // For MHM1
            else
            {
                track->tag = MKTAG('m', 'h', 'm', '1');
            }
        }
        else
        {
            track->tag  = mov_find_codec_tag(s, track);
        }

=======
        if (!track->tag)
            track->tag  = mov_find_codec_tag(s, track);
>>>>>>> 4a134eb1
        if (!track->tag) {
            av_log(s, AV_LOG_ERROR, "Could not find tag for codec %s in stream #%d, "
                   "codec not currently supported in container\n",
                   avcodec_get_name(st->codecpar->codec_id), i);
            return AVERROR(EINVAL);
        }
        /* If hinting of this track is enabled by a later hint track,
         * this is updated. */
        track->hint_track = -1;
        track->start_dts  = AV_NOPTS_VALUE;
        track->start_cts  = AV_NOPTS_VALUE;
        track->end_pts    = AV_NOPTS_VALUE;
        track->dts_shift  = AV_NOPTS_VALUE;
        if (st->codecpar->codec_type == AVMEDIA_TYPE_VIDEO) {
            if (track->tag == MKTAG('m','x','3','p') || track->tag == MKTAG('m','x','3','n') ||
                track->tag == MKTAG('m','x','4','p') || track->tag == MKTAG('m','x','4','n') ||
                track->tag == MKTAG('m','x','5','p') || track->tag == MKTAG('m','x','5','n')) {
                if (st->codecpar->width != 720 || (st->codecpar->height != 608 && st->codecpar->height != 512)) {
                    av_log(s, AV_LOG_ERROR, "D-10/IMX must use 720x608 or 720x512 video resolution\n");
                    return AVERROR(EINVAL);
                }
                track->height = track->tag >> 24 == 'n' ? 486 : 576;
            }
            if (mov->video_track_timescale) {
                track->timescale = mov->video_track_timescale;
                if (mov->mode == MODE_ISM && mov->video_track_timescale != 10000000)
                    av_log(s, AV_LOG_WARNING, "Warning: some tools, like mp4split, assume a timescale of 10000000 for ISMV.\n");
            } else {
                track->timescale = st->time_base.den;
                while(track->timescale < 10000)
                    track->timescale *= 2;
            }
            if (st->codecpar->width > 65535 || st->codecpar->height > 65535) {
                av_log(s, AV_LOG_ERROR, "Resolution %dx%d too large for mov/mp4\n", st->codecpar->width, st->codecpar->height);
                return AVERROR(EINVAL);
            }
            if (track->mode == MODE_MOV && track->timescale > 100000)
                av_log(s, AV_LOG_WARNING,
                       "WARNING codec timebase is very high. If duration is too long,\n"
                       "file may not be playable by quicktime. Specify a shorter timebase\n"
                       "or choose different container.\n");
            if (track->mode == MODE_MOV &&
                track->par->codec_id == AV_CODEC_ID_RAWVIDEO &&
                track->tag == MKTAG('r','a','w',' ')) {
                enum AVPixelFormat pix_fmt = track->par->format;
                if (pix_fmt == AV_PIX_FMT_NONE && track->par->bits_per_coded_sample == 1)
                    pix_fmt = AV_PIX_FMT_MONOWHITE;
                track->is_unaligned_qt_rgb =
                        pix_fmt == AV_PIX_FMT_RGB24 ||
                        pix_fmt == AV_PIX_FMT_BGR24 ||
                        pix_fmt == AV_PIX_FMT_PAL8 ||
                        pix_fmt == AV_PIX_FMT_GRAY8 ||
                        pix_fmt == AV_PIX_FMT_MONOWHITE ||
                        pix_fmt == AV_PIX_FMT_MONOBLACK;
            }
            if (track->par->codec_id == AV_CODEC_ID_VP9 && track->mode != MODE_MP4) {
                av_log(s, AV_LOG_ERROR, "%s only supported in MP4.\n", avcodec_get_name(track->par->codec_id));
                return AVERROR(EINVAL);
            } else if (track->par->codec_id == AV_CODEC_ID_AV1 &&
                       track->mode != MODE_MP4 && track->mode != MODE_AVIF) {
                av_log(s, AV_LOG_ERROR, "%s only supported in MP4 and AVIF.\n", avcodec_get_name(track->par->codec_id));
                return AVERROR(EINVAL);
            } else if (track->par->codec_id == AV_CODEC_ID_VP8) {
                /* altref frames handling is not defined in the spec as of version v1.0,
                 * so just forbid muxing VP8 streams altogether until a new version does */
                av_log(s, AV_LOG_ERROR, "VP8 muxing is currently not supported.\n");
                return AVERROR_PATCHWELCOME;
            }
            if (is_cover_image(st)) {
                track->cover_image = av_packet_alloc();
                if (!track->cover_image)
                    return AVERROR(ENOMEM);
            }
        } else if (st->codecpar->codec_type == AVMEDIA_TYPE_AUDIO) {
            track->timescale = st->codecpar->sample_rate;
            if (!st->codecpar->frame_size && !av_get_bits_per_sample(st->codecpar->codec_id)) {
                av_log(s, AV_LOG_WARNING, "track %d: codec frame size is not set\n", i);
                track->audio_vbr = 1;
            }else if (st->codecpar->codec_id == AV_CODEC_ID_ADPCM_MS ||
                     st->codecpar->codec_id == AV_CODEC_ID_ADPCM_IMA_WAV ||
                     st->codecpar->codec_id == AV_CODEC_ID_ILBC){
                if (!st->codecpar->block_align) {
                    av_log(s, AV_LOG_ERROR, "track %d: codec block align is not set for adpcm\n", i);
                    return AVERROR(EINVAL);
                }
                track->sample_size = st->codecpar->block_align;
            }else if (st->codecpar->frame_size > 1){ /* assume compressed audio */
                track->audio_vbr = 1;
            }else{
                track->sample_size = (av_get_bits_per_sample(st->codecpar->codec_id) >> 3) *
                                     st->codecpar->ch_layout.nb_channels;
            }
            if (st->codecpar->codec_id == AV_CODEC_ID_ILBC ||
                st->codecpar->codec_id == AV_CODEC_ID_ADPCM_IMA_QT) {
                track->audio_vbr = 1;
            }
            if (track->mode != MODE_MOV &&
                track->par->codec_id == AV_CODEC_ID_MP3 && track->timescale < 16000) {
                if (s->strict_std_compliance >= FF_COMPLIANCE_NORMAL) {
                    av_log(s, AV_LOG_ERROR, "track %d: muxing mp3 at %dhz is not standard, to mux anyway set strict to -1\n",
                        i, track->par->sample_rate);
                    return AVERROR(EINVAL);
                } else {
                    av_log(s, AV_LOG_WARNING, "track %d: muxing mp3 at %dhz is not standard in MP4\n",
                           i, track->par->sample_rate);
                }
            }
            if (track->par->codec_id == AV_CODEC_ID_FLAC ||
                track->par->codec_id == AV_CODEC_ID_TRUEHD ||
                track->par->codec_id == AV_CODEC_ID_OPUS) {
                if (track->mode != MODE_MP4) {
                    av_log(s, AV_LOG_ERROR, "%s only supported in MP4.\n", avcodec_get_name(track->par->codec_id));
                    return AVERROR(EINVAL);
                }
                if (track->par->codec_id == AV_CODEC_ID_TRUEHD &&
                    s->strict_std_compliance > FF_COMPLIANCE_EXPERIMENTAL) {
                    av_log(s, AV_LOG_ERROR,
                           "%s in MP4 support is experimental, add "
                           "'-strict %d' if you want to use it.\n",
                           avcodec_get_name(track->par->codec_id), FF_COMPLIANCE_EXPERIMENTAL);
                    return AVERROR_EXPERIMENTAL;
                }
            }
        } else if (st->codecpar->codec_type == AVMEDIA_TYPE_SUBTITLE) {
            track->timescale = st->time_base.den;

            if (track->par->codec_id == AV_CODEC_ID_TTML) {
                /* 14496-30 requires us to use a single sample per fragment
                   for TTML, for which we define a per-track flag.

                   We set the flag in case we are receiving TTML paragraphs
                   from the input, in other words in case we are not doing
                   stream copy. */
                track->squash_fragment_samples_to_one =
                    ff_is_ttml_stream_paragraph_based(track->par);

                if (mov->flags & FF_MOV_FLAG_FRAGMENT &&
                    track->squash_fragment_samples_to_one) {
                    av_log(s, AV_LOG_ERROR,
                           "Fragmentation is not currently supported for "
                           "TTML in MP4/ISMV (track synchronization between "
                           "subtitles and other media is not yet implemented)!\n");
                    return AVERROR_PATCHWELCOME;
                }

                if (track->mode != MODE_ISM &&
                    track->par->codec_tag == MOV_ISMV_TTML_TAG &&
                    s->strict_std_compliance > FF_COMPLIANCE_UNOFFICIAL) {
                    av_log(s, AV_LOG_ERROR,
                           "ISMV style TTML support with the 'dfxp' tag in "
                           "non-ISMV formats is not officially supported. Add "
                           "'-strict unofficial' if you want to use it.\n");
                    return AVERROR_EXPERIMENTAL;
                }
            }
        } else if (st->codecpar->codec_type == AVMEDIA_TYPE_DATA) {
            track->timescale = st->time_base.den;
        } else {
            track->timescale = mov->movie_timescale;
        }
        if (!track->height)
            track->height = st->codecpar->height;
        /* The Protected Interoperable File Format (PIFF) standard, used by ISMV recommends but
           doesn't mandate a track timescale of 10,000,000. The muxer allows a custom timescale
           for video tracks, so if user-set, it isn't overwritten */
        if (mov->mode == MODE_ISM &&
            (st->codecpar->codec_type != AVMEDIA_TYPE_VIDEO ||
            (st->codecpar->codec_type == AVMEDIA_TYPE_VIDEO && !mov->video_track_timescale))) {
             track->timescale = 10000000;
        }

        avpriv_set_pts_info(st, 64, 1, track->timescale);

        if (mov->encryption_scheme == MOV_ENC_CENC_AES_CTR) {
            ret = ff_mov_cenc_init(&track->cenc, mov->encryption_key,
                (track->par->codec_id == AV_CODEC_ID_H264 || track->par->codec_id == AV_CODEC_ID_HEVC ||
                 track->par->codec_id == AV_CODEC_ID_VVC),
                s->flags & AVFMT_FLAG_BITEXACT);
            if (ret)
                return ret;
        }
    }

    enable_tracks(s);
    return 0;
}

static int mov_write_header(AVFormatContext *s)
{
    AVIOContext *pb = s->pb;
    MOVMuxContext *mov = s->priv_data;
    int ret, hint_track = 0, tmcd_track = 0, nb_tracks = mov->nb_streams;

    if (mov->mode & (MODE_MP4|MODE_MOV|MODE_IPOD) && s->nb_chapters)
        nb_tracks++;

    if (mov->flags & FF_MOV_FLAG_RTP_HINT) {
        hint_track = nb_tracks;
        for (int i = 0; i < mov->nb_streams; i++) {
            if (rtp_hinting_needed(mov->tracks[i].st))
                nb_tracks++;
        }
    }

    if (mov->nb_meta_tmcd)
        tmcd_track = nb_tracks;

    for (int i = 0; i < mov->nb_streams; i++) {
        MOVTrack *track = &mov->tracks[i];
        AVStream *st = track->st;

        /* copy extradata if it exists */
        if (st->codecpar->extradata_size) {
            if (st->codecpar->codec_id == AV_CODEC_ID_DVD_SUBTITLE)
                mov_create_dvd_sub_decoder_specific_info(track, st);
            else if (!TAG_IS_AVCI(track->tag) && st->codecpar->codec_id != AV_CODEC_ID_DNXHD) {
                track->vos_len  = st->codecpar->extradata_size;
                track->vos_data = av_malloc(track->vos_len + AV_INPUT_BUFFER_PADDING_SIZE);
                if (!track->vos_data) {
                    return AVERROR(ENOMEM);
                }
                memcpy(track->vos_data, st->codecpar->extradata, track->vos_len);
                memset(track->vos_data + track->vos_len, 0, AV_INPUT_BUFFER_PADDING_SIZE);
            }
        }

        if (st->codecpar->codec_type != AVMEDIA_TYPE_AUDIO ||
            av_channel_layout_compare(&track->par->ch_layout,
                                      &(AVChannelLayout)AV_CHANNEL_LAYOUT_MONO))
            continue;

        for (int j = 0; j < mov->nb_streams; j++) {
            AVStream *stj= mov->tracks[j].st;
            MOVTrack *trackj= &mov->tracks[j];
            if (j == i)
                continue;

            if (stj->codecpar->codec_type == AVMEDIA_TYPE_AUDIO &&
                (trackj->par->ch_layout.nb_channels != 1 ||
                 !av_channel_layout_compare(&trackj->par->ch_layout,
                                            &(AVChannelLayout)AV_CHANNEL_LAYOUT_MONO))
            )
                track->mono_as_fc = -1;

            if (stj->codecpar->codec_type == AVMEDIA_TYPE_AUDIO &&
                av_channel_layout_compare(&trackj->par->ch_layout,
                                          &(AVChannelLayout)AV_CHANNEL_LAYOUT_MONO) &&
                trackj->par->ch_layout.nb_channels == 1 && track->mono_as_fc >= 0
            )
                track->mono_as_fc++;

            if (stj->codecpar->codec_type != AVMEDIA_TYPE_AUDIO ||
                av_channel_layout_compare(&trackj->par->ch_layout,
                                          &(AVChannelLayout)AV_CHANNEL_LAYOUT_MONO) ||
                trackj->language != track->language ||
                trackj->tag != track->tag
            )
                continue;
            track->multichannel_as_mono++;
        }
    }

    if (!(mov->flags & FF_MOV_FLAG_DELAY_MOOV)) {
        if ((ret = mov_write_identification(pb, s)) < 0)
            return ret;
    }

    if (mov->reserved_moov_size){
        mov->reserved_header_pos = avio_tell(pb);
        if (mov->reserved_moov_size > 0)
            avio_skip(pb, mov->reserved_moov_size);
    }

    if (mov->flags & FF_MOV_FLAG_FRAGMENT) {
        /* If no fragmentation options have been set, set a default. */
        if (!(mov->flags & (FF_MOV_FLAG_FRAG_KEYFRAME |
                            FF_MOV_FLAG_FRAG_CUSTOM |
                            FF_MOV_FLAG_FRAG_EVERY_FRAME)) &&
            !mov->max_fragment_duration && !mov->max_fragment_size)
            mov->flags |= FF_MOV_FLAG_FRAG_KEYFRAME;
    } else if (mov->mode != MODE_AVIF) {
        if (mov->flags & FF_MOV_FLAG_FASTSTART)
            mov->reserved_header_pos = avio_tell(pb);
        mov_write_mdat_tag(pb, mov);
    }

    ff_parse_creation_time_metadata(s, &mov->time, 1);
    if (mov->time)
        mov->time += 0x7C25B080; // 1970 based -> 1904 based

    if (mov->chapter_track)
        if ((ret = mov_create_chapter_track(s, mov->chapter_track)) < 0)
            return ret;

    if (mov->flags & FF_MOV_FLAG_RTP_HINT) {
        for (int i = 0; i < mov->nb_streams; i++) {
            if (rtp_hinting_needed(mov->tracks[i].st)) {
                if ((ret = ff_mov_init_hinting(s, hint_track, i)) < 0)
                    return ret;
                hint_track++;
            }
        }
    }

    if (mov->nb_meta_tmcd) {
        const AVDictionaryEntry *t, *global_tcr = av_dict_get(s->metadata,
                                                              "timecode", NULL, 0);
        /* Initialize the tmcd tracks */
        for (int i = 0; i < mov->nb_streams; i++) {
            AVStream *st = mov->tracks[i].st;
            t = global_tcr;

            if (st->codecpar->codec_type == AVMEDIA_TYPE_VIDEO) {
                AVTimecode tc;
                if (!t)
                    t = av_dict_get(st->metadata, "timecode", NULL, 0);
                if (!t)
                    continue;
                if (mov_check_timecode_track(s, &tc, st, t->value) < 0)
                    continue;
                if ((ret = mov_create_timecode_track(s, tmcd_track, i, tc)) < 0)
                    return ret;
                tmcd_track++;
            }
        }
    }

    avio_flush(pb);

    if (mov->flags & FF_MOV_FLAG_ISML)
        mov_write_isml_manifest(pb, mov, s);

    if (mov->flags & FF_MOV_FLAG_EMPTY_MOOV &&
        !(mov->flags & FF_MOV_FLAG_DELAY_MOOV)) {
        if ((ret = mov_write_moov_tag(pb, mov, s)) < 0)
            return ret;
        mov->moov_written = 1;
        if (mov->flags & FF_MOV_FLAG_GLOBAL_SIDX)
            mov->reserved_header_pos = avio_tell(pb);
    }

    return 0;
}

static int get_moov_size(AVFormatContext *s)
{
    int ret;
    AVIOContext *moov_buf;
    MOVMuxContext *mov = s->priv_data;

    if ((ret = ffio_open_null_buf(&moov_buf)) < 0)
        return ret;
    if ((ret = mov_write_moov_tag(moov_buf, mov, s)) < 0)
        return ret;
    return ffio_close_null_buf(moov_buf);
}

static int get_sidx_size(AVFormatContext *s)
{
    int ret;
    AVIOContext *buf;
    MOVMuxContext *mov = s->priv_data;

    if ((ret = ffio_open_null_buf(&buf)) < 0)
        return ret;
    mov_write_sidx_tags(buf, mov, -1, 0);
    return ffio_close_null_buf(buf);
}

/*
 * This function gets the moov size if moved to the top of the file: the chunk
 * offset table can switch between stco (32-bit entries) to co64 (64-bit
 * entries) when the moov is moved to the beginning, so the size of the moov
 * would change. It also updates the chunk offset tables.
 */
static int compute_moov_size(AVFormatContext *s)
{
    int i, moov_size, moov_size2;
    MOVMuxContext *mov = s->priv_data;

    moov_size = get_moov_size(s);
    if (moov_size < 0)
        return moov_size;

    for (i = 0; i < mov->nb_tracks; i++)
        mov->tracks[i].data_offset += moov_size;

    moov_size2 = get_moov_size(s);
    if (moov_size2 < 0)
        return moov_size2;

    /* if the size changed, we just switched from stco to co64 and need to
     * update the offsets */
    if (moov_size2 != moov_size)
        for (i = 0; i < mov->nb_tracks; i++)
            mov->tracks[i].data_offset += moov_size2 - moov_size;

    return moov_size2;
}

static int compute_sidx_size(AVFormatContext *s)
{
    int i, sidx_size;
    MOVMuxContext *mov = s->priv_data;

    sidx_size = get_sidx_size(s);
    if (sidx_size < 0)
        return sidx_size;

    for (i = 0; i < mov->nb_tracks; i++)
        mov->tracks[i].data_offset += sidx_size;

    return sidx_size;
}

static int shift_data(AVFormatContext *s)
{
    int moov_size;
    MOVMuxContext *mov = s->priv_data;

    if (mov->flags & FF_MOV_FLAG_FRAGMENT)
        moov_size = compute_sidx_size(s);
    else
        moov_size = compute_moov_size(s);
    if (moov_size < 0)
        return moov_size;

    return ff_format_shift_data(s, mov->reserved_header_pos, moov_size);
}

static int mov_write_trailer(AVFormatContext *s)
{
    MOVMuxContext *mov = s->priv_data;
    AVIOContext *pb = s->pb;
    int res = 0;
    int i;
    int64_t moov_pos;

    if (mov->need_rewrite_extradata) {
        for (i = 0; i < mov->nb_streams; i++) {
            MOVTrack *track = &mov->tracks[i];
            AVCodecParameters *par = track->par;

            track->vos_len  = par->extradata_size;
            av_freep(&track->vos_data);
            track->vos_data = av_malloc(track->vos_len + AV_INPUT_BUFFER_PADDING_SIZE);
            if (!track->vos_data)
                return AVERROR(ENOMEM);
            memcpy(track->vos_data, par->extradata, track->vos_len);
            memset(track->vos_data + track->vos_len, 0, AV_INPUT_BUFFER_PADDING_SIZE);
        }
        mov->need_rewrite_extradata = 0;
    }

    /*
     * Before actually writing the trailer, make sure that there are no
     * dangling subtitles, that need a terminating sample.
     */
    for (i = 0; i < mov->nb_tracks; i++) {
        MOVTrack *trk = &mov->tracks[i];
        if (trk->par->codec_id == AV_CODEC_ID_MOV_TEXT &&
            !trk->last_sample_is_subtitle_end) {
            mov_write_subtitle_end_packet(s, i, trk->track_duration);
            trk->last_sample_is_subtitle_end = 1;
        }
    }

    // Check if we have any tracks that require squashing.
    // In that case, we'll have to write the packet here.
    if ((res = mov_write_squashed_packets(s)) < 0)
        return res;

    // If there were no chapters when the header was written, but there
    // are chapters now, write them in the trailer.  This only works
    // when we are not doing fragments.
    if (!mov->chapter_track && !(mov->flags & FF_MOV_FLAG_FRAGMENT)) {
        if (mov->mode & (MODE_MP4|MODE_MOV|MODE_IPOD) && s->nb_chapters) {
            mov->chapter_track = mov->nb_tracks++;
            if ((res = mov_create_chapter_track(s, mov->chapter_track)) < 0)
                return res;
        }
    }

    if (!(mov->flags & FF_MOV_FLAG_FRAGMENT)) {
        moov_pos = avio_tell(pb);

        /* Write size of mdat tag */
        if (mov->mdat_size + 8 <= UINT32_MAX) {
            avio_seek(pb, mov->mdat_pos, SEEK_SET);
            avio_wb32(pb, mov->mdat_size + 8);
        } else {
            /* overwrite 'wide' placeholder atom */
            avio_seek(pb, mov->mdat_pos - 8, SEEK_SET);
            /* special value: real atom size will be 64 bit value after
             * tag field */
            avio_wb32(pb, 1);
            ffio_wfourcc(pb, "mdat");
            avio_wb64(pb, mov->mdat_size + 16);
        }
        avio_seek(pb, mov->reserved_moov_size > 0 ? mov->reserved_header_pos : moov_pos, SEEK_SET);

        if (mov->flags & FF_MOV_FLAG_FASTSTART) {
            av_log(s, AV_LOG_INFO, "Starting second pass: moving the moov atom to the beginning of the file\n");
            res = shift_data(s);
            if (res < 0)
                return res;
            avio_seek(pb, mov->reserved_header_pos, SEEK_SET);
            if ((res = mov_write_moov_tag(pb, mov, s)) < 0)
                return res;
        } else if (mov->reserved_moov_size > 0) {
            int64_t size;
            if ((res = mov_write_moov_tag(pb, mov, s)) < 0)
                return res;
            size = mov->reserved_moov_size - (avio_tell(pb) - mov->reserved_header_pos);
            if (size < 8){
                av_log(s, AV_LOG_ERROR, "reserved_moov_size is too small, needed %"PRId64" additional\n", 8-size);
                return AVERROR(EINVAL);
            }
            avio_wb32(pb, size);
            ffio_wfourcc(pb, "free");
            ffio_fill(pb, 0, size - 8);
            avio_seek(pb, moov_pos, SEEK_SET);
        } else {
            if ((res = mov_write_moov_tag(pb, mov, s)) < 0)
                return res;
        }
        res = 0;
    } else {
        mov_auto_flush_fragment(s, 1);
        for (i = 0; i < mov->nb_tracks; i++)
           mov->tracks[i].data_offset = 0;
        if (mov->flags & FF_MOV_FLAG_GLOBAL_SIDX) {
            int64_t end;
            av_log(s, AV_LOG_INFO, "Starting second pass: inserting sidx atoms\n");
            res = shift_data(s);
            if (res < 0)
                return res;
            end = avio_tell(pb);
            avio_seek(pb, mov->reserved_header_pos, SEEK_SET);
            mov_write_sidx_tags(pb, mov, -1, 0);
            avio_seek(pb, end, SEEK_SET);
        }
        if (!(mov->flags & FF_MOV_FLAG_SKIP_TRAILER)) {
            avio_write_marker(s->pb, AV_NOPTS_VALUE, AVIO_DATA_MARKER_TRAILER);
            res = mov_write_mfra_tag(pb, mov);
            if (res < 0)
                return res;
        }
    }

    return res;
}

static int mov_check_bitstream(AVFormatContext *s, AVStream *st,
                               const AVPacket *pkt)
{
    int ret = 1;

    if (st->codecpar->codec_id == AV_CODEC_ID_AAC) {
        if (pkt->size > 2 && (AV_RB16(pkt->data) & 0xfff0) == 0xfff0)
            ret = ff_stream_add_bitstream_filter(st, "aac_adtstoasc", NULL);
    } else if (st->codecpar->codec_id == AV_CODEC_ID_VP9) {
        ret = ff_stream_add_bitstream_filter(st, "vp9_superframe", NULL);
    }

    return ret;
}

static int avif_write_trailer(AVFormatContext *s)
{
    AVIOContext *pb = s->pb;
    MOVMuxContext *mov = s->priv_data;
    int64_t pos_backup, extent_offsets[2];
    uint8_t *buf;
    int buf_size, moov_size;

    if (mov->moov_written) return 0;

    mov->is_animated_avif = s->streams[0]->nb_frames > 1;
    if (mov->is_animated_avif && mov->nb_streams > 1) {
        // For animated avif with alpha channel, we need to write a tref tag
        // with type "auxl".
        mov->tracks[1].tref_tag = MKTAG('a', 'u', 'x', 'l');
        mov->tracks[1].tref_id = 1;
    }
    mov_write_identification(pb, s);
    mov_write_meta_tag(pb, mov, s);

    moov_size = get_moov_size(s);
    for (int i = 0; i < mov->nb_tracks; i++)
        mov->tracks[i].data_offset = avio_tell(pb) + moov_size + 8;

    if (mov->is_animated_avif) {
        int ret;
        if ((ret = mov_write_moov_tag(pb, mov, s)) < 0)
            return ret;
    }

    buf_size = avio_get_dyn_buf(mov->mdat_buf, &buf);
    avio_wb32(pb, buf_size + 8);
    ffio_wfourcc(pb, "mdat");

    // The offset for the YUV planes is the starting position of mdat.
    extent_offsets[0] = avio_tell(pb);
    // The offset for alpha plane is YUV offset + YUV size.
    extent_offsets[1] = extent_offsets[0] + mov->avif_extent_length[0];

    avio_write(pb, buf, buf_size);

    // write extent offsets.
    pos_backup = avio_tell(pb);
    for (int i = 0; i < mov->nb_streams; i++) {
        if (extent_offsets[i] != (uint32_t)extent_offsets[i]) {
            av_log(s, AV_LOG_ERROR, "extent offset does not fit in 32 bits\n");
            return AVERROR_INVALIDDATA;
        }
        avio_seek(pb, mov->avif_extent_pos[i], SEEK_SET);
        avio_wb32(pb, extent_offsets[i]); /* rewrite offset */
    }
    avio_seek(pb, pos_backup, SEEK_SET);

    return 0;
}

#if CONFIG_TGP_MUXER || CONFIG_TG2_MUXER
static const AVCodecTag codec_3gp_tags[] = {
    { AV_CODEC_ID_H263,     MKTAG('s','2','6','3') },
    { AV_CODEC_ID_H264,     MKTAG('a','v','c','1') },
    { AV_CODEC_ID_MPEG4,    MKTAG('m','p','4','v') },
    { AV_CODEC_ID_AAC,      MKTAG('m','p','4','a') },
    { AV_CODEC_ID_AMR_NB,   MKTAG('s','a','m','r') },
    { AV_CODEC_ID_AMR_WB,   MKTAG('s','a','w','b') },
    { AV_CODEC_ID_MOV_TEXT, MKTAG('t','x','3','g') },
    { AV_CODEC_ID_NONE, 0 },
};
static const AVCodecTag *const codec_3gp_tags_list[] = { codec_3gp_tags, NULL };
#endif

static const AVCodecTag codec_mp4_tags[] = {
    { AV_CODEC_ID_MPEG4,           MKTAG('m', 'p', '4', 'v') },
    { AV_CODEC_ID_H264,            MKTAG('a', 'v', 'c', '1') },
    { AV_CODEC_ID_H264,            MKTAG('a', 'v', 'c', '3') },
    { AV_CODEC_ID_HEVC,            MKTAG('h', 'e', 'v', '1') },
    { AV_CODEC_ID_HEVC,            MKTAG('h', 'v', 'c', '1') },
    { AV_CODEC_ID_HEVC,            MKTAG('d', 'v', 'h', '1') },
    { AV_CODEC_ID_VVC,             MKTAG('v', 'v', 'c', '1') },
    { AV_CODEC_ID_VVC,             MKTAG('v', 'v', 'i', '1') },
    { AV_CODEC_ID_EVC,             MKTAG('e', 'v', 'c', '1') },
    { AV_CODEC_ID_MPEG2VIDEO,      MKTAG('m', 'p', '4', 'v') },
    { AV_CODEC_ID_MPEG1VIDEO,      MKTAG('m', 'p', '4', 'v') },
    { AV_CODEC_ID_MJPEG,           MKTAG('m', 'p', '4', 'v') },
    { AV_CODEC_ID_PNG,             MKTAG('m', 'p', '4', 'v') },
    { AV_CODEC_ID_JPEG2000,        MKTAG('m', 'p', '4', 'v') },
    { AV_CODEC_ID_VC1,             MKTAG('v', 'c', '-', '1') },
    { AV_CODEC_ID_DIRAC,           MKTAG('d', 'r', 'a', 'c') },
    { AV_CODEC_ID_TSCC2,           MKTAG('m', 'p', '4', 'v') },
    { AV_CODEC_ID_VP9,             MKTAG('v', 'p', '0', '9') },
    { AV_CODEC_ID_AV1,             MKTAG('a', 'v', '0', '1') },
    { AV_CODEC_ID_AAC,             MKTAG('m', 'p', '4', 'a') },
    { AV_CODEC_ID_ALAC,            MKTAG('a', 'l', 'a', 'c') },
    { AV_CODEC_ID_MP4ALS,          MKTAG('m', 'p', '4', 'a') },
    { AV_CODEC_ID_MP3,             MKTAG('m', 'p', '4', 'a') },
    { AV_CODEC_ID_MP2,             MKTAG('m', 'p', '4', 'a') },
    { AV_CODEC_ID_AC3,             MKTAG('a', 'c', '-', '3') },
    { AV_CODEC_ID_EAC3,            MKTAG('e', 'c', '-', '3') },
    { AV_CODEC_ID_DTS,             MKTAG('m', 'p', '4', 'a') },
    { AV_CODEC_ID_TRUEHD,          MKTAG('m', 'l', 'p', 'a') },
    { AV_CODEC_ID_FLAC,            MKTAG('f', 'L', 'a', 'C') },
    { AV_CODEC_ID_OPUS,            MKTAG('O', 'p', 'u', 's') },
    { AV_CODEC_ID_VORBIS,          MKTAG('m', 'p', '4', 'a') },
    { AV_CODEC_ID_QCELP,           MKTAG('m', 'p', '4', 'a') },
    { AV_CODEC_ID_EVRC,            MKTAG('m', 'p', '4', 'a') },
    { AV_CODEC_ID_DVD_SUBTITLE,    MKTAG('m', 'p', '4', 's') },
    { AV_CODEC_ID_MOV_TEXT,        MKTAG('t', 'x', '3', 'g') },
    { AV_CODEC_ID_BIN_DATA,        MKTAG('g', 'p', 'm', 'd') },
    { AV_CODEC_ID_MPEGH_3D_AUDIO,  MKTAG('m', 'h', 'm', '1') },
    { AV_CODEC_ID_MPEGH_3D_AUDIO,  MKTAG('m', 'h', 'a', '1') },
    { AV_CODEC_ID_TTML,            MOV_MP4_TTML_TAG          },
    { AV_CODEC_ID_TTML,            MOV_ISMV_TTML_TAG         },

    /* ISO/IEC 23003-5 integer formats */
    { AV_CODEC_ID_PCM_S16BE,       MOV_MP4_IPCM_TAG          },
    { AV_CODEC_ID_PCM_S16LE,       MOV_MP4_IPCM_TAG          },
    { AV_CODEC_ID_PCM_S24BE,       MOV_MP4_IPCM_TAG          },
    { AV_CODEC_ID_PCM_S24LE,       MOV_MP4_IPCM_TAG          },
    { AV_CODEC_ID_PCM_S32BE,       MOV_MP4_IPCM_TAG          },
    { AV_CODEC_ID_PCM_S32LE,       MOV_MP4_IPCM_TAG          },
    /* ISO/IEC 23003-5 floating-point formats */
    { AV_CODEC_ID_PCM_F32BE,       MOV_MP4_FPCM_TAG          },
    { AV_CODEC_ID_PCM_F32LE,       MOV_MP4_FPCM_TAG          },
    { AV_CODEC_ID_PCM_F64BE,       MOV_MP4_FPCM_TAG          },
    { AV_CODEC_ID_PCM_F64LE,       MOV_MP4_FPCM_TAG          },

    { AV_CODEC_ID_NONE,               0 },
};
#if CONFIG_MP4_MUXER || CONFIG_PSP_MUXER
static const AVCodecTag *const mp4_codec_tags_list[] = { codec_mp4_tags, NULL };
#endif

static const AVCodecTag codec_ism_tags[] = {
    { AV_CODEC_ID_WMAPRO      , MKTAG('w', 'm', 'a', ' ') },
    { AV_CODEC_ID_TTML        , MOV_ISMV_TTML_TAG         },
    { AV_CODEC_ID_NONE        ,    0 },
};

static const AVCodecTag codec_ipod_tags[] = {
    { AV_CODEC_ID_H264,     MKTAG('a','v','c','1') },
    { AV_CODEC_ID_MPEG4,    MKTAG('m','p','4','v') },
    { AV_CODEC_ID_AAC,      MKTAG('m','p','4','a') },
    { AV_CODEC_ID_ALAC,     MKTAG('a','l','a','c') },
    { AV_CODEC_ID_AC3,      MKTAG('a','c','-','3') },
    { AV_CODEC_ID_MOV_TEXT, MKTAG('t','x','3','g') },
    { AV_CODEC_ID_MOV_TEXT, MKTAG('t','e','x','t') },
    { AV_CODEC_ID_NONE, 0 },
};

static const AVCodecTag codec_f4v_tags[] = {
    { AV_CODEC_ID_MP3,    MKTAG('.','m','p','3') },
    { AV_CODEC_ID_AAC,    MKTAG('m','p','4','a') },
    { AV_CODEC_ID_H264,   MKTAG('a','v','c','1') },
    { AV_CODEC_ID_VP6A,   MKTAG('V','P','6','A') },
    { AV_CODEC_ID_VP6F,   MKTAG('V','P','6','F') },
    { AV_CODEC_ID_NONE, 0 },
};

#if CONFIG_AVIF_MUXER

static const AVOption avif_options[] = {
    { "movie_timescale", "set movie timescale", offsetof(MOVMuxContext, movie_timescale), AV_OPT_TYPE_INT, {.i64 = MOV_TIMESCALE}, 1, INT_MAX, AV_OPT_FLAG_ENCODING_PARAM},
    { "loop", "Number of times to loop animated AVIF: 0 - infinite loop", offsetof(MOVMuxContext, avif_loop_count), AV_OPT_TYPE_INT, {.i64 = 0}, 0, INT_MAX, AV_OPT_FLAG_ENCODING_PARAM, .unit = 0 },
    { NULL },
};
static const AVCodecTag codec_avif_tags[] = {
    { AV_CODEC_ID_AV1,     MKTAG('a','v','0','1') },
    { AV_CODEC_ID_NONE, 0 },
};
static const AVCodecTag *const codec_avif_tags_list[] = { codec_avif_tags, NULL };

static const AVClass mov_avif_muxer_class = {
    .class_name = "avif muxer",
    .item_name  = av_default_item_name,
    .option     = avif_options,
    .version    = LIBAVUTIL_VERSION_INT,
};
#endif

#if CONFIG_MOV_MUXER
const FFOutputFormat ff_mov_muxer = {
    .p.name            = "mov",
    .p.long_name       = NULL_IF_CONFIG_SMALL("QuickTime / MOV"),
    .p.extensions      = "mov",
    .priv_data_size    = sizeof(MOVMuxContext),
    .p.audio_codec     = AV_CODEC_ID_AAC,
    .p.video_codec     = CONFIG_LIBX264_ENCODER ?
                         AV_CODEC_ID_H264 : AV_CODEC_ID_MPEG4,
    .init              = mov_init,
    .write_header      = mov_write_header,
    .write_packet      = mov_write_packet,
    .write_trailer     = mov_write_trailer,
    .deinit            = mov_free,
#if FF_API_ALLOW_FLUSH
    .p.flags           = AVFMT_GLOBALHEADER | AVFMT_ALLOW_FLUSH | AVFMT_TS_NEGATIVE,
#else
    .p.flags           = AVFMT_GLOBALHEADER | AVFMT_TS_NEGATIVE,
#endif
    .p.codec_tag       = (const AVCodecTag* const []){
        ff_codec_movvideo_tags, ff_codec_movaudio_tags, ff_codec_movsubtitle_tags, 0
    },
    .check_bitstream   = mov_check_bitstream,
    .p.priv_class      = &mov_isobmff_muxer_class,
    .flags_internal    = FF_FMT_ALLOW_FLUSH,
};
#endif
#if CONFIG_TGP_MUXER
const FFOutputFormat ff_tgp_muxer = {
    .p.name            = "3gp",
    .p.long_name       = NULL_IF_CONFIG_SMALL("3GP (3GPP file format)"),
    .p.extensions      = "3gp",
    .priv_data_size    = sizeof(MOVMuxContext),
    .p.audio_codec     = AV_CODEC_ID_AMR_NB,
    .p.video_codec     = AV_CODEC_ID_H263,
    .init              = mov_init,
    .write_header      = mov_write_header,
    .write_packet      = mov_write_packet,
    .write_trailer     = mov_write_trailer,
    .deinit            = mov_free,
#if FF_API_ALLOW_FLUSH
    .p.flags           = AVFMT_GLOBALHEADER | AVFMT_ALLOW_FLUSH | AVFMT_TS_NEGATIVE,
#else
    .p.flags           = AVFMT_GLOBALHEADER | AVFMT_TS_NEGATIVE,
#endif
    .p.codec_tag       = codec_3gp_tags_list,
    .check_bitstream   = mov_check_bitstream,
    .p.priv_class      = &mov_isobmff_muxer_class,
    .flags_internal    = FF_FMT_ALLOW_FLUSH,
};
#endif
#if CONFIG_MP4_MUXER
const FFOutputFormat ff_mp4_muxer = {
    .p.name            = "mp4",
    .p.long_name       = NULL_IF_CONFIG_SMALL("MP4 (MPEG-4 Part 14)"),
    .p.mime_type       = "video/mp4",
    .p.extensions      = "mp4",
    .priv_data_size    = sizeof(MOVMuxContext),
    .p.audio_codec     = AV_CODEC_ID_AAC,
    .p.video_codec     = CONFIG_LIBX264_ENCODER ?
                         AV_CODEC_ID_H264 : AV_CODEC_ID_MPEG4,
    .init              = mov_init,
    .write_header      = mov_write_header,
    .write_packet      = mov_write_packet,
    .write_trailer     = mov_write_trailer,
    .deinit            = mov_free,
#if FF_API_ALLOW_FLUSH
    .p.flags           = AVFMT_GLOBALHEADER | AVFMT_ALLOW_FLUSH | AVFMT_TS_NEGATIVE,
#else
    .p.flags           = AVFMT_GLOBALHEADER | AVFMT_TS_NEGATIVE,
#endif
    .p.codec_tag       = mp4_codec_tags_list,
    .check_bitstream   = mov_check_bitstream,
    .p.priv_class      = &mov_isobmff_muxer_class,
    .flags_internal    = FF_FMT_ALLOW_FLUSH,
};
#endif
#if CONFIG_PSP_MUXER
const FFOutputFormat ff_psp_muxer = {
    .p.name            = "psp",
    .p.long_name       = NULL_IF_CONFIG_SMALL("PSP MP4 (MPEG-4 Part 14)"),
    .p.extensions      = "mp4,psp",
    .priv_data_size    = sizeof(MOVMuxContext),
    .p.audio_codec     = AV_CODEC_ID_AAC,
    .p.video_codec     = CONFIG_LIBX264_ENCODER ?
                         AV_CODEC_ID_H264 : AV_CODEC_ID_MPEG4,
    .init              = mov_init,
    .write_header      = mov_write_header,
    .write_packet      = mov_write_packet,
    .write_trailer     = mov_write_trailer,
    .deinit            = mov_free,
#if FF_API_ALLOW_FLUSH
    .p.flags           = AVFMT_GLOBALHEADER | AVFMT_ALLOW_FLUSH | AVFMT_TS_NEGATIVE,
#else
    .p.flags           = AVFMT_GLOBALHEADER | AVFMT_TS_NEGATIVE,
#endif
    .p.codec_tag       = mp4_codec_tags_list,
    .check_bitstream   = mov_check_bitstream,
    .p.priv_class      = &mov_isobmff_muxer_class,
    .flags_internal    = FF_FMT_ALLOW_FLUSH,
};
#endif
#if CONFIG_TG2_MUXER
const FFOutputFormat ff_tg2_muxer = {
    .p.name            = "3g2",
    .p.long_name       = NULL_IF_CONFIG_SMALL("3GP2 (3GPP2 file format)"),
    .p.extensions      = "3g2",
    .priv_data_size    = sizeof(MOVMuxContext),
    .p.audio_codec     = AV_CODEC_ID_AMR_NB,
    .p.video_codec     = AV_CODEC_ID_H263,
    .init              = mov_init,
    .write_header      = mov_write_header,
    .write_packet      = mov_write_packet,
    .write_trailer     = mov_write_trailer,
    .deinit            = mov_free,
#if FF_API_ALLOW_FLUSH
    .p.flags           = AVFMT_GLOBALHEADER | AVFMT_ALLOW_FLUSH | AVFMT_TS_NEGATIVE,
#else
    .p.flags           = AVFMT_GLOBALHEADER | AVFMT_TS_NEGATIVE,
#endif
    .p.codec_tag       = codec_3gp_tags_list,
    .check_bitstream   = mov_check_bitstream,
    .p.priv_class      = &mov_isobmff_muxer_class,
    .flags_internal    = FF_FMT_ALLOW_FLUSH,
};
#endif
#if CONFIG_IPOD_MUXER
const FFOutputFormat ff_ipod_muxer = {
    .p.name            = "ipod",
    .p.long_name       = NULL_IF_CONFIG_SMALL("iPod H.264 MP4 (MPEG-4 Part 14)"),
    .p.mime_type       = "video/mp4",
    .p.extensions      = "m4v,m4a,m4b",
    .priv_data_size    = sizeof(MOVMuxContext),
    .p.audio_codec     = AV_CODEC_ID_AAC,
    .p.video_codec     = AV_CODEC_ID_H264,
    .init              = mov_init,
    .write_header      = mov_write_header,
    .write_packet      = mov_write_packet,
    .write_trailer     = mov_write_trailer,
    .deinit            = mov_free,
#if FF_API_ALLOW_FLUSH
    .p.flags           = AVFMT_GLOBALHEADER | AVFMT_ALLOW_FLUSH | AVFMT_TS_NEGATIVE,
#else
    .p.flags           = AVFMT_GLOBALHEADER | AVFMT_TS_NEGATIVE,
#endif
    .p.codec_tag       = (const AVCodecTag* const []){ codec_ipod_tags, 0 },
    .check_bitstream   = mov_check_bitstream,
    .p.priv_class      = &mov_isobmff_muxer_class,
    .flags_internal    = FF_FMT_ALLOW_FLUSH,
};
#endif
#if CONFIG_ISMV_MUXER
const FFOutputFormat ff_ismv_muxer = {
    .p.name            = "ismv",
    .p.long_name       = NULL_IF_CONFIG_SMALL("ISMV/ISMA (Smooth Streaming)"),
    .p.mime_type       = "video/mp4",
    .p.extensions      = "ismv,isma",
    .priv_data_size    = sizeof(MOVMuxContext),
    .p.audio_codec     = AV_CODEC_ID_AAC,
    .p.video_codec     = AV_CODEC_ID_H264,
    .init              = mov_init,
    .write_header      = mov_write_header,
    .write_packet      = mov_write_packet,
    .write_trailer     = mov_write_trailer,
    .deinit            = mov_free,
#if FF_API_ALLOW_FLUSH
    .p.flags           = AVFMT_GLOBALHEADER | AVFMT_ALLOW_FLUSH | AVFMT_TS_NEGATIVE,
#else
    .p.flags           = AVFMT_GLOBALHEADER | AVFMT_TS_NEGATIVE,
#endif
    .p.codec_tag       = (const AVCodecTag* const []){
        codec_mp4_tags, codec_ism_tags, 0 },
    .check_bitstream   = mov_check_bitstream,
    .p.priv_class      = &mov_isobmff_muxer_class,
    .flags_internal    = FF_FMT_ALLOW_FLUSH,
};
#endif
#if CONFIG_F4V_MUXER
const FFOutputFormat ff_f4v_muxer = {
    .p.name            = "f4v",
    .p.long_name       = NULL_IF_CONFIG_SMALL("F4V Adobe Flash Video"),
    .p.mime_type       = "application/f4v",
    .p.extensions      = "f4v",
    .priv_data_size    = sizeof(MOVMuxContext),
    .p.audio_codec     = AV_CODEC_ID_AAC,
    .p.video_codec     = AV_CODEC_ID_H264,
    .init              = mov_init,
    .write_header      = mov_write_header,
    .write_packet      = mov_write_packet,
    .write_trailer     = mov_write_trailer,
    .deinit            = mov_free,
#if FF_API_ALLOW_FLUSH
    .p.flags           = AVFMT_GLOBALHEADER | AVFMT_ALLOW_FLUSH,
#else
    .p.flags           = AVFMT_GLOBALHEADER,
#endif
    .p.codec_tag       = (const AVCodecTag* const []){ codec_f4v_tags, 0 },
    .check_bitstream   = mov_check_bitstream,
    .p.priv_class      = &mov_isobmff_muxer_class,
    .flags_internal    = FF_FMT_ALLOW_FLUSH,
};
#endif
#if CONFIG_AVIF_MUXER
const FFOutputFormat ff_avif_muxer = {
    .p.name            = "avif",
    .p.long_name       = NULL_IF_CONFIG_SMALL("AVIF"),
    .p.mime_type       = "image/avif",
    .p.extensions      = "avif",
    .priv_data_size    = sizeof(MOVMuxContext),
    .p.video_codec     = AV_CODEC_ID_AV1,
    .init              = mov_init,
    .write_header      = mov_write_header,
    .write_packet      = mov_write_packet,
    .write_trailer     = avif_write_trailer,
    .deinit            = mov_free,
#if FF_API_ALLOW_FLUSH
    .p.flags           = AVFMT_GLOBALHEADER | AVFMT_ALLOW_FLUSH,
#else
    .p.flags           = AVFMT_GLOBALHEADER,
#endif
    .p.codec_tag       = codec_avif_tags_list,
    .p.priv_class      = &mov_avif_muxer_class,
    .flags_internal    = FF_FMT_ALLOW_FLUSH,
};
#endif<|MERGE_RESOLUTION|>--- conflicted
+++ resolved
@@ -7481,7 +7481,6 @@
         if (track->language < 0)
             track->language = 32767;  // Unspecified Macintosh language code
         track->mode = mov->mode;
-<<<<<<< HEAD
 
 		if(track->par->codec_id == AV_CODEC_ID_MPEGH_3D_AUDIO)
         {
@@ -7501,10 +7500,6 @@
             track->tag  = mov_find_codec_tag(s, track);
         }
 
-=======
-        if (!track->tag)
-            track->tag  = mov_find_codec_tag(s, track);
->>>>>>> 4a134eb1
         if (!track->tag) {
             av_log(s, AV_LOG_ERROR, "Could not find tag for codec %s in stream #%d, "
                    "codec not currently supported in container\n",
