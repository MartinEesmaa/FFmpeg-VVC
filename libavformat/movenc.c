--- conflicted
+++ resolved
@@ -1492,11 +1492,7 @@
         if (ret < 0)
             return ret;
         ret = mov_write_pcmc_tag(s, pb, track);
-<<<<<<< HEAD
-    } else if (track->vos_len > 0 && track->par->codec_id != AV_CODEC_ID_MPEGH_3D_AUDIO)
-=======
-    } else if (track->extradata_size[track->last_stsd_index] > 0)
->>>>>>> 9a32b863
+    } else if (track->extradata_size[track->last_stsd_index] > 0 && track->par->codec_id != AV_CODEC_ID_MPEGH_3D_AUDIO)
         ret = mov_write_glbl_tag(pb, track);
 
     if (ret < 0)
