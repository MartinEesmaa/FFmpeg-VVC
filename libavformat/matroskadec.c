/*
 * Matroska file demuxer
 * Copyright (c) 2003-2008 The FFmpeg Project
 *
 * This file is part of FFmpeg.
 *
 * FFmpeg is free software; you can redistribute it and/or
 * modify it under the terms of the GNU Lesser General Public
 * License as published by the Free Software Foundation; either
 * version 2.1 of the License, or (at your option) any later version.
 *
 * FFmpeg is distributed in the hope that it will be useful,
 * but WITHOUT ANY WARRANTY; without even the implied warranty of
 * MERCHANTABILITY or FITNESS FOR A PARTICULAR PURPOSE.  See the GNU
 * Lesser General Public License for more details.
 *
 * You should have received a copy of the GNU Lesser General Public
 * License along with FFmpeg; if not, write to the Free Software
 * Foundation, Inc., 51 Franklin Street, Fifth Floor, Boston, MA 02110-1301 USA
 */

/**
 * @file
 * Matroska file demuxer
 * @author Ronald Bultje <rbultje@ronald.bitfreak.net>
 * @author with a little help from Moritz Bunkus <moritz@bunkus.org>
 * @author totally reworked by Aurelien Jacobs <aurel@gnuage.org>
 * @see specs available on the Matroska project page: http://www.matroska.org/
 */

#include "config.h"

#include <inttypes.h>
#include <stdio.h>

#include "libavutil/avstring.h"
#include "libavutil/base64.h"
#include "libavutil/dict.h"
#include "libavutil/intfloat.h"
#include "libavutil/intreadwrite.h"
#include "libavutil/lzo.h"
#include "libavutil/mastering_display_metadata.h"
#include "libavutil/mathematics.h"
#include "libavutil/opt.h"
#include "libavutil/time_internal.h"

#include "libavcodec/bytestream.h"
#include "libavcodec/flac.h"
#include "libavcodec/mpeg4audio.h"

#include "avformat.h"
#include "avio_internal.h"
#include "internal.h"
#include "isom.h"
#include "matroska.h"
#include "oggdec.h"
/* For ff_codec_get_id(). */
#include "riff.h"
#include "rmsipr.h"

#if CONFIG_BZLIB
#include <bzlib.h>
#endif
#if CONFIG_ZLIB
#include <zlib.h>
#endif

#include "qtpalette.h"

typedef enum {
    EBML_NONE,
    EBML_UINT,
    EBML_FLOAT,
    EBML_STR,
    EBML_UTF8,
    EBML_BIN,
    EBML_NEST,
    EBML_LEVEL1,
    EBML_PASS,
    EBML_STOP,
    EBML_SINT,
    EBML_TYPE_COUNT
} EbmlType;

typedef const struct EbmlSyntax {
    uint32_t id;
    EbmlType type;
    int list_elem_size;
    int data_offset;
    union {
        uint64_t    u;
        double      f;
        const char *s;
        const struct EbmlSyntax *n;
    } def;
} EbmlSyntax;

typedef struct EbmlList {
    int nb_elem;
    void *elem;
} EbmlList;

typedef struct EbmlBin {
    int      size;
    uint8_t *data;
    int64_t  pos;
} EbmlBin;

typedef struct Ebml {
    uint64_t version;
    uint64_t max_size;
    uint64_t id_length;
    char    *doctype;
    uint64_t doctype_version;
} Ebml;

typedef struct MatroskaTrackCompression {
    uint64_t algo;
    EbmlBin  settings;
} MatroskaTrackCompression;

typedef struct MatroskaTrackEncryption {
    uint64_t algo;
    EbmlBin  key_id;
} MatroskaTrackEncryption;

typedef struct MatroskaTrackEncoding {
    uint64_t scope;
    uint64_t type;
    MatroskaTrackCompression compression;
    MatroskaTrackEncryption encryption;
} MatroskaTrackEncoding;

typedef struct MatroskaMasteringMeta {
    double r_x;
    double r_y;
    double g_x;
    double g_y;
    double b_x;
    double b_y;
    double white_x;
    double white_y;
    double max_luminance;
    double min_luminance;
} MatroskaMasteringMeta;

typedef struct MatroskaTrackVideoColor {
    uint64_t matrix_coefficients;
    uint64_t bits_per_channel;
    uint64_t chroma_sub_horz;
    uint64_t chroma_sub_vert;
    uint64_t cb_sub_horz;
    uint64_t cb_sub_vert;
    uint64_t chroma_siting_horz;
    uint64_t chroma_siting_vert;
    uint64_t range;
    uint64_t transfer_characteristics;
    uint64_t primaries;
    uint64_t max_cll;
    uint64_t max_fall;
    MatroskaMasteringMeta mastering_meta;
} MatroskaTrackVideoColor;

typedef struct MatroskaTrackVideo {
    double   frame_rate;
    uint64_t display_width;
    uint64_t display_height;
    uint64_t pixel_width;
    uint64_t pixel_height;
    EbmlBin color_space;
    uint64_t stereo_mode;
    uint64_t alpha_mode;
    MatroskaTrackVideoColor color;
} MatroskaTrackVideo;

typedef struct MatroskaTrackAudio {
    double   samplerate;
    double   out_samplerate;
    uint64_t bitdepth;
    uint64_t channels;

    /* real audio header (extracted from extradata) */
    int      coded_framesize;
    int      sub_packet_h;
    int      frame_size;
    int      sub_packet_size;
    int      sub_packet_cnt;
    int      pkt_cnt;
    uint64_t buf_timecode;
    uint8_t *buf;
} MatroskaTrackAudio;

typedef struct MatroskaTrackPlane {
    uint64_t uid;
    uint64_t type;
} MatroskaTrackPlane;

typedef struct MatroskaTrackOperation {
    EbmlList combine_planes;
} MatroskaTrackOperation;

typedef struct MatroskaTrack {
    uint64_t num;
    uint64_t uid;
    uint64_t type;
    char    *name;
    char    *codec_id;
    EbmlBin  codec_priv;
    char    *language;
    double time_scale;
    uint64_t default_duration;
    uint64_t flag_default;
    uint64_t flag_forced;
    uint64_t seek_preroll;
    MatroskaTrackVideo video;
    MatroskaTrackAudio audio;
    MatroskaTrackOperation operation;
    EbmlList encodings;
    uint64_t codec_delay;

    AVStream *stream;
    int64_t end_timecode;
    int ms_compat;
    uint64_t max_block_additional_id;

    uint32_t palette[AVPALETTE_COUNT];
    int has_palette;
} MatroskaTrack;

typedef struct MatroskaAttachment {
    uint64_t uid;
    char *filename;
    char *mime;
    EbmlBin bin;

    AVStream *stream;
} MatroskaAttachment;

typedef struct MatroskaChapter {
    uint64_t start;
    uint64_t end;
    uint64_t uid;
    char    *title;

    AVChapter *chapter;
} MatroskaChapter;

typedef struct MatroskaIndexPos {
    uint64_t track;
    uint64_t pos;
} MatroskaIndexPos;

typedef struct MatroskaIndex {
    uint64_t time;
    EbmlList pos;
} MatroskaIndex;

typedef struct MatroskaTag {
    char *name;
    char *string;
    char *lang;
    uint64_t def;
    EbmlList sub;
} MatroskaTag;

typedef struct MatroskaTagTarget {
    char    *type;
    uint64_t typevalue;
    uint64_t trackuid;
    uint64_t chapteruid;
    uint64_t attachuid;
} MatroskaTagTarget;

typedef struct MatroskaTags {
    MatroskaTagTarget target;
    EbmlList tag;
} MatroskaTags;

typedef struct MatroskaSeekhead {
    uint64_t id;
    uint64_t pos;
} MatroskaSeekhead;

typedef struct MatroskaLevel {
    uint64_t start;
    uint64_t length;
} MatroskaLevel;

typedef struct MatroskaCluster {
    uint64_t timecode;
    EbmlList blocks;
} MatroskaCluster;

typedef struct MatroskaLevel1Element {
    uint64_t id;
    uint64_t pos;
    int parsed;
} MatroskaLevel1Element;

typedef struct MatroskaDemuxContext {
    const AVClass *class;
    AVFormatContext *ctx;

    /* EBML stuff */
    int num_levels;
    MatroskaLevel levels[EBML_MAX_DEPTH];
    int level_up;
    uint32_t current_id;

    uint64_t time_scale;
    double   duration;
    char    *title;
    char    *muxingapp;
    EbmlBin date_utc;
    EbmlList tracks;
    EbmlList attachments;
    EbmlList chapters;
    EbmlList index;
    EbmlList tags;
    EbmlList seekhead;

    /* byte position of the segment inside the stream */
    int64_t segment_start;

    /* the packet queue */
    AVPacket **packets;
    int num_packets;
    AVPacket *prev_pkt;

    int done;

    /* What to skip before effectively reading a packet. */
    int skip_to_keyframe;
    uint64_t skip_to_timecode;

    /* File has a CUES element, but we defer parsing until it is needed. */
    int cues_parsing_deferred;

    /* Level1 elements and whether they were read yet */
    MatroskaLevel1Element level1_elems[64];
    int num_level1_elems;

    int current_cluster_num_blocks;
    int64_t current_cluster_pos;
    MatroskaCluster current_cluster;

    /* File has SSA subtitles which prevent incremental cluster parsing. */
    int contains_ssa;

    /* WebM DASH Manifest live flag/ */
    int is_live;
} MatroskaDemuxContext;

typedef struct MatroskaBlock {
    uint64_t duration;
    int64_t  reference;
    uint64_t non_simple;
    EbmlBin  bin;
    uint64_t additional_id;
    EbmlBin  additional;
    int64_t discard_padding;
} MatroskaBlock;

static const EbmlSyntax ebml_header[] = {
    { EBML_ID_EBMLREADVERSION,    EBML_UINT, 0, offsetof(Ebml, version),         { .u = EBML_VERSION } },
    { EBML_ID_EBMLMAXSIZELENGTH,  EBML_UINT, 0, offsetof(Ebml, max_size),        { .u = 8 } },
    { EBML_ID_EBMLMAXIDLENGTH,    EBML_UINT, 0, offsetof(Ebml, id_length),       { .u = 4 } },
    { EBML_ID_DOCTYPE,            EBML_STR,  0, offsetof(Ebml, doctype),         { .s = "(none)" } },
    { EBML_ID_DOCTYPEREADVERSION, EBML_UINT, 0, offsetof(Ebml, doctype_version), { .u = 1 } },
    { EBML_ID_EBMLVERSION,        EBML_NONE },
    { EBML_ID_DOCTYPEVERSION,     EBML_NONE },
    { 0 }
};

static const EbmlSyntax ebml_syntax[] = {
    { EBML_ID_HEADER, EBML_NEST, 0, 0, { .n = ebml_header } },
    { 0 }
};

static const EbmlSyntax matroska_info[] = {
    { MATROSKA_ID_TIMECODESCALE, EBML_UINT,  0, offsetof(MatroskaDemuxContext, time_scale), { .u = 1000000 } },
    { MATROSKA_ID_DURATION,      EBML_FLOAT, 0, offsetof(MatroskaDemuxContext, duration) },
    { MATROSKA_ID_TITLE,         EBML_UTF8,  0, offsetof(MatroskaDemuxContext, title) },
    { MATROSKA_ID_WRITINGAPP,    EBML_NONE },
    { MATROSKA_ID_MUXINGAPP,     EBML_UTF8, 0, offsetof(MatroskaDemuxContext, muxingapp) },
    { MATROSKA_ID_DATEUTC,       EBML_BIN,  0, offsetof(MatroskaDemuxContext, date_utc) },
    { MATROSKA_ID_SEGMENTUID,    EBML_NONE },
    { 0 }
};

static const EbmlSyntax matroska_mastering_meta[] = {
    { MATROSKA_ID_VIDEOCOLOR_RX, EBML_FLOAT, 0, offsetof(MatroskaMasteringMeta, r_x), { .f=-1 } },
    { MATROSKA_ID_VIDEOCOLOR_RY, EBML_FLOAT, 0, offsetof(MatroskaMasteringMeta, r_y), { .f=-1 } },
    { MATROSKA_ID_VIDEOCOLOR_GX, EBML_FLOAT, 0, offsetof(MatroskaMasteringMeta, g_x), { .f=-1 } },
    { MATROSKA_ID_VIDEOCOLOR_GY, EBML_FLOAT, 0, offsetof(MatroskaMasteringMeta, g_y), { .f=-1 } },
    { MATROSKA_ID_VIDEOCOLOR_BX, EBML_FLOAT, 0, offsetof(MatroskaMasteringMeta, b_x), { .f=-1 } },
    { MATROSKA_ID_VIDEOCOLOR_BY, EBML_FLOAT, 0, offsetof(MatroskaMasteringMeta, b_y), { .f=-1 } },
    { MATROSKA_ID_VIDEOCOLOR_WHITEX, EBML_FLOAT, 0, offsetof(MatroskaMasteringMeta, white_x), { .f=-1 } },
    { MATROSKA_ID_VIDEOCOLOR_WHITEY, EBML_FLOAT, 0, offsetof(MatroskaMasteringMeta, white_y), { .f=-1 } },
    { MATROSKA_ID_VIDEOCOLOR_LUMINANCEMIN, EBML_FLOAT, 0, offsetof(MatroskaMasteringMeta, min_luminance), { .f=-1 } },
    { MATROSKA_ID_VIDEOCOLOR_LUMINANCEMAX, EBML_FLOAT, 0, offsetof(MatroskaMasteringMeta, max_luminance), { .f=-1 } },
    { 0 }
};

static const EbmlSyntax matroska_track_video_color[] = {
    { MATROSKA_ID_VIDEOCOLORMATRIXCOEFF,      EBML_UINT, 0, offsetof(MatroskaTrackVideoColor, matrix_coefficients), { .u=2 } },
    { MATROSKA_ID_VIDEOCOLORBITSPERCHANNEL,   EBML_UINT, 0, offsetof(MatroskaTrackVideoColor, bits_per_channel), { .u=8 } },
    { MATROSKA_ID_VIDEOCOLORCHROMASUBHORZ,    EBML_UINT, 0, offsetof(MatroskaTrackVideoColor, chroma_sub_horz), { .u=0 } },
    { MATROSKA_ID_VIDEOCOLORCHROMASUBVERT,    EBML_UINT, 0, offsetof(MatroskaTrackVideoColor, chroma_sub_vert), { .u=0 } },
    { MATROSKA_ID_VIDEOCOLORCBSUBHORZ,        EBML_UINT, 0, offsetof(MatroskaTrackVideoColor, cb_sub_horz), { .u=0 } },
    { MATROSKA_ID_VIDEOCOLORCBSUBVERT,        EBML_UINT, 0, offsetof(MatroskaTrackVideoColor, cb_sub_vert), { .u=0 } },
    { MATROSKA_ID_VIDEOCOLORCHROMASITINGHORZ, EBML_UINT, 0, offsetof(MatroskaTrackVideoColor, chroma_siting_horz), { .u=0 } },
    { MATROSKA_ID_VIDEOCOLORCHROMASITINGVERT, EBML_UINT, 0, offsetof(MatroskaTrackVideoColor, chroma_siting_vert), { .u=0 } },
    { MATROSKA_ID_VIDEOCOLORRANGE,            EBML_UINT, 0, offsetof(MatroskaTrackVideoColor, range), { .u=0 } },
    { MATROSKA_ID_VIDEOCOLORTRANSFERCHARACTERISTICS, EBML_UINT, 0, offsetof(MatroskaTrackVideoColor, transfer_characteristics), { .u=2 } },
    { MATROSKA_ID_VIDEOCOLORPRIMARIES,        EBML_UINT, 0, offsetof(MatroskaTrackVideoColor, primaries), { .u=2 } },
    { MATROSKA_ID_VIDEOCOLORMAXCLL,           EBML_UINT, 0, offsetof(MatroskaTrackVideoColor, max_cll), { .u=0 } },
    { MATROSKA_ID_VIDEOCOLORMAXFALL,          EBML_UINT, 0, offsetof(MatroskaTrackVideoColor, max_fall), { .u=0 } },
    { MATROSKA_ID_VIDEOCOLORMASTERINGMETA,    EBML_NEST, 0, offsetof(MatroskaTrackVideoColor, mastering_meta), { .n = matroska_mastering_meta } },
    { 0 }
};

static const EbmlSyntax matroska_track_video[] = {
    { MATROSKA_ID_VIDEOFRAMERATE,      EBML_FLOAT, 0, offsetof(MatroskaTrackVideo, frame_rate) },
    { MATROSKA_ID_VIDEODISPLAYWIDTH,   EBML_UINT,  0, offsetof(MatroskaTrackVideo, display_width), { .u=-1 } },
    { MATROSKA_ID_VIDEODISPLAYHEIGHT,  EBML_UINT,  0, offsetof(MatroskaTrackVideo, display_height), { .u=-1 } },
    { MATROSKA_ID_VIDEOPIXELWIDTH,     EBML_UINT,  0, offsetof(MatroskaTrackVideo, pixel_width) },
    { MATROSKA_ID_VIDEOPIXELHEIGHT,    EBML_UINT,  0, offsetof(MatroskaTrackVideo, pixel_height) },
    { MATROSKA_ID_VIDEOCOLORSPACE,     EBML_BIN,   0, offsetof(MatroskaTrackVideo, color_space) },
    { MATROSKA_ID_VIDEOALPHAMODE,      EBML_UINT,  0, offsetof(MatroskaTrackVideo, alpha_mode) },
    { MATROSKA_ID_VIDEOCOLOR,          EBML_NEST,  0, offsetof(MatroskaTrackVideo, color), { .n = matroska_track_video_color } },
    { MATROSKA_ID_VIDEOPIXELCROPB,     EBML_NONE },
    { MATROSKA_ID_VIDEOPIXELCROPT,     EBML_NONE },
    { MATROSKA_ID_VIDEOPIXELCROPL,     EBML_NONE },
    { MATROSKA_ID_VIDEOPIXELCROPR,     EBML_NONE },
    { MATROSKA_ID_VIDEODISPLAYUNIT,    EBML_NONE },
    { MATROSKA_ID_VIDEOFLAGINTERLACED, EBML_NONE },
    { MATROSKA_ID_VIDEOSTEREOMODE,     EBML_UINT,  0, offsetof(MatroskaTrackVideo, stereo_mode), { .u = MATROSKA_VIDEO_STEREOMODE_TYPE_NB } },
    { MATROSKA_ID_VIDEOASPECTRATIO,    EBML_NONE },
    { 0 }
};

static const EbmlSyntax matroska_track_audio[] = {
    { MATROSKA_ID_AUDIOSAMPLINGFREQ,    EBML_FLOAT, 0, offsetof(MatroskaTrackAudio, samplerate), { .f = 8000.0 } },
    { MATROSKA_ID_AUDIOOUTSAMPLINGFREQ, EBML_FLOAT, 0, offsetof(MatroskaTrackAudio, out_samplerate) },
    { MATROSKA_ID_AUDIOBITDEPTH,        EBML_UINT,  0, offsetof(MatroskaTrackAudio, bitdepth) },
    { MATROSKA_ID_AUDIOCHANNELS,        EBML_UINT,  0, offsetof(MatroskaTrackAudio, channels),   { .u = 1 } },
    { 0 }
};

static const EbmlSyntax matroska_track_encoding_compression[] = {
    { MATROSKA_ID_ENCODINGCOMPALGO,     EBML_UINT, 0, offsetof(MatroskaTrackCompression, algo), { .u = 0 } },
    { MATROSKA_ID_ENCODINGCOMPSETTINGS, EBML_BIN,  0, offsetof(MatroskaTrackCompression, settings) },
    { 0 }
};

static const EbmlSyntax matroska_track_encoding_encryption[] = {
    { MATROSKA_ID_ENCODINGENCALGO,        EBML_UINT, 0, offsetof(MatroskaTrackEncryption,algo), {.u = 0} },
    { MATROSKA_ID_ENCODINGENCKEYID,       EBML_BIN, 0, offsetof(MatroskaTrackEncryption,key_id) },
    { MATROSKA_ID_ENCODINGENCAESSETTINGS, EBML_NONE },
    { MATROSKA_ID_ENCODINGSIGALGO,        EBML_NONE },
    { MATROSKA_ID_ENCODINGSIGHASHALGO,    EBML_NONE },
    { MATROSKA_ID_ENCODINGSIGKEYID,       EBML_NONE },
    { MATROSKA_ID_ENCODINGSIGNATURE,      EBML_NONE },
    { 0 }
};
static const EbmlSyntax matroska_track_encoding[] = {
    { MATROSKA_ID_ENCODINGSCOPE,       EBML_UINT, 0, offsetof(MatroskaTrackEncoding, scope),       { .u = 1 } },
    { MATROSKA_ID_ENCODINGTYPE,        EBML_UINT, 0, offsetof(MatroskaTrackEncoding, type),        { .u = 0 } },
    { MATROSKA_ID_ENCODINGCOMPRESSION, EBML_NEST, 0, offsetof(MatroskaTrackEncoding, compression), { .n = matroska_track_encoding_compression } },
    { MATROSKA_ID_ENCODINGENCRYPTION,  EBML_NEST, 0, offsetof(MatroskaTrackEncoding, encryption),  { .n = matroska_track_encoding_encryption } },
    { MATROSKA_ID_ENCODINGORDER,       EBML_NONE },
    { 0 }
};

static const EbmlSyntax matroska_track_encodings[] = {
    { MATROSKA_ID_TRACKCONTENTENCODING, EBML_NEST, sizeof(MatroskaTrackEncoding), offsetof(MatroskaTrack, encodings), { .n = matroska_track_encoding } },
    { 0 }
};

static const EbmlSyntax matroska_track_plane[] = {
    { MATROSKA_ID_TRACKPLANEUID,  EBML_UINT, 0, offsetof(MatroskaTrackPlane,uid) },
    { MATROSKA_ID_TRACKPLANETYPE, EBML_UINT, 0, offsetof(MatroskaTrackPlane,type) },
    { 0 }
};

static const EbmlSyntax matroska_track_combine_planes[] = {
    { MATROSKA_ID_TRACKPLANE, EBML_NEST, sizeof(MatroskaTrackPlane), offsetof(MatroskaTrackOperation,combine_planes), {.n = matroska_track_plane} },
    { 0 }
};

static const EbmlSyntax matroska_track_operation[] = {
    { MATROSKA_ID_TRACKCOMBINEPLANES, EBML_NEST, 0, 0, {.n = matroska_track_combine_planes} },
    { 0 }
};

static const EbmlSyntax matroska_track[] = {
    { MATROSKA_ID_TRACKNUMBER,           EBML_UINT,  0, offsetof(MatroskaTrack, num) },
    { MATROSKA_ID_TRACKNAME,             EBML_UTF8,  0, offsetof(MatroskaTrack, name) },
    { MATROSKA_ID_TRACKUID,              EBML_UINT,  0, offsetof(MatroskaTrack, uid) },
    { MATROSKA_ID_TRACKTYPE,             EBML_UINT,  0, offsetof(MatroskaTrack, type) },
    { MATROSKA_ID_CODECID,               EBML_STR,   0, offsetof(MatroskaTrack, codec_id) },
    { MATROSKA_ID_CODECPRIVATE,          EBML_BIN,   0, offsetof(MatroskaTrack, codec_priv) },
    { MATROSKA_ID_CODECDELAY,            EBML_UINT,  0, offsetof(MatroskaTrack, codec_delay) },
    { MATROSKA_ID_TRACKLANGUAGE,         EBML_UTF8,  0, offsetof(MatroskaTrack, language),     { .s = "eng" } },
    { MATROSKA_ID_TRACKDEFAULTDURATION,  EBML_UINT,  0, offsetof(MatroskaTrack, default_duration) },
    { MATROSKA_ID_TRACKTIMECODESCALE,    EBML_FLOAT, 0, offsetof(MatroskaTrack, time_scale),   { .f = 1.0 } },
    { MATROSKA_ID_TRACKFLAGDEFAULT,      EBML_UINT,  0, offsetof(MatroskaTrack, flag_default), { .u = 1 } },
    { MATROSKA_ID_TRACKFLAGFORCED,       EBML_UINT,  0, offsetof(MatroskaTrack, flag_forced),  { .u = 0 } },
    { MATROSKA_ID_TRACKVIDEO,            EBML_NEST,  0, offsetof(MatroskaTrack, video),        { .n = matroska_track_video } },
    { MATROSKA_ID_TRACKAUDIO,            EBML_NEST,  0, offsetof(MatroskaTrack, audio),        { .n = matroska_track_audio } },
    { MATROSKA_ID_TRACKOPERATION,        EBML_NEST,  0, offsetof(MatroskaTrack, operation),    { .n = matroska_track_operation } },
    { MATROSKA_ID_TRACKCONTENTENCODINGS, EBML_NEST,  0, 0,                                     { .n = matroska_track_encodings } },
    { MATROSKA_ID_TRACKMAXBLKADDID,      EBML_UINT,  0, offsetof(MatroskaTrack, max_block_additional_id) },
    { MATROSKA_ID_SEEKPREROLL,           EBML_UINT,  0, offsetof(MatroskaTrack, seek_preroll) },
    { MATROSKA_ID_TRACKFLAGENABLED,      EBML_NONE },
    { MATROSKA_ID_TRACKFLAGLACING,       EBML_NONE },
    { MATROSKA_ID_CODECNAME,             EBML_NONE },
    { MATROSKA_ID_CODECDECODEALL,        EBML_NONE },
    { MATROSKA_ID_CODECINFOURL,          EBML_NONE },
    { MATROSKA_ID_CODECDOWNLOADURL,      EBML_NONE },
    { MATROSKA_ID_TRACKMINCACHE,         EBML_NONE },
    { MATROSKA_ID_TRACKMAXCACHE,         EBML_NONE },
    { 0 }
};

static const EbmlSyntax matroska_tracks[] = {
    { MATROSKA_ID_TRACKENTRY, EBML_NEST, sizeof(MatroskaTrack), offsetof(MatroskaDemuxContext, tracks), { .n = matroska_track } },
    { 0 }
};

static const EbmlSyntax matroska_attachment[] = {
    { MATROSKA_ID_FILEUID,      EBML_UINT, 0, offsetof(MatroskaAttachment, uid) },
    { MATROSKA_ID_FILENAME,     EBML_UTF8, 0, offsetof(MatroskaAttachment, filename) },
    { MATROSKA_ID_FILEMIMETYPE, EBML_STR,  0, offsetof(MatroskaAttachment, mime) },
    { MATROSKA_ID_FILEDATA,     EBML_BIN,  0, offsetof(MatroskaAttachment, bin) },
    { MATROSKA_ID_FILEDESC,     EBML_NONE },
    { 0 }
};

static const EbmlSyntax matroska_attachments[] = {
    { MATROSKA_ID_ATTACHEDFILE, EBML_NEST, sizeof(MatroskaAttachment), offsetof(MatroskaDemuxContext, attachments), { .n = matroska_attachment } },
    { 0 }
};

static const EbmlSyntax matroska_chapter_display[] = {
    { MATROSKA_ID_CHAPSTRING,  EBML_UTF8, 0, offsetof(MatroskaChapter, title) },
    { MATROSKA_ID_CHAPLANG,    EBML_NONE },
    { MATROSKA_ID_CHAPCOUNTRY, EBML_NONE },
    { 0 }
};

static const EbmlSyntax matroska_chapter_entry[] = {
    { MATROSKA_ID_CHAPTERTIMESTART,   EBML_UINT, 0, offsetof(MatroskaChapter, start), { .u = AV_NOPTS_VALUE } },
    { MATROSKA_ID_CHAPTERTIMEEND,     EBML_UINT, 0, offsetof(MatroskaChapter, end),   { .u = AV_NOPTS_VALUE } },
    { MATROSKA_ID_CHAPTERUID,         EBML_UINT, 0, offsetof(MatroskaChapter, uid) },
    { MATROSKA_ID_CHAPTERDISPLAY,     EBML_NEST, 0,                        0,         { .n = matroska_chapter_display } },
    { MATROSKA_ID_CHAPTERFLAGHIDDEN,  EBML_NONE },
    { MATROSKA_ID_CHAPTERFLAGENABLED, EBML_NONE },
    { MATROSKA_ID_CHAPTERPHYSEQUIV,   EBML_NONE },
    { MATROSKA_ID_CHAPTERATOM,        EBML_NONE },
    { 0 }
};

static const EbmlSyntax matroska_chapter[] = {
    { MATROSKA_ID_CHAPTERATOM,        EBML_NEST, sizeof(MatroskaChapter), offsetof(MatroskaDemuxContext, chapters), { .n = matroska_chapter_entry } },
    { MATROSKA_ID_EDITIONUID,         EBML_NONE },
    { MATROSKA_ID_EDITIONFLAGHIDDEN,  EBML_NONE },
    { MATROSKA_ID_EDITIONFLAGDEFAULT, EBML_NONE },
    { MATROSKA_ID_EDITIONFLAGORDERED, EBML_NONE },
    { 0 }
};

static const EbmlSyntax matroska_chapters[] = {
    { MATROSKA_ID_EDITIONENTRY, EBML_NEST, 0, 0, { .n = matroska_chapter } },
    { 0 }
};

static const EbmlSyntax matroska_index_pos[] = {
    { MATROSKA_ID_CUETRACK,           EBML_UINT, 0, offsetof(MatroskaIndexPos, track) },
    { MATROSKA_ID_CUECLUSTERPOSITION, EBML_UINT, 0, offsetof(MatroskaIndexPos, pos) },
    { MATROSKA_ID_CUERELATIVEPOSITION,EBML_NONE },
    { MATROSKA_ID_CUEDURATION,        EBML_NONE },
    { MATROSKA_ID_CUEBLOCKNUMBER,     EBML_NONE },
    { 0 }
};

static const EbmlSyntax matroska_index_entry[] = {
    { MATROSKA_ID_CUETIME,          EBML_UINT, 0,                        offsetof(MatroskaIndex, time) },
    { MATROSKA_ID_CUETRACKPOSITION, EBML_NEST, sizeof(MatroskaIndexPos), offsetof(MatroskaIndex, pos), { .n = matroska_index_pos } },
    { 0 }
};

static const EbmlSyntax matroska_index[] = {
    { MATROSKA_ID_POINTENTRY, EBML_NEST, sizeof(MatroskaIndex), offsetof(MatroskaDemuxContext, index), { .n = matroska_index_entry } },
    { 0 }
};

static const EbmlSyntax matroska_simpletag[] = {
    { MATROSKA_ID_TAGNAME,        EBML_UTF8, 0,                   offsetof(MatroskaTag, name) },
    { MATROSKA_ID_TAGSTRING,      EBML_UTF8, 0,                   offsetof(MatroskaTag, string) },
    { MATROSKA_ID_TAGLANG,        EBML_STR,  0,                   offsetof(MatroskaTag, lang), { .s = "und" } },
    { MATROSKA_ID_TAGDEFAULT,     EBML_UINT, 0,                   offsetof(MatroskaTag, def) },
    { MATROSKA_ID_TAGDEFAULT_BUG, EBML_UINT, 0,                   offsetof(MatroskaTag, def) },
    { MATROSKA_ID_SIMPLETAG,      EBML_NEST, sizeof(MatroskaTag), offsetof(MatroskaTag, sub),  { .n = matroska_simpletag } },
    { 0 }
};

static const EbmlSyntax matroska_tagtargets[] = {
    { MATROSKA_ID_TAGTARGETS_TYPE,       EBML_STR,  0, offsetof(MatroskaTagTarget, type) },
    { MATROSKA_ID_TAGTARGETS_TYPEVALUE,  EBML_UINT, 0, offsetof(MatroskaTagTarget, typevalue), { .u = 50 } },
    { MATROSKA_ID_TAGTARGETS_TRACKUID,   EBML_UINT, 0, offsetof(MatroskaTagTarget, trackuid) },
    { MATROSKA_ID_TAGTARGETS_CHAPTERUID, EBML_UINT, 0, offsetof(MatroskaTagTarget, chapteruid) },
    { MATROSKA_ID_TAGTARGETS_ATTACHUID,  EBML_UINT, 0, offsetof(MatroskaTagTarget, attachuid) },
    { 0 }
};

static const EbmlSyntax matroska_tag[] = {
    { MATROSKA_ID_SIMPLETAG,  EBML_NEST, sizeof(MatroskaTag), offsetof(MatroskaTags, tag),    { .n = matroska_simpletag } },
    { MATROSKA_ID_TAGTARGETS, EBML_NEST, 0,                   offsetof(MatroskaTags, target), { .n = matroska_tagtargets } },
    { 0 }
};

static const EbmlSyntax matroska_tags[] = {
    { MATROSKA_ID_TAG, EBML_NEST, sizeof(MatroskaTags), offsetof(MatroskaDemuxContext, tags), { .n = matroska_tag } },
    { 0 }
};

static const EbmlSyntax matroska_seekhead_entry[] = {
    { MATROSKA_ID_SEEKID,       EBML_UINT, 0, offsetof(MatroskaSeekhead, id) },
    { MATROSKA_ID_SEEKPOSITION, EBML_UINT, 0, offsetof(MatroskaSeekhead, pos), { .u = -1 } },
    { 0 }
};

static const EbmlSyntax matroska_seekhead[] = {
    { MATROSKA_ID_SEEKENTRY, EBML_NEST, sizeof(MatroskaSeekhead), offsetof(MatroskaDemuxContext, seekhead), { .n = matroska_seekhead_entry } },
    { 0 }
};

static const EbmlSyntax matroska_segment[] = {
    { MATROSKA_ID_INFO,        EBML_LEVEL1, 0, 0, { .n = matroska_info } },
    { MATROSKA_ID_TRACKS,      EBML_LEVEL1, 0, 0, { .n = matroska_tracks } },
    { MATROSKA_ID_ATTACHMENTS, EBML_LEVEL1, 0, 0, { .n = matroska_attachments } },
    { MATROSKA_ID_CHAPTERS,    EBML_LEVEL1, 0, 0, { .n = matroska_chapters } },
    { MATROSKA_ID_CUES,        EBML_LEVEL1, 0, 0, { .n = matroska_index } },
    { MATROSKA_ID_TAGS,        EBML_LEVEL1, 0, 0, { .n = matroska_tags } },
    { MATROSKA_ID_SEEKHEAD,    EBML_LEVEL1, 0, 0, { .n = matroska_seekhead } },
    { MATROSKA_ID_CLUSTER,     EBML_STOP },
    { 0 }
};

static const EbmlSyntax matroska_segments[] = {
    { MATROSKA_ID_SEGMENT, EBML_NEST, 0, 0, { .n = matroska_segment } },
    { 0 }
};

static const EbmlSyntax matroska_blockmore[] = {
    { MATROSKA_ID_BLOCKADDID,      EBML_UINT, 0, offsetof(MatroskaBlock,additional_id) },
    { MATROSKA_ID_BLOCKADDITIONAL, EBML_BIN,  0, offsetof(MatroskaBlock,additional) },
    { 0 }
};

static const EbmlSyntax matroska_blockadditions[] = {
    { MATROSKA_ID_BLOCKMORE, EBML_NEST, 0, 0, {.n = matroska_blockmore} },
    { 0 }
};

static const EbmlSyntax matroska_blockgroup[] = {
    { MATROSKA_ID_BLOCK,          EBML_BIN,  0, offsetof(MatroskaBlock, bin) },
    { MATROSKA_ID_BLOCKADDITIONS, EBML_NEST, 0, 0, { .n = matroska_blockadditions} },
    { MATROSKA_ID_SIMPLEBLOCK,    EBML_BIN,  0, offsetof(MatroskaBlock, bin) },
    { MATROSKA_ID_BLOCKDURATION,  EBML_UINT, 0, offsetof(MatroskaBlock, duration) },
    { MATROSKA_ID_DISCARDPADDING, EBML_SINT, 0, offsetof(MatroskaBlock, discard_padding) },
    { MATROSKA_ID_BLOCKREFERENCE, EBML_SINT, 0, offsetof(MatroskaBlock, reference) },
    { MATROSKA_ID_CODECSTATE,     EBML_NONE },
    {                          1, EBML_UINT, 0, offsetof(MatroskaBlock, non_simple), { .u = 1 } },
    { 0 }
};

static const EbmlSyntax matroska_cluster[] = {
    { MATROSKA_ID_CLUSTERTIMECODE, EBML_UINT, 0,                     offsetof(MatroskaCluster, timecode) },
    { MATROSKA_ID_BLOCKGROUP,      EBML_NEST, sizeof(MatroskaBlock), offsetof(MatroskaCluster, blocks), { .n = matroska_blockgroup } },
    { MATROSKA_ID_SIMPLEBLOCK,     EBML_PASS, sizeof(MatroskaBlock), offsetof(MatroskaCluster, blocks), { .n = matroska_blockgroup } },
    { MATROSKA_ID_CLUSTERPOSITION, EBML_NONE },
    { MATROSKA_ID_CLUSTERPREVSIZE, EBML_NONE },
    { 0 }
};

static const EbmlSyntax matroska_clusters[] = {
    { MATROSKA_ID_CLUSTER,  EBML_NEST, 0, 0, { .n = matroska_cluster } },
    { MATROSKA_ID_INFO,     EBML_NONE },
    { MATROSKA_ID_CUES,     EBML_NONE },
    { MATROSKA_ID_TAGS,     EBML_NONE },
    { MATROSKA_ID_SEEKHEAD, EBML_NONE },
    { 0 }
};

static const EbmlSyntax matroska_cluster_incremental_parsing[] = {
    { MATROSKA_ID_CLUSTERTIMECODE, EBML_UINT, 0,                     offsetof(MatroskaCluster, timecode) },
    { MATROSKA_ID_BLOCKGROUP,      EBML_NEST, sizeof(MatroskaBlock), offsetof(MatroskaCluster, blocks), { .n = matroska_blockgroup } },
    { MATROSKA_ID_SIMPLEBLOCK,     EBML_PASS, sizeof(MatroskaBlock), offsetof(MatroskaCluster, blocks), { .n = matroska_blockgroup } },
    { MATROSKA_ID_CLUSTERPOSITION, EBML_NONE },
    { MATROSKA_ID_CLUSTERPREVSIZE, EBML_NONE },
    { MATROSKA_ID_INFO,            EBML_NONE },
    { MATROSKA_ID_CUES,            EBML_NONE },
    { MATROSKA_ID_TAGS,            EBML_NONE },
    { MATROSKA_ID_SEEKHEAD,        EBML_NONE },
    { MATROSKA_ID_CLUSTER,         EBML_STOP },
    { 0 }
};

static const EbmlSyntax matroska_cluster_incremental[] = {
    { MATROSKA_ID_CLUSTERTIMECODE, EBML_UINT, 0, offsetof(MatroskaCluster, timecode) },
    { MATROSKA_ID_BLOCKGROUP,      EBML_STOP },
    { MATROSKA_ID_SIMPLEBLOCK,     EBML_STOP },
    { MATROSKA_ID_CLUSTERPOSITION, EBML_NONE },
    { MATROSKA_ID_CLUSTERPREVSIZE, EBML_NONE },
    { 0 }
};

static const EbmlSyntax matroska_clusters_incremental[] = {
    { MATROSKA_ID_CLUSTER,  EBML_NEST, 0, 0, { .n = matroska_cluster_incremental } },
    { MATROSKA_ID_INFO,     EBML_NONE },
    { MATROSKA_ID_CUES,     EBML_NONE },
    { MATROSKA_ID_TAGS,     EBML_NONE },
    { MATROSKA_ID_SEEKHEAD, EBML_NONE },
    { 0 }
};

static const char *const matroska_doctypes[] = { "matroska", "webm" };

static int matroska_resync(MatroskaDemuxContext *matroska, int64_t last_pos)
{
    AVIOContext *pb = matroska->ctx->pb;
    uint32_t id;
    matroska->current_id = 0;
    matroska->num_levels = 0;

    /* seek to next position to resync from */
    if (avio_seek(pb, last_pos + 1, SEEK_SET) < 0)
        goto eof;

    id = avio_rb32(pb);

    // try to find a toplevel element
    while (!avio_feof(pb)) {
        if (id == MATROSKA_ID_INFO     || id == MATROSKA_ID_TRACKS      ||
            id == MATROSKA_ID_CUES     || id == MATROSKA_ID_TAGS        ||
            id == MATROSKA_ID_SEEKHEAD || id == MATROSKA_ID_ATTACHMENTS ||
            id == MATROSKA_ID_CLUSTER  || id == MATROSKA_ID_CHAPTERS) {
            matroska->current_id = id;
            return 0;
        }
        id = (id << 8) | avio_r8(pb);
    }

eof:
    matroska->done = 1;
    return AVERROR_EOF;
}

/*
 * Return: Whether we reached the end of a level in the hierarchy or not.
 */
static int ebml_level_end(MatroskaDemuxContext *matroska)
{
    AVIOContext *pb = matroska->ctx->pb;
    int64_t pos = avio_tell(pb);

    if (matroska->num_levels > 0) {
        MatroskaLevel *level = &matroska->levels[matroska->num_levels - 1];
        if (pos - level->start >= level->length || matroska->current_id) {
            matroska->num_levels--;
            return 1;
        }
    }
    return (matroska->is_live && matroska->ctx->pb->eof_reached) ? 1 : 0;
}

/*
 * Read: an "EBML number", which is defined as a variable-length
 * array of bytes. The first byte indicates the length by giving a
 * number of 0-bits followed by a one. The position of the first
 * "one" bit inside the first byte indicates the length of this
 * number.
 * Returns: number of bytes read, < 0 on error
 */
static int ebml_read_num(MatroskaDemuxContext *matroska, AVIOContext *pb,
                         int max_size, uint64_t *number)
{
    int read = 1, n = 1;
    uint64_t total = 0;

    /* The first byte tells us the length in bytes - avio_r8() can normally
     * return 0, but since that's not a valid first ebmlID byte, we can
     * use it safely here to catch EOS. */
    if (!(total = avio_r8(pb))) {
        /* we might encounter EOS here */
        if (!avio_feof(pb)) {
            int64_t pos = avio_tell(pb);
            av_log(matroska->ctx, AV_LOG_ERROR,
                   "Read error at pos. %"PRIu64" (0x%"PRIx64")\n",
                   pos, pos);
            return pb->error ? pb->error : AVERROR(EIO);
        }
        return AVERROR_EOF;
    }

    /* get the length of the EBML number */
    read = 8 - ff_log2_tab[total];
    if (read > max_size) {
        int64_t pos = avio_tell(pb) - 1;
        av_log(matroska->ctx, AV_LOG_ERROR,
               "Invalid EBML number size tag 0x%02x at pos %"PRIu64" (0x%"PRIx64")\n",
               (uint8_t) total, pos, pos);
        return AVERROR_INVALIDDATA;
    }

    /* read out length */
    total ^= 1 << ff_log2_tab[total];
    while (n++ < read)
        total = (total << 8) | avio_r8(pb);

    *number = total;

    return read;
}

/**
 * Read a EBML length value.
 * This needs special handling for the "unknown length" case which has multiple
 * encodings.
 */
static int ebml_read_length(MatroskaDemuxContext *matroska, AVIOContext *pb,
                            uint64_t *number)
{
    int res = ebml_read_num(matroska, pb, 8, number);
    if (res > 0 && *number + 1 == 1ULL << (7 * res))
        *number = 0xffffffffffffffULL;
    return res;
}

/*
 * Read the next element as an unsigned int.
 * 0 is success, < 0 is failure.
 */
static int ebml_read_uint(AVIOContext *pb, int size, uint64_t *num)
{
    int n = 0;

    if (size > 8)
        return AVERROR_INVALIDDATA;

    /* big-endian ordering; build up number */
    *num = 0;
    while (n++ < size)
        *num = (*num << 8) | avio_r8(pb);

    return 0;
}

/*
 * Read the next element as a signed int.
 * 0 is success, < 0 is failure.
 */
static int ebml_read_sint(AVIOContext *pb, int size, int64_t *num)
{
    int n = 1;

    if (size > 8)
        return AVERROR_INVALIDDATA;

    if (size == 0) {
        *num = 0;
    } else {
        *num = sign_extend(avio_r8(pb), 8);

        /* big-endian ordering; build up number */
        while (n++ < size)
            *num = ((uint64_t)*num << 8) | avio_r8(pb);
    }

    return 0;
}

/*
 * Read the next element as a float.
 * 0 is success, < 0 is failure.
 */
static int ebml_read_float(AVIOContext *pb, int size, double *num)
{
    if (size == 0)
        *num = 0;
    else if (size == 4)
        *num = av_int2float(avio_rb32(pb));
    else if (size == 8)
        *num = av_int2double(avio_rb64(pb));
    else
        return AVERROR_INVALIDDATA;

    return 0;
}

/*
 * Read the next element as an ASCII string.
 * 0 is success, < 0 is failure.
 */
static int ebml_read_ascii(AVIOContext *pb, int size, char **str)
{
    char *res;

    /* EBML strings are usually not 0-terminated, so we allocate one
     * byte more, read the string and NULL-terminate it ourselves. */
    if (!(res = av_malloc(size + 1)))
        return AVERROR(ENOMEM);
    if (avio_read(pb, (uint8_t *) res, size) != size) {
        av_free(res);
        return AVERROR(EIO);
    }
    (res)[size] = '\0';
    av_free(*str);
    *str = res;

    return 0;
}

/*
 * Read the next element as binary data.
 * 0 is success, < 0 is failure.
 */
static int ebml_read_binary(AVIOContext *pb, int length, EbmlBin *bin)
{
    av_fast_padded_malloc(&bin->data, &bin->size, length);
    if (!bin->data)
        return AVERROR(ENOMEM);

    bin->size = length;
    bin->pos  = avio_tell(pb);
    if (avio_read(pb, bin->data, length) != length) {
        av_freep(&bin->data);
        bin->size = 0;
        return AVERROR(EIO);
    }

    return 0;
}

/*
 * Read the next element, but only the header. The contents
 * are supposed to be sub-elements which can be read separately.
 * 0 is success, < 0 is failure.
 */
static int ebml_read_master(MatroskaDemuxContext *matroska, uint64_t length)
{
    AVIOContext *pb = matroska->ctx->pb;
    MatroskaLevel *level;

    if (matroska->num_levels >= EBML_MAX_DEPTH) {
        av_log(matroska->ctx, AV_LOG_ERROR,
               "File moves beyond max. allowed depth (%d)\n", EBML_MAX_DEPTH);
        return AVERROR(ENOSYS);
    }

    level         = &matroska->levels[matroska->num_levels++];
    level->start  = avio_tell(pb);
    level->length = length;

    return 0;
}

/*
 * Read signed/unsigned "EBML" numbers.
 * Return: number of bytes processed, < 0 on error
 */
static int matroska_ebmlnum_uint(MatroskaDemuxContext *matroska,
                                 uint8_t *data, uint32_t size, uint64_t *num)
{
    AVIOContext pb;
    ffio_init_context(&pb, data, size, 0, NULL, NULL, NULL, NULL);
    return ebml_read_num(matroska, &pb, FFMIN(size, 8), num);
}

/*
 * Same as above, but signed.
 */
static int matroska_ebmlnum_sint(MatroskaDemuxContext *matroska,
                                 uint8_t *data, uint32_t size, int64_t *num)
{
    uint64_t unum;
    int res;

    /* read as unsigned number first */
    if ((res = matroska_ebmlnum_uint(matroska, data, size, &unum)) < 0)
        return res;

    /* make signed (weird way) */
    *num = unum - ((1LL << (7 * res - 1)) - 1);

    return res;
}

static int ebml_parse_elem(MatroskaDemuxContext *matroska,
                           EbmlSyntax *syntax, void *data);

static int ebml_parse_id(MatroskaDemuxContext *matroska, EbmlSyntax *syntax,
                         uint32_t id, void *data)
{
    int i;
    for (i = 0; syntax[i].id; i++)
        if (id == syntax[i].id)
            break;
    if (!syntax[i].id && id == MATROSKA_ID_CLUSTER &&
        matroska->num_levels > 0                   &&
        matroska->levels[matroska->num_levels - 1].length == 0xffffffffffffff)
        return 0;  // we reached the end of an unknown size cluster
    if (!syntax[i].id && id != EBML_ID_VOID && id != EBML_ID_CRC32) {
        av_log(matroska->ctx, AV_LOG_DEBUG, "Unknown entry 0x%"PRIX32"\n", id);
    }
    return ebml_parse_elem(matroska, &syntax[i], data);
}

static int ebml_parse(MatroskaDemuxContext *matroska, EbmlSyntax *syntax,
                      void *data)
{
    if (!matroska->current_id) {
        uint64_t id;
        int res = ebml_read_num(matroska, matroska->ctx->pb, 4, &id);
        if (res < 0) {
            // in live mode, finish parsing if EOF is reached.
            return (matroska->is_live && matroska->ctx->pb->eof_reached &&
                    res == AVERROR_EOF) ? 1 : res;
        }
        matroska->current_id = id | 1 << 7 * res;
    }
    return ebml_parse_id(matroska, syntax, matroska->current_id, data);
}

static int ebml_parse_nest(MatroskaDemuxContext *matroska, EbmlSyntax *syntax,
                           void *data)
{
    int i, res = 0;

    for (i = 0; syntax[i].id; i++)
        switch (syntax[i].type) {
        case EBML_UINT:
            *(uint64_t *) ((char *) data + syntax[i].data_offset) = syntax[i].def.u;
            break;
        case EBML_FLOAT:
            *(double *) ((char *) data + syntax[i].data_offset) = syntax[i].def.f;
            break;
        case EBML_STR:
        case EBML_UTF8:
            // the default may be NULL
            if (syntax[i].def.s) {
                uint8_t **dst = (uint8_t **) ((uint8_t *) data + syntax[i].data_offset);
                *dst = av_strdup(syntax[i].def.s);
                if (!*dst)
                    return AVERROR(ENOMEM);
            }
            break;
        }

    while (!res && !ebml_level_end(matroska))
        res = ebml_parse(matroska, syntax, data);

    return res;
}

static int is_ebml_id_valid(uint32_t id)
{
    // Due to endian nonsense in Matroska, the highest byte with any bits set
    // will contain the leading length bit. This bit in turn identifies the
    // total byte length of the element by its position within the byte.
    unsigned int bits = av_log2(id);
    return id && (bits + 7) / 8 ==  (8 - bits % 8);
}

/*
 * Allocate and return the entry for the level1 element with the given ID. If
 * an entry already exists, return the existing entry.
 */
static MatroskaLevel1Element *matroska_find_level1_elem(MatroskaDemuxContext *matroska,
                                                        uint32_t id)
{
    int i;
    MatroskaLevel1Element *elem;

    if (!is_ebml_id_valid(id))
        return NULL;

    // Some files link to all clusters; useless.
    if (id == MATROSKA_ID_CLUSTER)
        return NULL;

    // There can be multiple seekheads.
    if (id != MATROSKA_ID_SEEKHEAD) {
        for (i = 0; i < matroska->num_level1_elems; i++) {
            if (matroska->level1_elems[i].id == id)
                return &matroska->level1_elems[i];
        }
    }

    // Only a completely broken file would have more elements.
    // It also provides a low-effort way to escape from circular seekheads
    // (every iteration will add a level1 entry).
    if (matroska->num_level1_elems >= FF_ARRAY_ELEMS(matroska->level1_elems)) {
        av_log(matroska->ctx, AV_LOG_ERROR, "Too many level1 elements or circular seekheads.\n");
        return NULL;
    }

    elem = &matroska->level1_elems[matroska->num_level1_elems++];
    *elem = (MatroskaLevel1Element){.id = id};

    return elem;
}

static int ebml_parse_elem(MatroskaDemuxContext *matroska,
                           EbmlSyntax *syntax, void *data)
{
    static const uint64_t max_lengths[EBML_TYPE_COUNT] = {
        [EBML_UINT]  = 8,
        [EBML_FLOAT] = 8,
        // max. 16 MB for strings
        [EBML_STR]   = 0x1000000,
        [EBML_UTF8]  = 0x1000000,
        // max. 256 MB for binary data
        [EBML_BIN]   = 0x10000000,
        // no limits for anything else
    };
    AVIOContext *pb = matroska->ctx->pb;
    uint32_t id = syntax->id;
    uint64_t length;
    int res;
    void *newelem;
    MatroskaLevel1Element *level1_elem;

    data = (char *) data + syntax->data_offset;
    if (syntax->list_elem_size) {
        EbmlList *list = data;
        newelem = av_realloc_array(list->elem, list->nb_elem + 1, syntax->list_elem_size);
        if (!newelem)
            return AVERROR(ENOMEM);
        list->elem = newelem;
        data = (char *) list->elem + list->nb_elem * syntax->list_elem_size;
        memset(data, 0, syntax->list_elem_size);
        list->nb_elem++;
    }

    if (syntax->type != EBML_PASS && syntax->type != EBML_STOP) {
        matroska->current_id = 0;
        if ((res = ebml_read_length(matroska, pb, &length)) < 0)
            return res;
        if (max_lengths[syntax->type] && length > max_lengths[syntax->type]) {
            av_log(matroska->ctx, AV_LOG_ERROR,
                   "Invalid length 0x%"PRIx64" > 0x%"PRIx64" for syntax element %i\n",
                   length, max_lengths[syntax->type], syntax->type);
            return AVERROR_INVALIDDATA;
        }
    }

    switch (syntax->type) {
    case EBML_UINT:
        res = ebml_read_uint(pb, length, data);
        break;
    case EBML_SINT:
        res = ebml_read_sint(pb, length, data);
        break;
    case EBML_FLOAT:
        res = ebml_read_float(pb, length, data);
        break;
    case EBML_STR:
    case EBML_UTF8:
        res = ebml_read_ascii(pb, length, data);
        break;
    case EBML_BIN:
        res = ebml_read_binary(pb, length, data);
        break;
    case EBML_LEVEL1:
    case EBML_NEST:
        if ((res = ebml_read_master(matroska, length)) < 0)
            return res;
        if (id == MATROSKA_ID_SEGMENT)
            matroska->segment_start = avio_tell(matroska->ctx->pb);
        if (id == MATROSKA_ID_CUES)
            matroska->cues_parsing_deferred = 0;
        if (syntax->type == EBML_LEVEL1 &&
            (level1_elem = matroska_find_level1_elem(matroska, syntax->id))) {
            if (level1_elem->parsed)
                av_log(matroska->ctx, AV_LOG_ERROR, "Duplicate element\n");
            level1_elem->parsed = 1;
        }
        return ebml_parse_nest(matroska, syntax->def.n, data);
    case EBML_PASS:
        return ebml_parse_id(matroska, syntax->def.n, id, data);
    case EBML_STOP:
        return 1;
    default:
        if (ffio_limit(pb, length) != length)
            return AVERROR(EIO);
        return avio_skip(pb, length) < 0 ? AVERROR(EIO) : 0;
    }
    if (res == AVERROR_INVALIDDATA)
        av_log(matroska->ctx, AV_LOG_ERROR, "Invalid element\n");
    else if (res == AVERROR(EIO))
        av_log(matroska->ctx, AV_LOG_ERROR, "Read error\n");
    return res;
}

static void ebml_free(EbmlSyntax *syntax, void *data)
{
    int i, j;
    for (i = 0; syntax[i].id; i++) {
        void *data_off = (char *) data + syntax[i].data_offset;
        switch (syntax[i].type) {
        case EBML_STR:
        case EBML_UTF8:
            av_freep(data_off);
            break;
        case EBML_BIN:
            av_freep(&((EbmlBin *) data_off)->data);
            break;
        case EBML_LEVEL1:
        case EBML_NEST:
            if (syntax[i].list_elem_size) {
                EbmlList *list = data_off;
                char *ptr = list->elem;
                for (j = 0; j < list->nb_elem;
                     j++, ptr += syntax[i].list_elem_size)
                    ebml_free(syntax[i].def.n, ptr);
                av_freep(&list->elem);
            } else
                ebml_free(syntax[i].def.n, data_off);
        default:
            break;
        }
    }
}

/*
 * Autodetecting...
 */
static int matroska_probe(AVProbeData *p)
{
    uint64_t total = 0;
    int len_mask = 0x80, size = 1, n = 1, i;

    /* EBML header? */
    if (AV_RB32(p->buf) != EBML_ID_HEADER)
        return 0;

    /* length of header */
    total = p->buf[4];
    while (size <= 8 && !(total & len_mask)) {
        size++;
        len_mask >>= 1;
    }
    if (size > 8)
        return 0;
    total &= (len_mask - 1);
    while (n < size)
        total = (total << 8) | p->buf[4 + n++];

    /* Does the probe data contain the whole header? */
    if (p->buf_size < 4 + size + total)
        return 0;

    /* The header should contain a known document type. For now,
     * we don't parse the whole header but simply check for the
     * availability of that array of characters inside the header.
     * Not fully fool-proof, but good enough. */
    for (i = 0; i < FF_ARRAY_ELEMS(matroska_doctypes); i++) {
        size_t probelen = strlen(matroska_doctypes[i]);
        if (total < probelen)
            continue;
        for (n = 4 + size; n <= 4 + size + total - probelen; n++)
            if (!memcmp(p->buf + n, matroska_doctypes[i], probelen))
                return AVPROBE_SCORE_MAX;
    }

    // probably valid EBML header but no recognized doctype
    return AVPROBE_SCORE_EXTENSION;
}

static MatroskaTrack *matroska_find_track_by_num(MatroskaDemuxContext *matroska,
                                                 int num)
{
    MatroskaTrack *tracks = matroska->tracks.elem;
    int i;

    for (i = 0; i < matroska->tracks.nb_elem; i++)
        if (tracks[i].num == num)
            return &tracks[i];

    av_log(matroska->ctx, AV_LOG_ERROR, "Invalid track number %d\n", num);
    return NULL;
}

static int matroska_decode_buffer(uint8_t **buf, int *buf_size,
                                  MatroskaTrack *track)
{
    MatroskaTrackEncoding *encodings = track->encodings.elem;
    uint8_t *data = *buf;
    int isize = *buf_size;
    uint8_t *pkt_data = NULL;
    uint8_t av_unused *newpktdata;
    int pkt_size = isize;
    int result = 0;
    int olen;

    if (pkt_size >= 10000000U)
        return AVERROR_INVALIDDATA;

    switch (encodings[0].compression.algo) {
    case MATROSKA_TRACK_ENCODING_COMP_HEADERSTRIP:
    {
        int header_size = encodings[0].compression.settings.size;
        uint8_t *header = encodings[0].compression.settings.data;

        if (header_size && !header) {
            av_log(NULL, AV_LOG_ERROR, "Compression size but no data in headerstrip\n");
            return -1;
        }

        if (!header_size)
            return 0;

        pkt_size = isize + header_size;
        pkt_data = av_malloc(pkt_size);
        if (!pkt_data)
            return AVERROR(ENOMEM);

        memcpy(pkt_data, header, header_size);
        memcpy(pkt_data + header_size, data, isize);
        break;
    }
#if CONFIG_LZO
    case MATROSKA_TRACK_ENCODING_COMP_LZO:
        do {
            olen       = pkt_size *= 3;
            newpktdata = av_realloc(pkt_data, pkt_size + AV_LZO_OUTPUT_PADDING);
            if (!newpktdata) {
                result = AVERROR(ENOMEM);
                goto failed;
            }
            pkt_data = newpktdata;
            result   = av_lzo1x_decode(pkt_data, &olen, data, &isize);
        } while (result == AV_LZO_OUTPUT_FULL && pkt_size < 10000000);
        if (result) {
            result = AVERROR_INVALIDDATA;
            goto failed;
        }
        pkt_size -= olen;
        break;
#endif
#if CONFIG_ZLIB
    case MATROSKA_TRACK_ENCODING_COMP_ZLIB:
    {
        z_stream zstream = { 0 };
        if (inflateInit(&zstream) != Z_OK)
            return -1;
        zstream.next_in  = data;
        zstream.avail_in = isize;
        do {
            pkt_size  *= 3;
            newpktdata = av_realloc(pkt_data, pkt_size);
            if (!newpktdata) {
                inflateEnd(&zstream);
                result = AVERROR(ENOMEM);
                goto failed;
            }
            pkt_data          = newpktdata;
            zstream.avail_out = pkt_size - zstream.total_out;
            zstream.next_out  = pkt_data + zstream.total_out;
            result = inflate(&zstream, Z_NO_FLUSH);
        } while (result == Z_OK && pkt_size < 10000000);
        pkt_size = zstream.total_out;
        inflateEnd(&zstream);
        if (result != Z_STREAM_END) {
            if (result == Z_MEM_ERROR)
                result = AVERROR(ENOMEM);
            else
                result = AVERROR_INVALIDDATA;
            goto failed;
        }
        break;
    }
#endif
#if CONFIG_BZLIB
    case MATROSKA_TRACK_ENCODING_COMP_BZLIB:
    {
        bz_stream bzstream = { 0 };
        if (BZ2_bzDecompressInit(&bzstream, 0, 0) != BZ_OK)
            return -1;
        bzstream.next_in  = data;
        bzstream.avail_in = isize;
        do {
            pkt_size  *= 3;
            newpktdata = av_realloc(pkt_data, pkt_size);
            if (!newpktdata) {
                BZ2_bzDecompressEnd(&bzstream);
                result = AVERROR(ENOMEM);
                goto failed;
            }
            pkt_data           = newpktdata;
            bzstream.avail_out = pkt_size - bzstream.total_out_lo32;
            bzstream.next_out  = pkt_data + bzstream.total_out_lo32;
            result = BZ2_bzDecompress(&bzstream);
        } while (result == BZ_OK && pkt_size < 10000000);
        pkt_size = bzstream.total_out_lo32;
        BZ2_bzDecompressEnd(&bzstream);
        if (result != BZ_STREAM_END) {
            if (result == BZ_MEM_ERROR)
                result = AVERROR(ENOMEM);
            else
                result = AVERROR_INVALIDDATA;
            goto failed;
        }
        break;
    }
#endif
    default:
        return AVERROR_INVALIDDATA;
    }

    *buf      = pkt_data;
    *buf_size = pkt_size;
    return 0;

failed:
    av_free(pkt_data);
    return result;
}

static void matroska_convert_tag(AVFormatContext *s, EbmlList *list,
                                 AVDictionary **metadata, char *prefix)
{
    MatroskaTag *tags = list->elem;
    char key[1024];
    int i;

    for (i = 0; i < list->nb_elem; i++) {
        const char *lang = tags[i].lang &&
                           strcmp(tags[i].lang, "und") ? tags[i].lang : NULL;

        if (!tags[i].name) {
            av_log(s, AV_LOG_WARNING, "Skipping invalid tag with no TagName.\n");
            continue;
        }
        if (prefix)
            snprintf(key, sizeof(key), "%s/%s", prefix, tags[i].name);
        else
            av_strlcpy(key, tags[i].name, sizeof(key));
        if (tags[i].def || !lang) {
            av_dict_set(metadata, key, tags[i].string, 0);
            if (tags[i].sub.nb_elem)
                matroska_convert_tag(s, &tags[i].sub, metadata, key);
        }
        if (lang) {
            av_strlcat(key, "-", sizeof(key));
            av_strlcat(key, lang, sizeof(key));
            av_dict_set(metadata, key, tags[i].string, 0);
            if (tags[i].sub.nb_elem)
                matroska_convert_tag(s, &tags[i].sub, metadata, key);
        }
    }
    ff_metadata_conv(metadata, NULL, ff_mkv_metadata_conv);
}

static void matroska_convert_tags(AVFormatContext *s)
{
    MatroskaDemuxContext *matroska = s->priv_data;
    MatroskaTags *tags = matroska->tags.elem;
    int i, j;

    for (i = 0; i < matroska->tags.nb_elem; i++) {
        if (tags[i].target.attachuid) {
            MatroskaAttachment *attachment = matroska->attachments.elem;
            int found = 0;
            for (j = 0; j < matroska->attachments.nb_elem; j++) {
                if (attachment[j].uid == tags[i].target.attachuid &&
                    attachment[j].stream) {
                    matroska_convert_tag(s, &tags[i].tag,
                                         &attachment[j].stream->metadata, NULL);
                    found = 1;
                }
            }
            if (!found) {
                av_log(NULL, AV_LOG_WARNING,
                       "The tags at index %d refer to a "
                       "non-existent attachment %"PRId64".\n",
                       i, tags[i].target.attachuid);
            }
        } else if (tags[i].target.chapteruid) {
            MatroskaChapter *chapter = matroska->chapters.elem;
            int found = 0;
            for (j = 0; j < matroska->chapters.nb_elem; j++) {
                if (chapter[j].uid == tags[i].target.chapteruid &&
                    chapter[j].chapter) {
                    matroska_convert_tag(s, &tags[i].tag,
                                         &chapter[j].chapter->metadata, NULL);
                    found = 1;
                }
            }
            if (!found) {
                av_log(NULL, AV_LOG_WARNING,
                       "The tags at index %d refer to a non-existent chapter "
                       "%"PRId64".\n",
                       i, tags[i].target.chapteruid);
            }
        } else if (tags[i].target.trackuid) {
            MatroskaTrack *track = matroska->tracks.elem;
            int found = 0;
            for (j = 0; j < matroska->tracks.nb_elem; j++) {
                if (track[j].uid == tags[i].target.trackuid &&
                    track[j].stream) {
                    matroska_convert_tag(s, &tags[i].tag,
                                         &track[j].stream->metadata, NULL);
                    found = 1;
               }
            }
            if (!found) {
                av_log(NULL, AV_LOG_WARNING,
                       "The tags at index %d refer to a non-existent track "
                       "%"PRId64".\n",
                       i, tags[i].target.trackuid);
            }
        } else {
            matroska_convert_tag(s, &tags[i].tag, &s->metadata,
                                 tags[i].target.type);
        }
    }
}

static int matroska_parse_seekhead_entry(MatroskaDemuxContext *matroska,
                                         uint64_t pos)
{
    uint32_t level_up       = matroska->level_up;
    uint32_t saved_id       = matroska->current_id;
    int64_t before_pos = avio_tell(matroska->ctx->pb);
    MatroskaLevel level;
    int64_t offset;
    int ret = 0;

    /* seek */
    offset = pos + matroska->segment_start;
    if (avio_seek(matroska->ctx->pb, offset, SEEK_SET) == offset) {
        /* We don't want to lose our seekhead level, so we add
         * a dummy. This is a crude hack. */
        if (matroska->num_levels == EBML_MAX_DEPTH) {
            av_log(matroska->ctx, AV_LOG_INFO,
                   "Max EBML element depth (%d) reached, "
                   "cannot parse further.\n", EBML_MAX_DEPTH);
            ret = AVERROR_INVALIDDATA;
        } else {
            level.start  = 0;
            level.length = (uint64_t) -1;
            matroska->levels[matroska->num_levels] = level;
            matroska->num_levels++;
            matroska->current_id                   = 0;

            ret = ebml_parse(matroska, matroska_segment, matroska);

            /* remove dummy level */
            while (matroska->num_levels) {
                uint64_t length = matroska->levels[--matroska->num_levels].length;
                if (length == (uint64_t) -1)
                    break;
            }
        }
    }
    /* seek back */
    avio_seek(matroska->ctx->pb, before_pos, SEEK_SET);
    matroska->level_up   = level_up;
    matroska->current_id = saved_id;

    return ret;
}

static void matroska_execute_seekhead(MatroskaDemuxContext *matroska)
{
    EbmlList *seekhead_list = &matroska->seekhead;
    int i;

    // we should not do any seeking in the streaming case
    if (!matroska->ctx->pb->seekable)
        return;

    for (i = 0; i < seekhead_list->nb_elem; i++) {
        MatroskaSeekhead *seekheads = seekhead_list->elem;
        uint32_t id  = seekheads[i].id;
        uint64_t pos = seekheads[i].pos;

        MatroskaLevel1Element *elem = matroska_find_level1_elem(matroska, id);
        if (!elem || elem->parsed)
            continue;

        elem->pos = pos;

        // defer cues parsing until we actually need cue data.
        if (id == MATROSKA_ID_CUES)
            continue;

        if (matroska_parse_seekhead_entry(matroska, pos) < 0) {
            // mark index as broken
            matroska->cues_parsing_deferred = -1;
            break;
        }

        elem->parsed = 1;
    }
}

static void matroska_add_index_entries(MatroskaDemuxContext *matroska)
{
    EbmlList *index_list;
    MatroskaIndex *index;
    uint64_t index_scale = 1;
    int i, j;

    if (matroska->ctx->flags & AVFMT_FLAG_IGNIDX)
        return;

    index_list = &matroska->index;
    index      = index_list->elem;
    if (index_list->nb_elem < 2)
        return;
    if (index[1].time > 1E14 / matroska->time_scale) {
        av_log(matroska->ctx, AV_LOG_WARNING, "Dropping apparently-broken index.\n");
        return;
    }
    for (i = 0; i < index_list->nb_elem; i++) {
        EbmlList *pos_list    = &index[i].pos;
        MatroskaIndexPos *pos = pos_list->elem;
        for (j = 0; j < pos_list->nb_elem; j++) {
            MatroskaTrack *track = matroska_find_track_by_num(matroska,
                                                              pos[j].track);
            if (track && track->stream)
                av_add_index_entry(track->stream,
                                   pos[j].pos + matroska->segment_start,
                                   index[i].time / index_scale, 0, 0,
                                   AVINDEX_KEYFRAME);
        }
    }
}

static void matroska_parse_cues(MatroskaDemuxContext *matroska) {
    int i;

    if (matroska->ctx->flags & AVFMT_FLAG_IGNIDX)
        return;

    for (i = 0; i < matroska->num_level1_elems; i++) {
        MatroskaLevel1Element *elem = &matroska->level1_elems[i];
        if (elem->id == MATROSKA_ID_CUES && !elem->parsed) {
            if (matroska_parse_seekhead_entry(matroska, elem->pos) < 0)
                matroska->cues_parsing_deferred = -1;
            elem->parsed = 1;
            break;
        }
    }

    matroska_add_index_entries(matroska);
}

static int matroska_aac_profile(char *codec_id)
{
    static const char *const aac_profiles[] = { "MAIN", "LC", "SSR" };
    int profile;

    for (profile = 0; profile < FF_ARRAY_ELEMS(aac_profiles); profile++)
        if (strstr(codec_id, aac_profiles[profile]))
            break;
    return profile + 1;
}

static int matroska_aac_sri(int samplerate)
{
    int sri;

    for (sri = 0; sri < FF_ARRAY_ELEMS(avpriv_mpeg4audio_sample_rates); sri++)
        if (avpriv_mpeg4audio_sample_rates[sri] == samplerate)
            break;
    return sri;
}

static void matroska_metadata_creation_time(AVDictionary **metadata, int64_t date_utc)
{
    char buffer[32];
    /* Convert to seconds and adjust by number of seconds between 2001-01-01 and Epoch */
    time_t creation_time = date_utc / 1000000000 + 978307200;
    struct tm tmpbuf, *ptm = gmtime_r(&creation_time, &tmpbuf);
    if (!ptm) return;
    if (strftime(buffer, sizeof(buffer), "%Y-%m-%d %H:%M:%S", ptm))
        av_dict_set(metadata, "creation_time", buffer, 0);
}

static int matroska_parse_flac(AVFormatContext *s,
                               MatroskaTrack *track,
                               int *offset)
{
    AVStream *st = track->stream;
    uint8_t *p = track->codec_priv.data;
    int size   = track->codec_priv.size;

    if (size < 8 + FLAC_STREAMINFO_SIZE || p[4] & 0x7f) {
        av_log(s, AV_LOG_WARNING, "Invalid FLAC private data\n");
        track->codec_priv.size = 0;
        return 0;
    }
    *offset = 8;
    track->codec_priv.size = 8 + FLAC_STREAMINFO_SIZE;

    p    += track->codec_priv.size;
    size -= track->codec_priv.size;

    /* parse the remaining metadata blocks if present */
    while (size >= 4) {
        int block_last, block_type, block_size;

        flac_parse_block_header(p, &block_last, &block_type, &block_size);

        p    += 4;
        size -= 4;
        if (block_size > size)
            return 0;

        /* check for the channel mask */
        if (block_type == FLAC_METADATA_TYPE_VORBIS_COMMENT) {
            AVDictionary *dict = NULL;
            AVDictionaryEntry *chmask;

            ff_vorbis_comment(s, &dict, p, block_size, 0);
            chmask = av_dict_get(dict, "WAVEFORMATEXTENSIBLE_CHANNEL_MASK", NULL, 0);
            if (chmask) {
                uint64_t mask = strtol(chmask->value, NULL, 0);
                if (!mask || mask & ~0x3ffffULL) {
                    av_log(s, AV_LOG_WARNING,
                           "Invalid value of WAVEFORMATEXTENSIBLE_CHANNEL_MASK\n");
                } else
                    st->codecpar->channel_layout = mask;
            }
            av_dict_free(&dict);
        }

        p    += block_size;
        size -= block_size;
    }

    return 0;
}

static void mkv_stereo_mode_display_mul(int stereo_mode, int *h_width, int *h_height)
{
    switch (stereo_mode) {
        case MATROSKA_VIDEO_STEREOMODE_TYPE_MONO:
        case MATROSKA_VIDEO_STEREOMODE_TYPE_CHECKERBOARD_RL:
        case MATROSKA_VIDEO_STEREOMODE_TYPE_CHECKERBOARD_LR:
        case MATROSKA_VIDEO_STEREOMODE_TYPE_BOTH_EYES_BLOCK_RL:
        case MATROSKA_VIDEO_STEREOMODE_TYPE_BOTH_EYES_BLOCK_LR:
            break;
        case MATROSKA_VIDEO_STEREOMODE_TYPE_RIGHT_LEFT:
        case MATROSKA_VIDEO_STEREOMODE_TYPE_LEFT_RIGHT:
        case MATROSKA_VIDEO_STEREOMODE_TYPE_COL_INTERLEAVED_RL:
        case MATROSKA_VIDEO_STEREOMODE_TYPE_COL_INTERLEAVED_LR:
            *h_width = 2;
            break;
        case MATROSKA_VIDEO_STEREOMODE_TYPE_BOTTOM_TOP:
        case MATROSKA_VIDEO_STEREOMODE_TYPE_TOP_BOTTOM:
        case MATROSKA_VIDEO_STEREOMODE_TYPE_ROW_INTERLEAVED_RL:
        case MATROSKA_VIDEO_STEREOMODE_TYPE_ROW_INTERLEAVED_LR:
            *h_height = 2;
            break;
    }
}

static int mkv_parse_video_color(AVStream *st, const MatroskaTrack *track) {
    const MatroskaMasteringMeta* mastering_meta =
        &track->video.color.mastering_meta;
    // Mastering primaries are CIE 1931 coords, and must be > 0.
    const int has_mastering_primaries =
        mastering_meta->r_x > 0 && mastering_meta->r_y > 0 &&
        mastering_meta->g_x > 0 && mastering_meta->g_y > 0 &&
        mastering_meta->b_x > 0 && mastering_meta->b_y > 0 &&
        mastering_meta->white_x > 0 && mastering_meta->white_y > 0;
    const int has_mastering_luminance = mastering_meta->max_luminance > 0;

    if (track->video.color.matrix_coefficients != AVCOL_SPC_RESERVED)
        st->codec->colorspace = track->video.color.matrix_coefficients;
    if (track->video.color.primaries != AVCOL_PRI_RESERVED)
        st->codec->color_primaries = track->video.color.primaries;
    if (track->video.color.transfer_characteristics != AVCOL_TRC_RESERVED)
        st->codec->color_trc = track->video.color.transfer_characteristics;
    if (track->video.color.range != AVCOL_RANGE_UNSPECIFIED &&
        track->video.color.range <= AVCOL_RANGE_JPEG)
        st->codec->color_range = track->video.color.range;

    if (has_mastering_primaries || has_mastering_luminance) {
        // Use similar rationals as other standards.
        const int chroma_den = 50000;
        const int luma_den = 10000;
        AVMasteringDisplayMetadata *metadata =
            (AVMasteringDisplayMetadata*) av_stream_new_side_data(
                st, AV_PKT_DATA_MASTERING_DISPLAY_METADATA,
                sizeof(AVMasteringDisplayMetadata));
        if (!metadata) {
            return AVERROR(ENOMEM);
        }
        memset(metadata, 0, sizeof(AVMasteringDisplayMetadata));
        if (has_mastering_primaries) {
            metadata->display_primaries[0][0] = av_make_q(
                round(mastering_meta->r_x * chroma_den), chroma_den);
            metadata->display_primaries[0][1] = av_make_q(
                round(mastering_meta->r_y * chroma_den), chroma_den);
            metadata->display_primaries[1][0] = av_make_q(
                round(mastering_meta->g_x * chroma_den), chroma_den);
            metadata->display_primaries[1][1] = av_make_q(
                round(mastering_meta->g_y * chroma_den), chroma_den);
            metadata->display_primaries[2][0] = av_make_q(
                round(mastering_meta->b_x * chroma_den), chroma_den);
            metadata->display_primaries[2][1] = av_make_q(
                round(mastering_meta->b_y * chroma_den), chroma_den);
            metadata->white_point[0] = av_make_q(
                round(mastering_meta->white_x * chroma_den), chroma_den);
            metadata->white_point[1] = av_make_q(
                round(mastering_meta->white_y * chroma_den), chroma_den);
            metadata->has_primaries = 1;
        }
        if (has_mastering_luminance) {
            metadata->max_luminance = av_make_q(
                round(mastering_meta->max_luminance * luma_den), luma_den);
            metadata->min_luminance = av_make_q(
                round(mastering_meta->min_luminance * luma_den), luma_den);
            metadata->has_luminance = 1;
        }
    }
    return 0;
}

static int get_qt_codec(MatroskaTrack *track, uint32_t *fourcc, enum AVCodecID *codec_id)
{
    const AVCodecTag *codec_tags;

    codec_tags = track->type == MATROSKA_TRACK_TYPE_VIDEO ?
            ff_codec_movvideo_tags : ff_codec_movaudio_tags;

    /* Normalize noncompliant private data that starts with the fourcc
     * by expanding/shifting the data by 4 bytes and storing the data
     * size at the start. */
    if (ff_codec_get_id(codec_tags, AV_RL32(track->codec_priv.data))) {
        uint8_t *p = av_realloc(track->codec_priv.data,
                                track->codec_priv.size + 4);
        if (!p)
            return AVERROR(ENOMEM);
        memmove(p + 4, p, track->codec_priv.size);
        track->codec_priv.data = p;
        track->codec_priv.size += 4;
        AV_WB32(track->codec_priv.data, track->codec_priv.size);
    }

    *fourcc = AV_RL32(track->codec_priv.data + 4);
    *codec_id = ff_codec_get_id(codec_tags, *fourcc);

    return 0;
}

static int matroska_parse_tracks(AVFormatContext *s)
{
    MatroskaDemuxContext *matroska = s->priv_data;
    MatroskaTrack *tracks = matroska->tracks.elem;
    AVStream *st;
    int i, j, ret;
    int k;

    for (i = 0; i < matroska->tracks.nb_elem; i++) {
        MatroskaTrack *track = &tracks[i];
        enum AVCodecID codec_id = AV_CODEC_ID_NONE;
        EbmlList *encodings_list = &track->encodings;
        MatroskaTrackEncoding *encodings = encodings_list->elem;
        uint8_t *extradata = NULL;
        int extradata_size = 0;
        int extradata_offset = 0;
        uint32_t fourcc = 0;
        AVIOContext b;
        char* key_id_base64 = NULL;
        int bit_depth = -1;

        /* Apply some sanity checks. */
        if (track->type != MATROSKA_TRACK_TYPE_VIDEO &&
            track->type != MATROSKA_TRACK_TYPE_AUDIO &&
            track->type != MATROSKA_TRACK_TYPE_SUBTITLE &&
            track->type != MATROSKA_TRACK_TYPE_METADATA) {
            av_log(matroska->ctx, AV_LOG_INFO,
                   "Unknown or unsupported track type %"PRIu64"\n",
                   track->type);
            continue;
        }
        if (!track->codec_id)
            continue;

        if (track->audio.samplerate < 0 || track->audio.samplerate > INT_MAX ||
            isnan(track->audio.samplerate)) {
            av_log(matroska->ctx, AV_LOG_WARNING,
                   "Invalid sample rate %f, defaulting to 8000 instead.\n",
                   track->audio.samplerate);
            track->audio.samplerate = 8000;
        }

        if (track->type == MATROSKA_TRACK_TYPE_VIDEO) {
            if (!track->default_duration && track->video.frame_rate > 0)
                track->default_duration = 1000000000 / track->video.frame_rate;
            if (track->video.display_width == -1)
                track->video.display_width = track->video.pixel_width;
            if (track->video.display_height == -1)
                track->video.display_height = track->video.pixel_height;
            if (track->video.color_space.size == 4)
                fourcc = AV_RL32(track->video.color_space.data);
        } else if (track->type == MATROSKA_TRACK_TYPE_AUDIO) {
            if (!track->audio.out_samplerate)
                track->audio.out_samplerate = track->audio.samplerate;
        }
        if (encodings_list->nb_elem > 1) {
            av_log(matroska->ctx, AV_LOG_ERROR,
                   "Multiple combined encodings not supported");
        } else if (encodings_list->nb_elem == 1) {
            if (encodings[0].type) {
                if (encodings[0].encryption.key_id.size > 0) {
                    /* Save the encryption key id to be stored later as a
                       metadata tag. */
                    const int b64_size = AV_BASE64_SIZE(encodings[0].encryption.key_id.size);
                    key_id_base64 = av_malloc(b64_size);
                    if (key_id_base64 == NULL)
                        return AVERROR(ENOMEM);

                    av_base64_encode(key_id_base64, b64_size,
                                     encodings[0].encryption.key_id.data,
                                     encodings[0].encryption.key_id.size);
                } else {
                    encodings[0].scope = 0;
                    av_log(matroska->ctx, AV_LOG_ERROR,
                           "Unsupported encoding type");
                }
            } else if (
#if CONFIG_ZLIB
                 encodings[0].compression.algo != MATROSKA_TRACK_ENCODING_COMP_ZLIB  &&
#endif
#if CONFIG_BZLIB
                 encodings[0].compression.algo != MATROSKA_TRACK_ENCODING_COMP_BZLIB &&
#endif
#if CONFIG_LZO
                 encodings[0].compression.algo != MATROSKA_TRACK_ENCODING_COMP_LZO   &&
#endif
                 encodings[0].compression.algo != MATROSKA_TRACK_ENCODING_COMP_HEADERSTRIP) {
                encodings[0].scope = 0;
                av_log(matroska->ctx, AV_LOG_ERROR,
                       "Unsupported encoding type");
            } else if (track->codec_priv.size && encodings[0].scope & 2) {
                uint8_t *codec_priv = track->codec_priv.data;
                int ret = matroska_decode_buffer(&track->codec_priv.data,
                                                 &track->codec_priv.size,
                                                 track);
                if (ret < 0) {
                    track->codec_priv.data = NULL;
                    track->codec_priv.size = 0;
                    av_log(matroska->ctx, AV_LOG_ERROR,
                           "Failed to decode codec private data\n");
                }

                if (codec_priv != track->codec_priv.data)
                    av_free(codec_priv);
            }
        }

        for (j = 0; ff_mkv_codec_tags[j].id != AV_CODEC_ID_NONE; j++) {
            if (!strncmp(ff_mkv_codec_tags[j].str, track->codec_id,
                         strlen(ff_mkv_codec_tags[j].str))) {
                codec_id = ff_mkv_codec_tags[j].id;
                break;
            }
        }

        st = track->stream = avformat_new_stream(s, NULL);
        if (!st) {
            av_free(key_id_base64);
            return AVERROR(ENOMEM);
        }

        if (key_id_base64) {
            /* export encryption key id as base64 metadata tag */
            av_dict_set(&st->metadata, "enc_key_id", key_id_base64, 0);
            av_freep(&key_id_base64);
        }

        if (!strcmp(track->codec_id, "V_MS/VFW/FOURCC") &&
             track->codec_priv.size >= 40               &&
            track->codec_priv.data) {
            track->ms_compat    = 1;
            bit_depth           = AV_RL16(track->codec_priv.data + 14);
            fourcc              = AV_RL32(track->codec_priv.data + 16);
            codec_id            = ff_codec_get_id(ff_codec_bmp_tags,
                                                  fourcc);
            if (!codec_id)
                codec_id        = ff_codec_get_id(ff_codec_movvideo_tags,
                                                  fourcc);
            extradata_offset    = 40;
        } else if (!strcmp(track->codec_id, "A_MS/ACM") &&
                   track->codec_priv.size >= 14         &&
                   track->codec_priv.data) {
            int ret;
            ffio_init_context(&b, track->codec_priv.data,
                              track->codec_priv.size,
                              0, NULL, NULL, NULL, NULL);
<<<<<<< HEAD
            ret = ff_get_wav_header(s, &b, st->codec, track->codec_priv.size, 0);
            if (ret < 0)
                return ret;
            codec_id         = st->codec->codec_id;
            fourcc           = st->codec->codec_tag;
=======
            ret = ff_get_wav_header(s, &b, st->codecpar, track->codec_priv.size);
            if (ret < 0)
                return ret;
            codec_id         = st->codecpar->codec_id;
>>>>>>> 9200514a
            extradata_offset = FFMIN(track->codec_priv.size, 18);
        } else if (!strcmp(track->codec_id, "A_QUICKTIME")
                   /* Normally 36, but allow noncompliant private data */
                   && (track->codec_priv.size >= 32)
                   && (track->codec_priv.data)) {
            uint16_t sample_size;
            int ret = get_qt_codec(track, &fourcc, &codec_id);
            if (ret < 0)
                return ret;
            sample_size = AV_RB16(track->codec_priv.data + 26);
            if (fourcc == 0) {
                if (sample_size == 8) {
                    fourcc = MKTAG('r','a','w',' ');
                    codec_id = ff_codec_get_id(ff_codec_movaudio_tags, fourcc);
                } else if (sample_size == 16) {
                    fourcc = MKTAG('t','w','o','s');
                    codec_id = ff_codec_get_id(ff_codec_movaudio_tags, fourcc);
                }
            }
            if ((fourcc == MKTAG('t','w','o','s') ||
                    fourcc == MKTAG('s','o','w','t')) &&
                    sample_size == 8)
                codec_id = AV_CODEC_ID_PCM_S8;
        } else if (!strcmp(track->codec_id, "V_QUICKTIME") &&
                   (track->codec_priv.size >= 21)          &&
                   (track->codec_priv.data)) {
            int ret = get_qt_codec(track, &fourcc, &codec_id);
            if (ret < 0)
                return ret;
            if (codec_id == AV_CODEC_ID_NONE && AV_RL32(track->codec_priv.data+4) == AV_RL32("SMI ")) {
                fourcc = MKTAG('S','V','Q','3');
                codec_id = ff_codec_get_id(ff_codec_movvideo_tags, fourcc);
            }
            if (codec_id == AV_CODEC_ID_NONE) {
                char buf[32];
                av_get_codec_tag_string(buf, sizeof(buf), fourcc);
                av_log(matroska->ctx, AV_LOG_ERROR,
                       "mov FourCC not found %s.\n", buf);
            }
            if (track->codec_priv.size >= 86) {
                bit_depth = AV_RB16(track->codec_priv.data + 82);
                ffio_init_context(&b, track->codec_priv.data,
                                  track->codec_priv.size,
                                  0, NULL, NULL, NULL, NULL);
                if (ff_get_qtpalette(codec_id, &b, track->palette)) {
                    bit_depth &= 0x1F;
                    track->has_palette = 1;
                }
            }
        } else if (codec_id == AV_CODEC_ID_PCM_S16BE) {
            switch (track->audio.bitdepth) {
            case  8:
                codec_id = AV_CODEC_ID_PCM_U8;
                break;
            case 24:
                codec_id = AV_CODEC_ID_PCM_S24BE;
                break;
            case 32:
                codec_id = AV_CODEC_ID_PCM_S32BE;
                break;
            }
        } else if (codec_id == AV_CODEC_ID_PCM_S16LE) {
            switch (track->audio.bitdepth) {
            case  8:
                codec_id = AV_CODEC_ID_PCM_U8;
                break;
            case 24:
                codec_id = AV_CODEC_ID_PCM_S24LE;
                break;
            case 32:
                codec_id = AV_CODEC_ID_PCM_S32LE;
                break;
            }
        } else if (codec_id == AV_CODEC_ID_PCM_F32LE &&
                   track->audio.bitdepth == 64) {
            codec_id = AV_CODEC_ID_PCM_F64LE;
        } else if (codec_id == AV_CODEC_ID_AAC && !track->codec_priv.size) {
            int profile = matroska_aac_profile(track->codec_id);
            int sri     = matroska_aac_sri(track->audio.samplerate);
            extradata   = av_mallocz(5 + AV_INPUT_BUFFER_PADDING_SIZE);
            if (!extradata)
                return AVERROR(ENOMEM);
            extradata[0] = (profile << 3) | ((sri & 0x0E) >> 1);
            extradata[1] = ((sri & 0x01) << 7) | (track->audio.channels << 3);
            if (strstr(track->codec_id, "SBR")) {
                sri            = matroska_aac_sri(track->audio.out_samplerate);
                extradata[2]   = 0x56;
                extradata[3]   = 0xE5;
                extradata[4]   = 0x80 | (sri << 3);
                extradata_size = 5;
            } else
                extradata_size = 2;
        } else if (codec_id == AV_CODEC_ID_ALAC && track->codec_priv.size && track->codec_priv.size < INT_MAX - 12 - AV_INPUT_BUFFER_PADDING_SIZE) {
            /* Only ALAC's magic cookie is stored in Matroska's track headers.
             * Create the "atom size", "tag", and "tag version" fields the
             * decoder expects manually. */
            extradata_size = 12 + track->codec_priv.size;
            extradata      = av_mallocz(extradata_size +
                                        AV_INPUT_BUFFER_PADDING_SIZE);
            if (!extradata)
                return AVERROR(ENOMEM);
            AV_WB32(extradata, extradata_size);
            memcpy(&extradata[4], "alac", 4);
            AV_WB32(&extradata[8], 0);
            memcpy(&extradata[12], track->codec_priv.data,
                   track->codec_priv.size);
        } else if (codec_id == AV_CODEC_ID_TTA) {
            extradata_size = 30;
            extradata      = av_mallocz(extradata_size + AV_INPUT_BUFFER_PADDING_SIZE);
            if (!extradata)
                return AVERROR(ENOMEM);
            ffio_init_context(&b, extradata, extradata_size, 1,
                              NULL, NULL, NULL, NULL);
            avio_write(&b, "TTA1", 4);
            avio_wl16(&b, 1);
            if (track->audio.channels > UINT16_MAX ||
                track->audio.bitdepth > UINT16_MAX) {
                av_log(matroska->ctx, AV_LOG_WARNING,
                       "Too large audio channel number %"PRIu64
                       " or bitdepth %"PRIu64". Skipping track.\n",
                       track->audio.channels, track->audio.bitdepth);
                av_freep(&extradata);
                if (matroska->ctx->error_recognition & AV_EF_EXPLODE)
                    return AVERROR_INVALIDDATA;
                else
                    continue;
            }
            avio_wl16(&b, track->audio.channels);
            avio_wl16(&b, track->audio.bitdepth);
            if (track->audio.out_samplerate < 0 || track->audio.out_samplerate > INT_MAX)
                return AVERROR_INVALIDDATA;
            avio_wl32(&b, track->audio.out_samplerate);
            avio_wl32(&b, av_rescale((matroska->duration * matroska->time_scale),
                                     track->audio.out_samplerate,
                                     AV_TIME_BASE * 1000));
        } else if (codec_id == AV_CODEC_ID_RV10 ||
                   codec_id == AV_CODEC_ID_RV20 ||
                   codec_id == AV_CODEC_ID_RV30 ||
                   codec_id == AV_CODEC_ID_RV40) {
            extradata_offset = 26;
        } else if (codec_id == AV_CODEC_ID_RA_144) {
            track->audio.out_samplerate = 8000;
            track->audio.channels       = 1;
        } else if ((codec_id == AV_CODEC_ID_RA_288 ||
                    codec_id == AV_CODEC_ID_COOK   ||
                    codec_id == AV_CODEC_ID_ATRAC3 ||
                    codec_id == AV_CODEC_ID_SIPR)
                      && track->codec_priv.data) {
            int flavor;

            ffio_init_context(&b, track->codec_priv.data,
                              track->codec_priv.size,
                              0, NULL, NULL, NULL, NULL);
            avio_skip(&b, 22);
            flavor                       = avio_rb16(&b);
            track->audio.coded_framesize = avio_rb32(&b);
            avio_skip(&b, 12);
            track->audio.sub_packet_h    = avio_rb16(&b);
            track->audio.frame_size      = avio_rb16(&b);
            track->audio.sub_packet_size = avio_rb16(&b);
            if (flavor                        < 0 ||
                track->audio.coded_framesize <= 0 ||
                track->audio.sub_packet_h    <= 0 ||
                track->audio.frame_size      <= 0 ||
                track->audio.sub_packet_size <= 0)
                return AVERROR_INVALIDDATA;
            track->audio.buf = av_malloc_array(track->audio.sub_packet_h,
                                               track->audio.frame_size);
            if (!track->audio.buf)
                return AVERROR(ENOMEM);
            if (codec_id == AV_CODEC_ID_RA_288) {
                st->codecpar->block_align = track->audio.coded_framesize;
                track->codec_priv.size = 0;
            } else {
                if (codec_id == AV_CODEC_ID_SIPR && flavor < 4) {
                    static const int sipr_bit_rate[4] = { 6504, 8496, 5000, 16000 };
                    track->audio.sub_packet_size = ff_sipr_subpk_size[flavor];
                    st->codecpar->bit_rate          = sipr_bit_rate[flavor];
                }
                st->codecpar->block_align = track->audio.sub_packet_size;
                extradata_offset       = 78;
            }
        } else if (codec_id == AV_CODEC_ID_FLAC && track->codec_priv.size) {
            ret = matroska_parse_flac(s, track, &extradata_offset);
            if (ret < 0)
                return ret;
        } else if (codec_id == AV_CODEC_ID_PRORES && track->codec_priv.size == 4) {
            fourcc = AV_RL32(track->codec_priv.data);
        }
        track->codec_priv.size -= extradata_offset;

        if (codec_id == AV_CODEC_ID_NONE)
            av_log(matroska->ctx, AV_LOG_INFO,
                   "Unknown/unsupported AVCodecID %s.\n", track->codec_id);

        if (track->time_scale < 0.01)
            track->time_scale = 1.0;
        avpriv_set_pts_info(st, 64, matroska->time_scale * track->time_scale,
                            1000 * 1000 * 1000);    /* 64 bit pts in ns */

        /* convert the delay from ns to the track timebase */
        track->codec_delay = av_rescale_q(track->codec_delay,
                                          (AVRational){ 1, 1000000000 },
                                          st->time_base);

<<<<<<< HEAD
        st->codec->codec_id = codec_id;

=======
        st->codecpar->codec_id = codec_id;
        st->start_time      = 0;
>>>>>>> 9200514a
        if (strcmp(track->language, "und"))
            av_dict_set(&st->metadata, "language", track->language, 0);
        av_dict_set(&st->metadata, "title", track->name, 0);

        if (track->flag_default)
            st->disposition |= AV_DISPOSITION_DEFAULT;
        if (track->flag_forced)
            st->disposition |= AV_DISPOSITION_FORCED;

        if (!st->codecpar->extradata) {
            if (extradata) {
                st->codecpar->extradata      = extradata;
                st->codecpar->extradata_size = extradata_size;
            } else if (track->codec_priv.data && track->codec_priv.size > 0) {
<<<<<<< HEAD
                if (ff_alloc_extradata(st->codec, track->codec_priv.size))
                    return AVERROR(ENOMEM);
                memcpy(st->codec->extradata,
=======
                st->codecpar->extradata = av_mallocz(track->codec_priv.size +
                                                     AV_INPUT_BUFFER_PADDING_SIZE);
                if (!st->codecpar->extradata)
                    return AVERROR(ENOMEM);
                st->codecpar->extradata_size = track->codec_priv.size;
                memcpy(st->codecpar->extradata,
>>>>>>> 9200514a
                       track->codec_priv.data + extradata_offset,
                       track->codec_priv.size);
            }
        }

        if (track->type == MATROSKA_TRACK_TYPE_VIDEO) {
            MatroskaTrackPlane *planes = track->operation.combine_planes.elem;
            int display_width_mul  = 1;
            int display_height_mul = 1;

<<<<<<< HEAD
            st->codec->codec_type = AVMEDIA_TYPE_VIDEO;
            st->codec->codec_tag  = fourcc;
            if (bit_depth >= 0)
                st->codec->bits_per_coded_sample = bit_depth;
            st->codec->width      = track->video.pixel_width;
            st->codec->height     = track->video.pixel_height;
=======
            st->codecpar->codec_type = AVMEDIA_TYPE_VIDEO;
            st->codecpar->codec_tag  = track->video.fourcc;
            st->codecpar->width      = track->video.pixel_width;
            st->codecpar->height     = track->video.pixel_height;
>>>>>>> 9200514a

            if (track->video.stereo_mode && track->video.stereo_mode < MATROSKA_VIDEO_STEREOMODE_TYPE_NB)
                mkv_stereo_mode_display_mul(track->video.stereo_mode, &display_width_mul, &display_height_mul);

            av_reduce(&st->sample_aspect_ratio.num,
                      &st->sample_aspect_ratio.den,
                      st->codecpar->height * track->video.display_width  * display_width_mul,
                      st->codecpar->width  * track->video.display_height * display_height_mul,
                      255);
<<<<<<< HEAD
            if (st->codec->codec_id != AV_CODEC_ID_HEVC)
=======
            if (st->codecpar->codec_id != AV_CODEC_ID_H264 &&
                st->codecpar->codec_id != AV_CODEC_ID_HEVC)
>>>>>>> 9200514a
                st->need_parsing = AVSTREAM_PARSE_HEADERS;

            if (track->default_duration) {
                av_reduce(&st->avg_frame_rate.num, &st->avg_frame_rate.den,
                          1000000000, track->default_duration, 30000);
#if FF_API_R_FRAME_RATE
                if (   st->avg_frame_rate.num < st->avg_frame_rate.den * 1000LL
                    && st->avg_frame_rate.num > st->avg_frame_rate.den * 5LL)
                    st->r_frame_rate = st->avg_frame_rate;
#endif
            }

            /* export stereo mode flag as metadata tag */
            if (track->video.stereo_mode && track->video.stereo_mode < MATROSKA_VIDEO_STEREOMODE_TYPE_NB)
                av_dict_set(&st->metadata, "stereo_mode", ff_matroska_video_stereo_mode[track->video.stereo_mode], 0);

            /* export alpha mode flag as metadata tag  */
            if (track->video.alpha_mode)
                av_dict_set(&st->metadata, "alpha_mode", "1", 0);

            /* if we have virtual track, mark the real tracks */
            for (j=0; j < track->operation.combine_planes.nb_elem; j++) {
                char buf[32];
                if (planes[j].type >= MATROSKA_VIDEO_STEREO_PLANE_COUNT)
                    continue;
                snprintf(buf, sizeof(buf), "%s_%d",
                         ff_matroska_video_stereo_plane[planes[j].type], i);
                for (k=0; k < matroska->tracks.nb_elem; k++)
                    if (planes[j].uid == tracks[k].uid && tracks[k].stream) {
                        av_dict_set(&tracks[k].stream->metadata,
                                    "stereo_mode", buf, 0);
                        break;
                    }
            }
            // add stream level stereo3d side data if it is a supported format
            if (track->video.stereo_mode < MATROSKA_VIDEO_STEREOMODE_TYPE_NB &&
                track->video.stereo_mode != 10 && track->video.stereo_mode != 12) {
                int ret = ff_mkv_stereo3d_conv(st, track->video.stereo_mode);
                if (ret < 0)
                    return ret;
            }

            if (s->strict_std_compliance <= FF_COMPLIANCE_UNOFFICIAL) {
                int ret = mkv_parse_video_color(st, track);
                if (ret < 0)
                    return ret;
            }
        } else if (track->type == MATROSKA_TRACK_TYPE_AUDIO) {
<<<<<<< HEAD
            st->codec->codec_type  = AVMEDIA_TYPE_AUDIO;
            st->codec->codec_tag   = fourcc;
            st->codec->sample_rate = track->audio.out_samplerate;
            st->codec->channels    = track->audio.channels;
            if (!st->codec->bits_per_coded_sample)
                st->codec->bits_per_coded_sample = track->audio.bitdepth;
            if (st->codec->codec_id == AV_CODEC_ID_MP3)
=======
            st->codecpar->codec_type  = AVMEDIA_TYPE_AUDIO;
            st->codecpar->sample_rate = track->audio.out_samplerate;
            st->codecpar->channels    = track->audio.channels;
            if (st->codecpar->codec_id != AV_CODEC_ID_AAC)
                st->need_parsing = AVSTREAM_PARSE_HEADERS;
            if (st->codecpar->codec_id == AV_CODEC_ID_MP3)
>>>>>>> 9200514a
                st->need_parsing = AVSTREAM_PARSE_FULL;
            else if (st->codec->codec_id != AV_CODEC_ID_AAC)
                st->need_parsing = AVSTREAM_PARSE_HEADERS;
            if (track->codec_delay > 0) {
                st->codec->delay = av_rescale_q(track->codec_delay,
                                                st->time_base,
                                                (AVRational){1, st->codec->sample_rate});
            }
            if (track->seek_preroll > 0) {
                av_codec_set_seek_preroll(st->codec,
                                          av_rescale_q(track->seek_preroll,
                                                       (AVRational){1, 1000000000},
                                                       (AVRational){1, st->codec->sample_rate}));
            }
        } else if (codec_id == AV_CODEC_ID_WEBVTT) {
            st->codec->codec_type = AVMEDIA_TYPE_SUBTITLE;

            if (!strcmp(track->codec_id, "D_WEBVTT/CAPTIONS")) {
                st->disposition |= AV_DISPOSITION_CAPTIONS;
            } else if (!strcmp(track->codec_id, "D_WEBVTT/DESCRIPTIONS")) {
                st->disposition |= AV_DISPOSITION_DESCRIPTIONS;
            } else if (!strcmp(track->codec_id, "D_WEBVTT/METADATA")) {
                st->disposition |= AV_DISPOSITION_METADATA;
            }
        } else if (track->type == MATROSKA_TRACK_TYPE_SUBTITLE) {
<<<<<<< HEAD
            st->codec->codec_type = AVMEDIA_TYPE_SUBTITLE;
            if (st->codec->codec_id == AV_CODEC_ID_ASS)
=======
            st->codecpar->codec_type = AVMEDIA_TYPE_SUBTITLE;
            if (st->codecpar->codec_id == AV_CODEC_ID_SSA)
>>>>>>> 9200514a
                matroska->contains_ssa = 1;
        }
    }

    return 0;
}

static int matroska_read_header(AVFormatContext *s)
{
    MatroskaDemuxContext *matroska = s->priv_data;
    EbmlList *attachments_list = &matroska->attachments;
    EbmlList *chapters_list    = &matroska->chapters;
    MatroskaAttachment *attachments;
    MatroskaChapter *chapters;
    uint64_t max_start = 0;
    int64_t pos;
    Ebml ebml = { 0 };
    int i, j, res;

    matroska->ctx = s;
    matroska->cues_parsing_deferred = 1;

    /* First read the EBML header. */
    if (ebml_parse(matroska, ebml_syntax, &ebml) || !ebml.doctype) {
        av_log(matroska->ctx, AV_LOG_ERROR, "EBML header parsing failed\n");
        ebml_free(ebml_syntax, &ebml);
        return AVERROR_INVALIDDATA;
    }
    if (ebml.version         > EBML_VERSION      ||
        ebml.max_size        > sizeof(uint64_t)  ||
        ebml.id_length       > sizeof(uint32_t)  ||
        ebml.doctype_version > 3) {
        av_log(matroska->ctx, AV_LOG_ERROR,
               "EBML header using unsupported features\n"
               "(EBML version %"PRIu64", doctype %s, doc version %"PRIu64")\n",
               ebml.version, ebml.doctype, ebml.doctype_version);
        ebml_free(ebml_syntax, &ebml);
        return AVERROR_PATCHWELCOME;
    } else if (ebml.doctype_version == 3) {
        av_log(matroska->ctx, AV_LOG_WARNING,
               "EBML header using unsupported features\n"
               "(EBML version %"PRIu64", doctype %s, doc version %"PRIu64")\n",
               ebml.version, ebml.doctype, ebml.doctype_version);
    }
    for (i = 0; i < FF_ARRAY_ELEMS(matroska_doctypes); i++)
        if (!strcmp(ebml.doctype, matroska_doctypes[i]))
            break;
    if (i >= FF_ARRAY_ELEMS(matroska_doctypes)) {
        av_log(s, AV_LOG_WARNING, "Unknown EBML doctype '%s'\n", ebml.doctype);
        if (matroska->ctx->error_recognition & AV_EF_EXPLODE) {
            ebml_free(ebml_syntax, &ebml);
            return AVERROR_INVALIDDATA;
        }
    }
    ebml_free(ebml_syntax, &ebml);

    /* The next thing is a segment. */
    pos = avio_tell(matroska->ctx->pb);
    res = ebml_parse(matroska, matroska_segments, matroska);
    // try resyncing until we find a EBML_STOP type element.
    while (res != 1) {
        res = matroska_resync(matroska, pos);
        if (res < 0)
            return res;
        pos = avio_tell(matroska->ctx->pb);
        res = ebml_parse(matroska, matroska_segment, matroska);
    }
    matroska_execute_seekhead(matroska);

    if (!matroska->time_scale)
        matroska->time_scale = 1000000;
    if (matroska->duration)
        matroska->ctx->duration = matroska->duration * matroska->time_scale *
                                  1000 / AV_TIME_BASE;
    av_dict_set(&s->metadata, "title", matroska->title, 0);
    av_dict_set(&s->metadata, "encoder", matroska->muxingapp, 0);

    if (matroska->date_utc.size == 8)
        matroska_metadata_creation_time(&s->metadata, AV_RB64(matroska->date_utc.data));

    res = matroska_parse_tracks(s);
    if (res < 0)
        return res;

    attachments = attachments_list->elem;
    for (j = 0; j < attachments_list->nb_elem; j++) {
        if (!(attachments[j].filename && attachments[j].mime &&
              attachments[j].bin.data && attachments[j].bin.size > 0)) {
            av_log(matroska->ctx, AV_LOG_ERROR, "incomplete attachment\n");
        } else {
            AVStream *st = avformat_new_stream(s, NULL);
            if (!st)
                break;
            av_dict_set(&st->metadata, "filename", attachments[j].filename, 0);
            av_dict_set(&st->metadata, "mimetype", attachments[j].mime, 0);
            st->codecpar->codec_id   = AV_CODEC_ID_NONE;

            for (i = 0; ff_mkv_image_mime_tags[i].id != AV_CODEC_ID_NONE; i++) {
                if (!strncmp(ff_mkv_image_mime_tags[i].str, attachments[j].mime,
                             strlen(ff_mkv_image_mime_tags[i].str))) {
                    st->codecpar->codec_id = ff_mkv_image_mime_tags[i].id;
                    break;
                }
            }

            attachments[j].stream = st;

            if (st->codecpar->codec_id != AV_CODEC_ID_NONE) {
                st->disposition         |= AV_DISPOSITION_ATTACHED_PIC;
                st->codecpar->codec_type = AVMEDIA_TYPE_VIDEO;

                av_init_packet(&st->attached_pic);
                if ((res = av_new_packet(&st->attached_pic, attachments[j].bin.size)) < 0)
                    return res;
                memcpy(st->attached_pic.data, attachments[j].bin.data, attachments[j].bin.size);
                st->attached_pic.stream_index = st->index;
                st->attached_pic.flags       |= AV_PKT_FLAG_KEY;
            } else {
<<<<<<< HEAD
                st->codec->codec_type = AVMEDIA_TYPE_ATTACHMENT;
                if (ff_alloc_extradata(st->codec, attachments[j].bin.size))
                    break;
                memcpy(st->codec->extradata, attachments[j].bin.data,
=======
                st->codecpar->codec_type = AVMEDIA_TYPE_ATTACHMENT;
                st->codecpar->extradata  = av_malloc(attachments[j].bin.size);
                if (!st->codecpar->extradata)
                    break;

                st->codecpar->extradata_size = attachments[j].bin.size;
                memcpy(st->codecpar->extradata, attachments[j].bin.data,
>>>>>>> 9200514a
                       attachments[j].bin.size);

                for (i = 0; ff_mkv_mime_tags[i].id != AV_CODEC_ID_NONE; i++) {
                    if (!strncmp(ff_mkv_mime_tags[i].str, attachments[j].mime,
                                strlen(ff_mkv_mime_tags[i].str))) {
                        st->codecpar->codec_id = ff_mkv_mime_tags[i].id;
                        break;
                    }
                }
            }
        }
    }

    chapters = chapters_list->elem;
    for (i = 0; i < chapters_list->nb_elem; i++)
        if (chapters[i].start != AV_NOPTS_VALUE && chapters[i].uid &&
            (max_start == 0 || chapters[i].start > max_start)) {
            chapters[i].chapter =
                avpriv_new_chapter(s, chapters[i].uid,
                                   (AVRational) { 1, 1000000000 },
                                   chapters[i].start, chapters[i].end,
                                   chapters[i].title);
            if (chapters[i].chapter) {
                av_dict_set(&chapters[i].chapter->metadata,
                            "title", chapters[i].title, 0);
            }
            max_start = chapters[i].start;
        }

    matroska_add_index_entries(matroska);

    matroska_convert_tags(s);

    return 0;
}

/*
 * Put one packet in an application-supplied AVPacket struct.
 * Returns 0 on success or -1 on failure.
 */
static int matroska_deliver_packet(MatroskaDemuxContext *matroska,
                                   AVPacket *pkt)
{
    if (matroska->num_packets > 0) {
        MatroskaTrack *tracks = matroska->tracks.elem;
        MatroskaTrack *track;
        memcpy(pkt, matroska->packets[0], sizeof(AVPacket));
        av_freep(&matroska->packets[0]);
        track = &tracks[pkt->stream_index];
        if (track->has_palette) {
            uint8_t *pal = av_packet_new_side_data(pkt, AV_PKT_DATA_PALETTE, AVPALETTE_SIZE);
            if (!pal) {
                av_log(matroska->ctx, AV_LOG_ERROR, "Cannot append palette to packet\n");
            } else {
                memcpy(pal, track->palette, AVPALETTE_SIZE);
            }
            track->has_palette = 0;
        }
        if (matroska->num_packets > 1) {
            void *newpackets;
            memmove(&matroska->packets[0], &matroska->packets[1],
                    (matroska->num_packets - 1) * sizeof(AVPacket *));
            newpackets = av_realloc(matroska->packets,
                                    (matroska->num_packets - 1) *
                                    sizeof(AVPacket *));
            if (newpackets)
                matroska->packets = newpackets;
        } else {
            av_freep(&matroska->packets);
            matroska->prev_pkt = NULL;
        }
        matroska->num_packets--;
        return 0;
    }

    return -1;
}

/*
 * Free all packets in our internal queue.
 */
static void matroska_clear_queue(MatroskaDemuxContext *matroska)
{
    matroska->prev_pkt = NULL;
    if (matroska->packets) {
        int n;
        for (n = 0; n < matroska->num_packets; n++) {
            av_packet_unref(matroska->packets[n]);
            av_freep(&matroska->packets[n]);
        }
        av_freep(&matroska->packets);
        matroska->num_packets = 0;
    }
}

static int matroska_parse_laces(MatroskaDemuxContext *matroska, uint8_t **buf,
                                int *buf_size, int type,
                                uint32_t **lace_buf, int *laces)
{
    int res = 0, n, size = *buf_size;
    uint8_t *data = *buf;
    uint32_t *lace_size;

    if (!type) {
        *laces    = 1;
        *lace_buf = av_mallocz(sizeof(int));
        if (!*lace_buf)
            return AVERROR(ENOMEM);

        *lace_buf[0] = size;
        return 0;
    }

    av_assert0(size > 0);
    *laces    = *data + 1;
    data     += 1;
    size     -= 1;
    lace_size = av_mallocz(*laces * sizeof(int));
    if (!lace_size)
        return AVERROR(ENOMEM);

    switch (type) {
    case 0x1: /* Xiph lacing */
    {
        uint8_t temp;
        uint32_t total = 0;
        for (n = 0; res == 0 && n < *laces - 1; n++) {
            while (1) {
                if (size <= total) {
                    res = AVERROR_INVALIDDATA;
                    break;
                }
                temp          = *data;
                total        += temp;
                lace_size[n] += temp;
                data         += 1;
                size         -= 1;
                if (temp != 0xff)
                    break;
            }
        }
        if (size <= total) {
            res = AVERROR_INVALIDDATA;
            break;
        }

        lace_size[n] = size - total;
        break;
    }

    case 0x2: /* fixed-size lacing */
        if (size % (*laces)) {
            res = AVERROR_INVALIDDATA;
            break;
        }
        for (n = 0; n < *laces; n++)
            lace_size[n] = size / *laces;
        break;

    case 0x3: /* EBML lacing */
    {
        uint64_t num;
        uint64_t total;
        n = matroska_ebmlnum_uint(matroska, data, size, &num);
        if (n < 0 || num > INT_MAX) {
            av_log(matroska->ctx, AV_LOG_INFO,
                   "EBML block data error\n");
            res = n<0 ? n : AVERROR_INVALIDDATA;
            break;
        }
        data += n;
        size -= n;
        total = lace_size[0] = num;
        for (n = 1; res == 0 && n < *laces - 1; n++) {
            int64_t snum;
            int r;
            r = matroska_ebmlnum_sint(matroska, data, size, &snum);
            if (r < 0 || lace_size[n - 1] + snum > (uint64_t)INT_MAX) {
                av_log(matroska->ctx, AV_LOG_INFO,
                       "EBML block data error\n");
                res = r<0 ? r : AVERROR_INVALIDDATA;
                break;
            }
            data        += r;
            size        -= r;
            lace_size[n] = lace_size[n - 1] + snum;
            total       += lace_size[n];
        }
        if (size <= total) {
            res = AVERROR_INVALIDDATA;
            break;
        }
        lace_size[*laces - 1] = size - total;
        break;
    }
    }

    *buf      = data;
    *lace_buf = lace_size;
    *buf_size = size;

    return res;
}

static int matroska_parse_rm_audio(MatroskaDemuxContext *matroska,
                                   MatroskaTrack *track, AVStream *st,
                                   uint8_t *data, int size, uint64_t timecode,
                                   int64_t pos)
{
    int a = st->codecpar->block_align;
    int sps = track->audio.sub_packet_size;
    int cfs = track->audio.coded_framesize;
    int h   = track->audio.sub_packet_h;
    int y   = track->audio.sub_packet_cnt;
    int w   = track->audio.frame_size;
    int x;

    if (!track->audio.pkt_cnt) {
        if (track->audio.sub_packet_cnt == 0)
            track->audio.buf_timecode = timecode;
        if (st->codecpar->codec_id == AV_CODEC_ID_RA_288) {
            if (size < cfs * h / 2) {
                av_log(matroska->ctx, AV_LOG_ERROR,
                       "Corrupt int4 RM-style audio packet size\n");
                return AVERROR_INVALIDDATA;
            }
            for (x = 0; x < h / 2; x++)
                memcpy(track->audio.buf + x * 2 * w + y * cfs,
                       data + x * cfs, cfs);
        } else if (st->codecpar->codec_id == AV_CODEC_ID_SIPR) {
            if (size < w) {
                av_log(matroska->ctx, AV_LOG_ERROR,
                       "Corrupt sipr RM-style audio packet size\n");
                return AVERROR_INVALIDDATA;
            }
            memcpy(track->audio.buf + y * w, data, w);
        } else {
            if (size < sps * w / sps || h<=0 || w%sps) {
                av_log(matroska->ctx, AV_LOG_ERROR,
                       "Corrupt generic RM-style audio packet size\n");
                return AVERROR_INVALIDDATA;
            }
            for (x = 0; x < w / sps; x++)
                memcpy(track->audio.buf +
                       sps * (h * x + ((h + 1) / 2) * (y & 1) + (y >> 1)),
                       data + x * sps, sps);
        }

        if (++track->audio.sub_packet_cnt >= h) {
            if (st->codecpar->codec_id == AV_CODEC_ID_SIPR)
                ff_rm_reorder_sipr_data(track->audio.buf, h, w);
            track->audio.sub_packet_cnt = 0;
            track->audio.pkt_cnt        = h * w / a;
        }
    }

    while (track->audio.pkt_cnt) {
        int ret;
        AVPacket *pkt = av_mallocz(sizeof(AVPacket));
        if (!pkt)
            return AVERROR(ENOMEM);

        ret = av_new_packet(pkt, a);
        if (ret < 0) {
            av_free(pkt);
            return ret;
        }
        memcpy(pkt->data,
               track->audio.buf + a * (h * w / a - track->audio.pkt_cnt--),
               a);
        pkt->pts                  = track->audio.buf_timecode;
        track->audio.buf_timecode = AV_NOPTS_VALUE;
        pkt->pos                  = pos;
        pkt->stream_index         = st->index;
        dynarray_add(&matroska->packets, &matroska->num_packets, pkt);
    }

    return 0;
}

/* reconstruct full wavpack blocks from mangled matroska ones */
static int matroska_parse_wavpack(MatroskaTrack *track, uint8_t *src,
                                  uint8_t **pdst, int *size)
{
    uint8_t *dst = NULL;
    int dstlen   = 0;
    int srclen   = *size;
    uint32_t samples;
    uint16_t ver;
    int ret, offset = 0;

    if (srclen < 12 || track->stream->codecpar->extradata_size < 2)
        return AVERROR_INVALIDDATA;

    ver = AV_RL16(track->stream->codecpar->extradata);

    samples = AV_RL32(src);
    src    += 4;
    srclen -= 4;

    while (srclen >= 8) {
        int multiblock;
        uint32_t blocksize;
        uint8_t *tmp;

        uint32_t flags = AV_RL32(src);
        uint32_t crc   = AV_RL32(src + 4);
        src    += 8;
        srclen -= 8;

        multiblock = (flags & 0x1800) != 0x1800;
        if (multiblock) {
            if (srclen < 4) {
                ret = AVERROR_INVALIDDATA;
                goto fail;
            }
            blocksize = AV_RL32(src);
            src      += 4;
            srclen   -= 4;
        } else
            blocksize = srclen;

        if (blocksize > srclen) {
            ret = AVERROR_INVALIDDATA;
            goto fail;
        }

        tmp = av_realloc(dst, dstlen + blocksize + 32);
        if (!tmp) {
            ret = AVERROR(ENOMEM);
            goto fail;
        }
        dst     = tmp;
        dstlen += blocksize + 32;

        AV_WL32(dst + offset, MKTAG('w', 'v', 'p', 'k'));   // tag
        AV_WL32(dst + offset +  4, blocksize + 24);         // blocksize - 8
        AV_WL16(dst + offset +  8, ver);                    // version
        AV_WL16(dst + offset + 10, 0);                      // track/index_no
        AV_WL32(dst + offset + 12, 0);                      // total samples
        AV_WL32(dst + offset + 16, 0);                      // block index
        AV_WL32(dst + offset + 20, samples);                // number of samples
        AV_WL32(dst + offset + 24, flags);                  // flags
        AV_WL32(dst + offset + 28, crc);                    // crc
        memcpy(dst + offset + 32, src, blocksize);          // block data

        src    += blocksize;
        srclen -= blocksize;
        offset += blocksize + 32;
    }

    *pdst = dst;
    *size = dstlen;

    return 0;

fail:
    av_freep(&dst);
    return ret;
}

static int matroska_parse_webvtt(MatroskaDemuxContext *matroska,
                                 MatroskaTrack *track,
                                 AVStream *st,
                                 uint8_t *data, int data_len,
                                 uint64_t timecode,
                                 uint64_t duration,
                                 int64_t pos)
{
    AVPacket *pkt;
    uint8_t *id, *settings, *text, *buf;
    int id_len, settings_len, text_len;
    uint8_t *p, *q;
    int err;

    if (data_len <= 0)
        return AVERROR_INVALIDDATA;

    p = data;
    q = data + data_len;

    id = p;
    id_len = -1;
    while (p < q) {
        if (*p == '\r' || *p == '\n') {
            id_len = p - id;
            if (*p == '\r')
                p++;
            break;
        }
        p++;
    }

    if (p >= q || *p != '\n')
        return AVERROR_INVALIDDATA;
    p++;

    settings = p;
    settings_len = -1;
    while (p < q) {
        if (*p == '\r' || *p == '\n') {
            settings_len = p - settings;
            if (*p == '\r')
                p++;
            break;
        }
        p++;
    }

    if (p >= q || *p != '\n')
        return AVERROR_INVALIDDATA;
    p++;

    text = p;
    text_len = q - p;
    while (text_len > 0) {
        const int len = text_len - 1;
        const uint8_t c = p[len];
        if (c != '\r' && c != '\n')
            break;
        text_len = len;
    }

    if (text_len <= 0)
        return AVERROR_INVALIDDATA;

    pkt = av_mallocz(sizeof(*pkt));
    if (!pkt)
        return AVERROR(ENOMEM);
    err = av_new_packet(pkt, text_len);
    if (err < 0) {
        av_free(pkt);
        return AVERROR(err);
    }

    memcpy(pkt->data, text, text_len);

    if (id_len > 0) {
        buf = av_packet_new_side_data(pkt,
                                      AV_PKT_DATA_WEBVTT_IDENTIFIER,
                                      id_len);
        if (!buf) {
            av_free(pkt);
            return AVERROR(ENOMEM);
        }
        memcpy(buf, id, id_len);
    }

    if (settings_len > 0) {
        buf = av_packet_new_side_data(pkt,
                                      AV_PKT_DATA_WEBVTT_SETTINGS,
                                      settings_len);
        if (!buf) {
            av_free(pkt);
            return AVERROR(ENOMEM);
        }
        memcpy(buf, settings, settings_len);
    }

    // Do we need this for subtitles?
    // pkt->flags = AV_PKT_FLAG_KEY;

    pkt->stream_index = st->index;
    pkt->pts = timecode;

    // Do we need this for subtitles?
    // pkt->dts = timecode;

    pkt->duration = duration;
    pkt->pos = pos;

    dynarray_add(&matroska->packets, &matroska->num_packets, pkt);
    matroska->prev_pkt = pkt;

    return 0;
}

static int matroska_parse_frame(MatroskaDemuxContext *matroska,
                                MatroskaTrack *track, AVStream *st,
                                uint8_t *data, int pkt_size,
                                uint64_t timecode, uint64_t lace_duration,
                                int64_t pos, int is_keyframe,
                                uint8_t *additional, uint64_t additional_id, int additional_size,
                                int64_t discard_padding)
{
    MatroskaTrackEncoding *encodings = track->encodings.elem;
    uint8_t *pkt_data = data;
    int offset = 0, res;
    AVPacket *pkt;

    if (encodings && !encodings->type && encodings->scope & 1) {
        res = matroska_decode_buffer(&pkt_data, &pkt_size, track);
        if (res < 0)
            return res;
    }

    if (st->codecpar->codec_id == AV_CODEC_ID_WAVPACK) {
        uint8_t *wv_data;
        res = matroska_parse_wavpack(track, pkt_data, &wv_data, &pkt_size);
        if (res < 0) {
            av_log(matroska->ctx, AV_LOG_ERROR,
                   "Error parsing a wavpack block.\n");
            goto fail;
        }
        if (pkt_data != data)
            av_freep(&pkt_data);
        pkt_data = wv_data;
    }

<<<<<<< HEAD
    if (st->codec->codec_id == AV_CODEC_ID_PRORES &&
        AV_RB32(&data[4]) != MKBETAG('i', 'c', 'p', 'f'))
=======
    if (st->codecpar->codec_id == AV_CODEC_ID_PRORES)
>>>>>>> 9200514a
        offset = 8;

    pkt = av_mallocz(sizeof(AVPacket));
    if (!pkt) {
        if (pkt_data != data)
            av_freep(&pkt_data);
        return AVERROR(ENOMEM);
    }
    /* XXX: prevent data copy... */
    if (av_new_packet(pkt, pkt_size + offset) < 0) {
        av_free(pkt);
        res = AVERROR(ENOMEM);
        goto fail;
    }

<<<<<<< HEAD
    if (st->codec->codec_id == AV_CODEC_ID_PRORES && offset == 8) {
=======
    if (st->codecpar->codec_id == AV_CODEC_ID_PRORES) {
>>>>>>> 9200514a
        uint8_t *buf = pkt->data;
        bytestream_put_be32(&buf, pkt_size);
        bytestream_put_be32(&buf, MKBETAG('i', 'c', 'p', 'f'));
    }

    memcpy(pkt->data + offset, pkt_data, pkt_size);

    if (pkt_data != data)
        av_freep(&pkt_data);

    pkt->flags        = is_keyframe;
    pkt->stream_index = st->index;

    if (additional_size > 0) {
        uint8_t *side_data = av_packet_new_side_data(pkt,
                                                     AV_PKT_DATA_MATROSKA_BLOCKADDITIONAL,
                                                     additional_size + 8);
        if (!side_data) {
            av_packet_unref(pkt);
            av_free(pkt);
            return AVERROR(ENOMEM);
        }
        AV_WB64(side_data, additional_id);
        memcpy(side_data + 8, additional, additional_size);
    }

    if (discard_padding) {
        uint8_t *side_data = av_packet_new_side_data(pkt,
                                                     AV_PKT_DATA_SKIP_SAMPLES,
                                                     10);
        if (!side_data) {
            av_packet_unref(pkt);
            av_free(pkt);
            return AVERROR(ENOMEM);
        }
        AV_WL32(side_data, 0);
        AV_WL32(side_data + 4, av_rescale_q(discard_padding,
                                            (AVRational){1, 1000000000},
                                            (AVRational){1, st->codec->sample_rate}));
    }

    if (track->ms_compat)
        pkt->dts = timecode;
    else
        pkt->pts = timecode;
    pkt->pos = pos;
<<<<<<< HEAD
    pkt->duration = lace_duration;

#if FF_API_CONVERGENCE_DURATION
FF_DISABLE_DEPRECATION_WARNINGS
    if (st->codec->codec_id == AV_CODEC_ID_SUBRIP) {
        pkt->convergence_duration = lace_duration;
    }
FF_ENABLE_DEPRECATION_WARNINGS
#endif

    dynarray_add(&matroska->packets, &matroska->num_packets, pkt);
    matroska->prev_pkt = pkt;
=======
    if (track->type != MATROSKA_TRACK_TYPE_SUBTITLE || st->codecpar->codec_id == AV_CODEC_ID_TEXT)
        pkt->duration = duration;
#if FF_API_CONVERGENCE_DURATION
FF_DISABLE_DEPRECATION_WARNINGS
    if (st->codecpar->codec_id == AV_CODEC_ID_TEXT)
        pkt->convergence_duration = duration;
FF_ENABLE_DEPRECATION_WARNINGS
#endif

    if (st->codecpar->codec_id == AV_CODEC_ID_SSA)
        matroska_fix_ass_packet(matroska, pkt, duration);

    if (matroska->prev_pkt                                 &&
        timecode                         != AV_NOPTS_VALUE &&
        matroska->prev_pkt->pts          == timecode       &&
        matroska->prev_pkt->stream_index == st->index      &&
        st->codecpar->codec_id == AV_CODEC_ID_SSA)
        matroska_merge_packets(matroska->prev_pkt, pkt);
    else {
        dynarray_add(&matroska->packets, &matroska->num_packets, pkt);
        matroska->prev_pkt = pkt;
    }
>>>>>>> 9200514a

    return 0;

fail:
    if (pkt_data != data)
        av_freep(&pkt_data);
    return res;
}

static int matroska_parse_block(MatroskaDemuxContext *matroska, uint8_t *data,
                                int size, int64_t pos, uint64_t cluster_time,
                                uint64_t block_duration, int is_keyframe,
                                uint8_t *additional, uint64_t additional_id, int additional_size,
                                int64_t cluster_pos, int64_t discard_padding)
{
    uint64_t timecode = AV_NOPTS_VALUE;
    MatroskaTrack *track;
    int res = 0;
    AVStream *st;
    int16_t block_time;
    uint32_t *lace_size = NULL;
    int n, flags, laces = 0;
    uint64_t num;
    int trust_default_duration = 1;

    if ((n = matroska_ebmlnum_uint(matroska, data, size, &num)) < 0) {
        av_log(matroska->ctx, AV_LOG_ERROR, "EBML block data error\n");
        return n;
    }
    data += n;
    size -= n;

    track = matroska_find_track_by_num(matroska, num);
    if (!track || !track->stream) {
        av_log(matroska->ctx, AV_LOG_INFO,
               "Invalid stream %"PRIu64" or size %u\n", num, size);
        return AVERROR_INVALIDDATA;
    } else if (size <= 3)
        return 0;
    st = track->stream;
    if (st->discard >= AVDISCARD_ALL)
        return res;
    av_assert1(block_duration != AV_NOPTS_VALUE);

    block_time = sign_extend(AV_RB16(data), 16);
    data      += 2;
    flags      = *data++;
    size      -= 3;
    if (is_keyframe == -1)
        is_keyframe = flags & 0x80 ? AV_PKT_FLAG_KEY : 0;

    if (cluster_time != (uint64_t) -1 &&
        (block_time >= 0 || cluster_time >= -block_time)) {
        timecode = cluster_time + block_time - track->codec_delay;
        if (track->type == MATROSKA_TRACK_TYPE_SUBTITLE &&
            timecode < track->end_timecode)
            is_keyframe = 0;  /* overlapping subtitles are not key frame */
        if (is_keyframe)
            av_add_index_entry(st, cluster_pos, timecode, 0, 0,
                               AVINDEX_KEYFRAME);
    }

    if (matroska->skip_to_keyframe &&
        track->type != MATROSKA_TRACK_TYPE_SUBTITLE) {
        if (timecode < matroska->skip_to_timecode)
            return res;
        if (is_keyframe)
            matroska->skip_to_keyframe = 0;
        else if (!st->skip_to_keyframe) {
            av_log(matroska->ctx, AV_LOG_ERROR, "File is broken, keyframes not correctly marked!\n");
            matroska->skip_to_keyframe = 0;
        }
    }

    res = matroska_parse_laces(matroska, &data, &size, (flags & 0x06) >> 1,
                               &lace_size, &laces);

    if (res)
        goto end;

    if (track->audio.samplerate == 8000) {
        // If this is needed for more codecs, then add them here
        if (st->codec->codec_id == AV_CODEC_ID_AC3) {
            if (track->audio.samplerate != st->codec->sample_rate || !st->codec->frame_size)
                trust_default_duration = 0;
        }
    }

    if (!block_duration && trust_default_duration)
        block_duration = track->default_duration * laces / matroska->time_scale;

    if (cluster_time != (uint64_t)-1 && (block_time >= 0 || cluster_time >= -block_time))
        track->end_timecode =
            FFMAX(track->end_timecode, timecode + block_duration);

    for (n = 0; n < laces; n++) {
<<<<<<< HEAD
        int64_t lace_duration = block_duration*(n+1) / laces - block_duration*n / laces;

        if (lace_size[n] > size) {
            av_log(matroska->ctx, AV_LOG_ERROR, "Invalid packet size\n");
            break;
        }

        if ((st->codec->codec_id == AV_CODEC_ID_RA_288 ||
             st->codec->codec_id == AV_CODEC_ID_COOK   ||
             st->codec->codec_id == AV_CODEC_ID_SIPR   ||
             st->codec->codec_id == AV_CODEC_ID_ATRAC3) &&
            st->codec->block_align && track->audio.sub_packet_size) {
=======
        if ((st->codecpar->codec_id == AV_CODEC_ID_RA_288 ||
             st->codecpar->codec_id == AV_CODEC_ID_COOK   ||
             st->codecpar->codec_id == AV_CODEC_ID_SIPR   ||
             st->codecpar->codec_id == AV_CODEC_ID_ATRAC3) &&
            st->codecpar->block_align && track->audio.sub_packet_size) {
>>>>>>> 9200514a
            res = matroska_parse_rm_audio(matroska, track, st, data,
                                          lace_size[n],
                                          timecode, pos);
            if (res)
                goto end;

        } else if (st->codec->codec_id == AV_CODEC_ID_WEBVTT) {
            res = matroska_parse_webvtt(matroska, track, st,
                                        data, lace_size[n],
                                        timecode, lace_duration,
                                        pos);
            if (res)
                goto end;
        } else {
            res = matroska_parse_frame(matroska, track, st, data, lace_size[n],
                                       timecode, lace_duration, pos,
                                       !n ? is_keyframe : 0,
                                       additional, additional_id, additional_size,
                                       discard_padding);
            if (res)
                goto end;
        }

        if (timecode != AV_NOPTS_VALUE)
            timecode = lace_duration ? timecode + lace_duration : AV_NOPTS_VALUE;
        data += lace_size[n];
        size -= lace_size[n];
    }

end:
    av_free(lace_size);
    return res;
}

static int matroska_parse_cluster_incremental(MatroskaDemuxContext *matroska)
{
    EbmlList *blocks_list;
    MatroskaBlock *blocks;
    int i, res;
    res = ebml_parse(matroska,
                     matroska_cluster_incremental_parsing,
                     &matroska->current_cluster);
    if (res == 1) {
        /* New Cluster */
        if (matroska->current_cluster_pos)
            ebml_level_end(matroska);
        ebml_free(matroska_cluster, &matroska->current_cluster);
        memset(&matroska->current_cluster, 0, sizeof(MatroskaCluster));
        matroska->current_cluster_num_blocks = 0;
        matroska->current_cluster_pos        = avio_tell(matroska->ctx->pb);
        matroska->prev_pkt                   = NULL;
        /* sizeof the ID which was already read */
        if (matroska->current_id)
            matroska->current_cluster_pos -= 4;
        res = ebml_parse(matroska,
                         matroska_clusters_incremental,
                         &matroska->current_cluster);
        /* Try parsing the block again. */
        if (res == 1)
            res = ebml_parse(matroska,
                             matroska_cluster_incremental_parsing,
                             &matroska->current_cluster);
    }

    if (!res &&
        matroska->current_cluster_num_blocks <
        matroska->current_cluster.blocks.nb_elem) {
        blocks_list = &matroska->current_cluster.blocks;
        blocks      = blocks_list->elem;

        matroska->current_cluster_num_blocks = blocks_list->nb_elem;
        i                                    = blocks_list->nb_elem - 1;
        if (blocks[i].bin.size > 0 && blocks[i].bin.data) {
            int is_keyframe = blocks[i].non_simple ? !blocks[i].reference : -1;
            uint8_t* additional = blocks[i].additional.size > 0 ?
                                    blocks[i].additional.data : NULL;
            if (!blocks[i].non_simple)
                blocks[i].duration = 0;
            res = matroska_parse_block(matroska, blocks[i].bin.data,
                                       blocks[i].bin.size, blocks[i].bin.pos,
                                       matroska->current_cluster.timecode,
                                       blocks[i].duration, is_keyframe,
                                       additional, blocks[i].additional_id,
                                       blocks[i].additional.size,
                                       matroska->current_cluster_pos,
                                       blocks[i].discard_padding);
        }
    }

    return res;
}

static int matroska_parse_cluster(MatroskaDemuxContext *matroska)
{
    MatroskaCluster cluster = { 0 };
    EbmlList *blocks_list;
    MatroskaBlock *blocks;
    int i, res;
    int64_t pos;

    if (!matroska->contains_ssa)
        return matroska_parse_cluster_incremental(matroska);
    pos = avio_tell(matroska->ctx->pb);
    matroska->prev_pkt = NULL;
    if (matroska->current_id)
        pos -= 4;  /* sizeof the ID which was already read */
    res         = ebml_parse(matroska, matroska_clusters, &cluster);
    blocks_list = &cluster.blocks;
    blocks      = blocks_list->elem;
    for (i = 0; i < blocks_list->nb_elem; i++)
        if (blocks[i].bin.size > 0 && blocks[i].bin.data) {
            int is_keyframe = blocks[i].non_simple ? !blocks[i].reference : -1;
            res = matroska_parse_block(matroska, blocks[i].bin.data,
                                       blocks[i].bin.size, blocks[i].bin.pos,
                                       cluster.timecode, blocks[i].duration,
                                       is_keyframe, NULL, 0, 0, pos,
                                       blocks[i].discard_padding);
        }
    ebml_free(matroska_cluster, &cluster);
    return res;
}

static int matroska_read_packet(AVFormatContext *s, AVPacket *pkt)
{
    MatroskaDemuxContext *matroska = s->priv_data;

    while (matroska_deliver_packet(matroska, pkt)) {
        int64_t pos = avio_tell(matroska->ctx->pb);
        if (matroska->done)
            return AVERROR_EOF;
        if (matroska_parse_cluster(matroska) < 0)
            matroska_resync(matroska, pos);
    }

    return 0;
}

static int matroska_read_seek(AVFormatContext *s, int stream_index,
                              int64_t timestamp, int flags)
{
    MatroskaDemuxContext *matroska = s->priv_data;
    MatroskaTrack *tracks = NULL;
    AVStream *st = s->streams[stream_index];
    int i, index, index_sub, index_min;

    /* Parse the CUES now since we need the index data to seek. */
    if (matroska->cues_parsing_deferred > 0) {
        matroska->cues_parsing_deferred = 0;
        matroska_parse_cues(matroska);
    }

    if (!st->nb_index_entries)
        goto err;
    timestamp = FFMAX(timestamp, st->index_entries[0].timestamp);

    if ((index = av_index_search_timestamp(st, timestamp, flags)) < 0 || index == st->nb_index_entries - 1) {
        avio_seek(s->pb, st->index_entries[st->nb_index_entries - 1].pos,
                  SEEK_SET);
        matroska->current_id = 0;
        while ((index = av_index_search_timestamp(st, timestamp, flags)) < 0 || index == st->nb_index_entries - 1) {
            matroska_clear_queue(matroska);
            if (matroska_parse_cluster(matroska) < 0)
                break;
        }
    }

    matroska_clear_queue(matroska);
    if (index < 0 || (matroska->cues_parsing_deferred < 0 && index == st->nb_index_entries - 1))
        goto err;

    index_min = index;
    tracks = matroska->tracks.elem;
    for (i = 0; i < matroska->tracks.nb_elem; i++) {
        tracks[i].audio.pkt_cnt        = 0;
        tracks[i].audio.sub_packet_cnt = 0;
        tracks[i].audio.buf_timecode   = AV_NOPTS_VALUE;
        tracks[i].end_timecode         = 0;
        if (tracks[i].type == MATROSKA_TRACK_TYPE_SUBTITLE &&
            tracks[i].stream &&
            tracks[i].stream->discard != AVDISCARD_ALL) {
            index_sub = av_index_search_timestamp(
                tracks[i].stream, st->index_entries[index].timestamp,
                AVSEEK_FLAG_BACKWARD);
            while (index_sub >= 0 &&
                  index_min > 0 &&
                  tracks[i].stream->index_entries[index_sub].pos < st->index_entries[index_min].pos &&
                  st->index_entries[index].timestamp - tracks[i].stream->index_entries[index_sub].timestamp < 30000000000 / matroska->time_scale)
                index_min--;
        }
    }

    avio_seek(s->pb, st->index_entries[index_min].pos, SEEK_SET);
    matroska->current_id       = 0;
    if (flags & AVSEEK_FLAG_ANY) {
        st->skip_to_keyframe = 0;
        matroska->skip_to_timecode = timestamp;
    } else {
        st->skip_to_keyframe = 1;
        matroska->skip_to_timecode = st->index_entries[index].timestamp;
    }
    matroska->skip_to_keyframe = 1;
    matroska->done             = 0;
    matroska->num_levels       = 0;
    ff_update_cur_dts(s, st, st->index_entries[index].timestamp);
    return 0;
err:
    // slightly hackish but allows proper fallback to
    // the generic seeking code.
    matroska_clear_queue(matroska);
    matroska->current_id = 0;
    st->skip_to_keyframe =
    matroska->skip_to_keyframe = 0;
    matroska->done = 0;
    matroska->num_levels = 0;
    return -1;
}

static int matroska_read_close(AVFormatContext *s)
{
    MatroskaDemuxContext *matroska = s->priv_data;
    MatroskaTrack *tracks = matroska->tracks.elem;
    int n;

    matroska_clear_queue(matroska);

    for (n = 0; n < matroska->tracks.nb_elem; n++)
        if (tracks[n].type == MATROSKA_TRACK_TYPE_AUDIO)
            av_freep(&tracks[n].audio.buf);
    ebml_free(matroska_cluster, &matroska->current_cluster);
    ebml_free(matroska_segment, matroska);

    return 0;
}

typedef struct {
    int64_t start_time_ns;
    int64_t end_time_ns;
    int64_t start_offset;
    int64_t end_offset;
} CueDesc;

/* This function searches all the Cues and returns the CueDesc corresponding the
 * the timestamp ts. Returned CueDesc will be such that start_time_ns <= ts <
 * end_time_ns. All 4 fields will be set to -1 if ts >= file's duration.
 */
static CueDesc get_cue_desc(AVFormatContext *s, int64_t ts, int64_t cues_start) {
    MatroskaDemuxContext *matroska = s->priv_data;
    CueDesc cue_desc;
    int i;
    int nb_index_entries = s->streams[0]->nb_index_entries;
    AVIndexEntry *index_entries = s->streams[0]->index_entries;
    if (ts >= matroska->duration * matroska->time_scale) return (CueDesc) {-1, -1, -1, -1};
    for (i = 1; i < nb_index_entries; i++) {
        if (index_entries[i - 1].timestamp * matroska->time_scale <= ts &&
            index_entries[i].timestamp * matroska->time_scale > ts) {
            break;
        }
    }
    --i;
    cue_desc.start_time_ns = index_entries[i].timestamp * matroska->time_scale;
    cue_desc.start_offset = index_entries[i].pos - matroska->segment_start;
    if (i != nb_index_entries - 1) {
        cue_desc.end_time_ns = index_entries[i + 1].timestamp * matroska->time_scale;
        cue_desc.end_offset = index_entries[i + 1].pos - matroska->segment_start;
    } else {
        cue_desc.end_time_ns = matroska->duration * matroska->time_scale;
        // FIXME: this needs special handling for files where Cues appear
        // before Clusters. the current logic assumes Cues appear after
        // Clusters.
        cue_desc.end_offset = cues_start - matroska->segment_start;
    }
    return cue_desc;
}

static int webm_clusters_start_with_keyframe(AVFormatContext *s)
{
    MatroskaDemuxContext *matroska = s->priv_data;
    int64_t cluster_pos, before_pos;
    int index, rv = 1;
    if (s->streams[0]->nb_index_entries <= 0) return 0;
    // seek to the first cluster using cues.
    index = av_index_search_timestamp(s->streams[0], 0, 0);
    if (index < 0)  return 0;
    cluster_pos = s->streams[0]->index_entries[index].pos;
    before_pos = avio_tell(s->pb);
    while (1) {
        int64_t cluster_id = 0, cluster_length = 0;
        AVPacket *pkt;
        avio_seek(s->pb, cluster_pos, SEEK_SET);
        // read cluster id and length
        ebml_read_num(matroska, matroska->ctx->pb, 4, &cluster_id);
        ebml_read_length(matroska, matroska->ctx->pb, &cluster_length);
        if (cluster_id != 0xF43B675) { // done with all clusters
            break;
        }
        avio_seek(s->pb, cluster_pos, SEEK_SET);
        matroska->current_id = 0;
        matroska_clear_queue(matroska);
        if (matroska_parse_cluster(matroska) < 0 ||
            matroska->num_packets <= 0) {
            break;
        }
        pkt = matroska->packets[0];
        cluster_pos += cluster_length + 12; // 12 is the offset of the cluster id and length.
        if (!(pkt->flags & AV_PKT_FLAG_KEY)) {
            rv = 0;
            break;
        }
    }
    avio_seek(s->pb, before_pos, SEEK_SET);
    return rv;
}

static int buffer_size_after_time_downloaded(int64_t time_ns, double search_sec, int64_t bps,
                                             double min_buffer, double* buffer,
                                             double* sec_to_download, AVFormatContext *s,
                                             int64_t cues_start)
{
    double nano_seconds_per_second = 1000000000.0;
    double time_sec = time_ns / nano_seconds_per_second;
    int rv = 0;
    int64_t time_to_search_ns = (int64_t)(search_sec * nano_seconds_per_second);
    int64_t end_time_ns = time_ns + time_to_search_ns;
    double sec_downloaded = 0.0;
    CueDesc desc_curr = get_cue_desc(s, time_ns, cues_start);
    if (desc_curr.start_time_ns == -1)
      return -1;
    *sec_to_download = 0.0;

    // Check for non cue start time.
    if (time_ns > desc_curr.start_time_ns) {
      int64_t cue_nano = desc_curr.end_time_ns - time_ns;
      double percent = (double)(cue_nano) / (desc_curr.end_time_ns - desc_curr.start_time_ns);
      double cueBytes = (desc_curr.end_offset - desc_curr.start_offset) * percent;
      double timeToDownload = (cueBytes * 8.0) / bps;

      sec_downloaded += (cue_nano / nano_seconds_per_second) - timeToDownload;
      *sec_to_download += timeToDownload;

      // Check if the search ends within the first cue.
      if (desc_curr.end_time_ns >= end_time_ns) {
          double desc_end_time_sec = desc_curr.end_time_ns / nano_seconds_per_second;
          double percent_to_sub = search_sec / (desc_end_time_sec - time_sec);
          sec_downloaded = percent_to_sub * sec_downloaded;
          *sec_to_download = percent_to_sub * *sec_to_download;
      }

      if ((sec_downloaded + *buffer) <= min_buffer) {
          return 1;
      }

      // Get the next Cue.
      desc_curr = get_cue_desc(s, desc_curr.end_time_ns, cues_start);
    }

    while (desc_curr.start_time_ns != -1) {
        int64_t desc_bytes = desc_curr.end_offset - desc_curr.start_offset;
        int64_t desc_ns = desc_curr.end_time_ns - desc_curr.start_time_ns;
        double desc_sec = desc_ns / nano_seconds_per_second;
        double bits = (desc_bytes * 8.0);
        double time_to_download = bits / bps;

        sec_downloaded += desc_sec - time_to_download;
        *sec_to_download += time_to_download;

        if (desc_curr.end_time_ns >= end_time_ns) {
            double desc_end_time_sec = desc_curr.end_time_ns / nano_seconds_per_second;
            double percent_to_sub = search_sec / (desc_end_time_sec - time_sec);
            sec_downloaded = percent_to_sub * sec_downloaded;
            *sec_to_download = percent_to_sub * *sec_to_download;

            if ((sec_downloaded + *buffer) <= min_buffer)
                rv = 1;
            break;
        }

        if ((sec_downloaded + *buffer) <= min_buffer) {
            rv = 1;
            break;
        }

        desc_curr = get_cue_desc(s, desc_curr.end_time_ns, cues_start);
    }
    *buffer = *buffer + sec_downloaded;
    return rv;
}

/* This function computes the bandwidth of the WebM file with the help of
 * buffer_size_after_time_downloaded() function. Both of these functions are
 * adapted from WebM Tools project and are adapted to work with FFmpeg's
 * Matroska parsing mechanism.
 *
 * Returns the bandwidth of the file on success; -1 on error.
 * */
static int64_t webm_dash_manifest_compute_bandwidth(AVFormatContext *s, int64_t cues_start)
{
    MatroskaDemuxContext *matroska = s->priv_data;
    AVStream *st = s->streams[0];
    double bandwidth = 0.0;
    int i;

    for (i = 0; i < st->nb_index_entries; i++) {
        int64_t prebuffer_ns = 1000000000;
        int64_t time_ns = st->index_entries[i].timestamp * matroska->time_scale;
        double nano_seconds_per_second = 1000000000.0;
        int64_t prebuffered_ns = time_ns + prebuffer_ns;
        double prebuffer_bytes = 0.0;
        int64_t temp_prebuffer_ns = prebuffer_ns;
        int64_t pre_bytes, pre_ns;
        double pre_sec, prebuffer, bits_per_second;
        CueDesc desc_beg = get_cue_desc(s, time_ns, cues_start);

        // Start with the first Cue.
        CueDesc desc_end = desc_beg;

        // Figure out how much data we have downloaded for the prebuffer. This will
        // be used later to adjust the bits per sample to try.
        while (desc_end.start_time_ns != -1 && desc_end.end_time_ns < prebuffered_ns) {
            // Prebuffered the entire Cue.
            prebuffer_bytes += desc_end.end_offset - desc_end.start_offset;
            temp_prebuffer_ns -= desc_end.end_time_ns - desc_end.start_time_ns;
            desc_end = get_cue_desc(s, desc_end.end_time_ns, cues_start);
        }
        if (desc_end.start_time_ns == -1) {
            // The prebuffer is larger than the duration.
            if (matroska->duration * matroska->time_scale >= prebuffered_ns)
              return -1;
            bits_per_second = 0.0;
        } else {
            // The prebuffer ends in the last Cue. Estimate how much data was
            // prebuffered.
            pre_bytes = desc_end.end_offset - desc_end.start_offset;
            pre_ns = desc_end.end_time_ns - desc_end.start_time_ns;
            pre_sec = pre_ns / nano_seconds_per_second;
            prebuffer_bytes +=
                pre_bytes * ((temp_prebuffer_ns / nano_seconds_per_second) / pre_sec);

            prebuffer = prebuffer_ns / nano_seconds_per_second;

            // Set this to 0.0 in case our prebuffer buffers the entire video.
            bits_per_second = 0.0;
            do {
                int64_t desc_bytes = desc_end.end_offset - desc_beg.start_offset;
                int64_t desc_ns = desc_end.end_time_ns - desc_beg.start_time_ns;
                double desc_sec = desc_ns / nano_seconds_per_second;
                double calc_bits_per_second = (desc_bytes * 8) / desc_sec;

                // Drop the bps by the percentage of bytes buffered.
                double percent = (desc_bytes - prebuffer_bytes) / desc_bytes;
                double mod_bits_per_second = calc_bits_per_second * percent;

                if (prebuffer < desc_sec) {
                    double search_sec =
                        (double)(matroska->duration * matroska->time_scale) / nano_seconds_per_second;

                    // Add 1 so the bits per second should be a little bit greater than file
                    // datarate.
                    int64_t bps = (int64_t)(mod_bits_per_second) + 1;
                    const double min_buffer = 0.0;
                    double buffer = prebuffer;
                    double sec_to_download = 0.0;

                    int rv = buffer_size_after_time_downloaded(prebuffered_ns, search_sec, bps,
                                                               min_buffer, &buffer, &sec_to_download,
                                                               s, cues_start);
                    if (rv < 0) {
                        return -1;
                    } else if (rv == 0) {
                        bits_per_second = (double)(bps);
                        break;
                    }
                }

                desc_end = get_cue_desc(s, desc_end.end_time_ns, cues_start);
            } while (desc_end.start_time_ns != -1);
        }
        if (bandwidth < bits_per_second) bandwidth = bits_per_second;
    }
    return (int64_t)bandwidth;
}

static int webm_dash_manifest_cues(AVFormatContext *s)
{
    MatroskaDemuxContext *matroska = s->priv_data;
    EbmlList *seekhead_list = &matroska->seekhead;
    MatroskaSeekhead *seekhead = seekhead_list->elem;
    char *buf;
    int64_t cues_start = -1, cues_end = -1, before_pos, bandwidth;
    int i;

    // determine cues start and end positions
    for (i = 0; i < seekhead_list->nb_elem; i++)
        if (seekhead[i].id == MATROSKA_ID_CUES)
            break;

    if (i >= seekhead_list->nb_elem) return -1;

    before_pos = avio_tell(matroska->ctx->pb);
    cues_start = seekhead[i].pos + matroska->segment_start;
    if (avio_seek(matroska->ctx->pb, cues_start, SEEK_SET) == cues_start) {
        // cues_end is computed as cues_start + cues_length + length of the
        // Cues element ID + EBML length of the Cues element. cues_end is
        // inclusive and the above sum is reduced by 1.
        uint64_t cues_length = 0, cues_id = 0, bytes_read = 0;
        bytes_read += ebml_read_num(matroska, matroska->ctx->pb, 4, &cues_id);
        bytes_read += ebml_read_length(matroska, matroska->ctx->pb, &cues_length);
        cues_end = cues_start + cues_length + bytes_read - 1;
    }
    avio_seek(matroska->ctx->pb, before_pos, SEEK_SET);
    if (cues_start == -1 || cues_end == -1) return -1;

    // parse the cues
    matroska_parse_cues(matroska);

    // cues start
    av_dict_set_int(&s->streams[0]->metadata, CUES_START, cues_start, 0);

    // cues end
    av_dict_set_int(&s->streams[0]->metadata, CUES_END, cues_end, 0);

    // bandwidth
    bandwidth = webm_dash_manifest_compute_bandwidth(s, cues_start);
    if (bandwidth < 0) return -1;
    av_dict_set_int(&s->streams[0]->metadata, BANDWIDTH, bandwidth, 0);

    // check if all clusters start with key frames
    av_dict_set_int(&s->streams[0]->metadata, CLUSTER_KEYFRAME, webm_clusters_start_with_keyframe(s), 0);

    // store cue point timestamps as a comma separated list for checking subsegment alignment in
    // the muxer. assumes that each timestamp cannot be more than 20 characters long.
    buf = av_malloc_array(s->streams[0]->nb_index_entries, 20 * sizeof(char));
    if (!buf) return -1;
    strcpy(buf, "");
    for (i = 0; i < s->streams[0]->nb_index_entries; i++) {
        snprintf(buf, (i + 1) * 20 * sizeof(char),
                 "%s%" PRId64, buf, s->streams[0]->index_entries[i].timestamp);
        if (i != s->streams[0]->nb_index_entries - 1)
            strncat(buf, ",", sizeof(char));
    }
    av_dict_set(&s->streams[0]->metadata, CUE_TIMESTAMPS, buf, 0);
    av_free(buf);

    return 0;
}

static int webm_dash_manifest_read_header(AVFormatContext *s)
{
    char *buf;
    int ret = matroska_read_header(s);
    MatroskaTrack *tracks;
    MatroskaDemuxContext *matroska = s->priv_data;
    if (ret) {
        av_log(s, AV_LOG_ERROR, "Failed to read file headers\n");
        return -1;
    }

    if (!matroska->is_live) {
        buf = av_asprintf("%g", matroska->duration);
        if (!buf) return AVERROR(ENOMEM);
        av_dict_set(&s->streams[0]->metadata, DURATION, buf, 0);
        av_free(buf);

        // initialization range
        // 5 is the offset of Cluster ID.
        av_dict_set_int(&s->streams[0]->metadata, INITIALIZATION_RANGE, avio_tell(s->pb) - 5, 0);
    }

    // basename of the file
    buf = strrchr(s->filename, '/');
    av_dict_set(&s->streams[0]->metadata, FILENAME, buf ? ++buf : s->filename, 0);

    // track number
    tracks = matroska->tracks.elem;
    av_dict_set_int(&s->streams[0]->metadata, TRACK_NUMBER, tracks[0].num, 0);

    // parse the cues and populate Cue related fields
    return matroska->is_live ? 0 : webm_dash_manifest_cues(s);
}

static int webm_dash_manifest_read_packet(AVFormatContext *s, AVPacket *pkt)
{
    return AVERROR_EOF;
}

#define OFFSET(x) offsetof(MatroskaDemuxContext, x)
static const AVOption options[] = {
    { "live", "flag indicating that the input is a live file that only has the headers.", OFFSET(is_live), AV_OPT_TYPE_BOOL, {.i64 = 0}, 0, 1, AV_OPT_FLAG_DECODING_PARAM },
    { NULL },
};

static const AVClass webm_dash_class = {
    .class_name = "WebM DASH Manifest demuxer",
    .item_name  = av_default_item_name,
    .option     = options,
    .version    = LIBAVUTIL_VERSION_INT,
};

AVInputFormat ff_matroska_demuxer = {
    .name           = "matroska,webm",
    .long_name      = NULL_IF_CONFIG_SMALL("Matroska / WebM"),
    .extensions     = "mkv,mk3d,mka,mks",
    .priv_data_size = sizeof(MatroskaDemuxContext),
    .read_probe     = matroska_probe,
    .read_header    = matroska_read_header,
    .read_packet    = matroska_read_packet,
    .read_close     = matroska_read_close,
    .read_seek      = matroska_read_seek,
    .mime_type      = "audio/webm,audio/x-matroska,video/webm,video/x-matroska"
};

AVInputFormat ff_webm_dash_manifest_demuxer = {
    .name           = "webm_dash_manifest",
    .long_name      = NULL_IF_CONFIG_SMALL("WebM DASH Manifest"),
    .priv_data_size = sizeof(MatroskaDemuxContext),
    .read_header    = webm_dash_manifest_read_header,
    .read_packet    = webm_dash_manifest_read_packet,
    .read_close     = matroska_read_close,
    .priv_class     = &webm_dash_class,
};<|MERGE_RESOLUTION|>--- conflicted
+++ resolved
@@ -1785,14 +1785,14 @@
     const int has_mastering_luminance = mastering_meta->max_luminance > 0;
 
     if (track->video.color.matrix_coefficients != AVCOL_SPC_RESERVED)
-        st->codec->colorspace = track->video.color.matrix_coefficients;
+        st->codecpar->color_space = track->video.color.matrix_coefficients;
     if (track->video.color.primaries != AVCOL_PRI_RESERVED)
-        st->codec->color_primaries = track->video.color.primaries;
+        st->codecpar->color_primaries = track->video.color.primaries;
     if (track->video.color.transfer_characteristics != AVCOL_TRC_RESERVED)
-        st->codec->color_trc = track->video.color.transfer_characteristics;
+        st->codecpar->color_trc = track->video.color.transfer_characteristics;
     if (track->video.color.range != AVCOL_RANGE_UNSPECIFIED &&
         track->video.color.range <= AVCOL_RANGE_JPEG)
-        st->codec->color_range = track->video.color.range;
+        st->codecpar->color_range = track->video.color.range;
 
     if (has_mastering_primaries || has_mastering_luminance) {
         // Use similar rationals as other standards.
@@ -2009,18 +2009,11 @@
             ffio_init_context(&b, track->codec_priv.data,
                               track->codec_priv.size,
                               0, NULL, NULL, NULL, NULL);
-<<<<<<< HEAD
-            ret = ff_get_wav_header(s, &b, st->codec, track->codec_priv.size, 0);
-            if (ret < 0)
-                return ret;
-            codec_id         = st->codec->codec_id;
-            fourcc           = st->codec->codec_tag;
-=======
-            ret = ff_get_wav_header(s, &b, st->codecpar, track->codec_priv.size);
+            ret = ff_get_wav_header(s, &b, st->codecpar, track->codec_priv.size, 0);
             if (ret < 0)
                 return ret;
             codec_id         = st->codecpar->codec_id;
->>>>>>> 9200514a
+            fourcc           = st->codecpar->codec_tag;
             extradata_offset = FFMIN(track->codec_priv.size, 18);
         } else if (!strcmp(track->codec_id, "A_QUICKTIME")
                    /* Normally 36, but allow noncompliant private data */
@@ -2226,13 +2219,8 @@
                                           (AVRational){ 1, 1000000000 },
                                           st->time_base);
 
-<<<<<<< HEAD
-        st->codec->codec_id = codec_id;
-
-=======
         st->codecpar->codec_id = codec_id;
-        st->start_time      = 0;
->>>>>>> 9200514a
+
         if (strcmp(track->language, "und"))
             av_dict_set(&st->metadata, "language", track->language, 0);
         av_dict_set(&st->metadata, "title", track->name, 0);
@@ -2247,18 +2235,9 @@
                 st->codecpar->extradata      = extradata;
                 st->codecpar->extradata_size = extradata_size;
             } else if (track->codec_priv.data && track->codec_priv.size > 0) {
-<<<<<<< HEAD
-                if (ff_alloc_extradata(st->codec, track->codec_priv.size))
+                if (ff_alloc_extradata(st->codecpar, track->codec_priv.size))
                     return AVERROR(ENOMEM);
-                memcpy(st->codec->extradata,
-=======
-                st->codecpar->extradata = av_mallocz(track->codec_priv.size +
-                                                     AV_INPUT_BUFFER_PADDING_SIZE);
-                if (!st->codecpar->extradata)
-                    return AVERROR(ENOMEM);
-                st->codecpar->extradata_size = track->codec_priv.size;
                 memcpy(st->codecpar->extradata,
->>>>>>> 9200514a
                        track->codec_priv.data + extradata_offset,
                        track->codec_priv.size);
             }
@@ -2269,19 +2248,12 @@
             int display_width_mul  = 1;
             int display_height_mul = 1;
 
-<<<<<<< HEAD
-            st->codec->codec_type = AVMEDIA_TYPE_VIDEO;
-            st->codec->codec_tag  = fourcc;
+            st->codecpar->codec_type = AVMEDIA_TYPE_VIDEO;
+            st->codecpar->codec_tag  = fourcc;
             if (bit_depth >= 0)
-                st->codec->bits_per_coded_sample = bit_depth;
-            st->codec->width      = track->video.pixel_width;
-            st->codec->height     = track->video.pixel_height;
-=======
-            st->codecpar->codec_type = AVMEDIA_TYPE_VIDEO;
-            st->codecpar->codec_tag  = track->video.fourcc;
+                st->codecpar->bits_per_coded_sample = bit_depth;
             st->codecpar->width      = track->video.pixel_width;
             st->codecpar->height     = track->video.pixel_height;
->>>>>>> 9200514a
 
             if (track->video.stereo_mode && track->video.stereo_mode < MATROSKA_VIDEO_STEREOMODE_TYPE_NB)
                 mkv_stereo_mode_display_mul(track->video.stereo_mode, &display_width_mul, &display_height_mul);
@@ -2291,12 +2263,7 @@
                       st->codecpar->height * track->video.display_width  * display_width_mul,
                       st->codecpar->width  * track->video.display_height * display_height_mul,
                       255);
-<<<<<<< HEAD
-            if (st->codec->codec_id != AV_CODEC_ID_HEVC)
-=======
-            if (st->codecpar->codec_id != AV_CODEC_ID_H264 &&
-                st->codecpar->codec_id != AV_CODEC_ID_HEVC)
->>>>>>> 9200514a
+            if (st->codecpar->codec_id != AV_CODEC_ID_HEVC)
                 st->need_parsing = AVSTREAM_PARSE_HEADERS;
 
             if (track->default_duration) {
@@ -2345,38 +2312,28 @@
                     return ret;
             }
         } else if (track->type == MATROSKA_TRACK_TYPE_AUDIO) {
-<<<<<<< HEAD
-            st->codec->codec_type  = AVMEDIA_TYPE_AUDIO;
-            st->codec->codec_tag   = fourcc;
-            st->codec->sample_rate = track->audio.out_samplerate;
-            st->codec->channels    = track->audio.channels;
-            if (!st->codec->bits_per_coded_sample)
-                st->codec->bits_per_coded_sample = track->audio.bitdepth;
-            if (st->codec->codec_id == AV_CODEC_ID_MP3)
-=======
             st->codecpar->codec_type  = AVMEDIA_TYPE_AUDIO;
+            st->codecpar->codec_tag   = fourcc;
             st->codecpar->sample_rate = track->audio.out_samplerate;
             st->codecpar->channels    = track->audio.channels;
-            if (st->codecpar->codec_id != AV_CODEC_ID_AAC)
-                st->need_parsing = AVSTREAM_PARSE_HEADERS;
+            if (!st->codecpar->bits_per_coded_sample)
+                st->codecpar->bits_per_coded_sample = track->audio.bitdepth;
             if (st->codecpar->codec_id == AV_CODEC_ID_MP3)
->>>>>>> 9200514a
                 st->need_parsing = AVSTREAM_PARSE_FULL;
-            else if (st->codec->codec_id != AV_CODEC_ID_AAC)
+            else if (st->codecpar->codec_id != AV_CODEC_ID_AAC)
                 st->need_parsing = AVSTREAM_PARSE_HEADERS;
             if (track->codec_delay > 0) {
-                st->codec->delay = av_rescale_q(track->codec_delay,
-                                                st->time_base,
-                                                (AVRational){1, st->codec->sample_rate});
+                st->codecpar->initial_padding = av_rescale_q(track->codec_delay,
+                                                             st->time_base,
+                                                             (AVRational){1, st->codecpar->sample_rate});
             }
             if (track->seek_preroll > 0) {
-                av_codec_set_seek_preroll(st->codec,
-                                          av_rescale_q(track->seek_preroll,
-                                                       (AVRational){1, 1000000000},
-                                                       (AVRational){1, st->codec->sample_rate}));
+                st->codecpar->seek_preroll = av_rescale_q(track->seek_preroll,
+                                                          (AVRational){1, 1000000000},
+                                                          (AVRational){1, st->codecpar->sample_rate});
             }
         } else if (codec_id == AV_CODEC_ID_WEBVTT) {
-            st->codec->codec_type = AVMEDIA_TYPE_SUBTITLE;
+            st->codecpar->codec_type = AVMEDIA_TYPE_SUBTITLE;
 
             if (!strcmp(track->codec_id, "D_WEBVTT/CAPTIONS")) {
                 st->disposition |= AV_DISPOSITION_CAPTIONS;
@@ -2386,13 +2343,8 @@
                 st->disposition |= AV_DISPOSITION_METADATA;
             }
         } else if (track->type == MATROSKA_TRACK_TYPE_SUBTITLE) {
-<<<<<<< HEAD
-            st->codec->codec_type = AVMEDIA_TYPE_SUBTITLE;
-            if (st->codec->codec_id == AV_CODEC_ID_ASS)
-=======
             st->codecpar->codec_type = AVMEDIA_TYPE_SUBTITLE;
-            if (st->codecpar->codec_id == AV_CODEC_ID_SSA)
->>>>>>> 9200514a
+            if (st->codecpar->codec_id == AV_CODEC_ID_ASS)
                 matroska->contains_ssa = 1;
         }
     }
@@ -2511,20 +2463,10 @@
                 st->attached_pic.stream_index = st->index;
                 st->attached_pic.flags       |= AV_PKT_FLAG_KEY;
             } else {
-<<<<<<< HEAD
-                st->codec->codec_type = AVMEDIA_TYPE_ATTACHMENT;
-                if (ff_alloc_extradata(st->codec, attachments[j].bin.size))
+                st->codecpar->codec_type = AVMEDIA_TYPE_ATTACHMENT;
+                if (ff_alloc_extradata(st->codecpar, attachments[j].bin.size))
                     break;
-                memcpy(st->codec->extradata, attachments[j].bin.data,
-=======
-                st->codecpar->codec_type = AVMEDIA_TYPE_ATTACHMENT;
-                st->codecpar->extradata  = av_malloc(attachments[j].bin.size);
-                if (!st->codecpar->extradata)
-                    break;
-
-                st->codecpar->extradata_size = attachments[j].bin.size;
                 memcpy(st->codecpar->extradata, attachments[j].bin.data,
->>>>>>> 9200514a
                        attachments[j].bin.size);
 
                 for (i = 0; ff_mkv_mime_tags[i].id != AV_CODEC_ID_NONE; i++) {
@@ -3034,12 +2976,8 @@
         pkt_data = wv_data;
     }
 
-<<<<<<< HEAD
-    if (st->codec->codec_id == AV_CODEC_ID_PRORES &&
+    if (st->codecpar->codec_id == AV_CODEC_ID_PRORES &&
         AV_RB32(&data[4]) != MKBETAG('i', 'c', 'p', 'f'))
-=======
-    if (st->codecpar->codec_id == AV_CODEC_ID_PRORES)
->>>>>>> 9200514a
         offset = 8;
 
     pkt = av_mallocz(sizeof(AVPacket));
@@ -3055,11 +2993,7 @@
         goto fail;
     }
 
-<<<<<<< HEAD
-    if (st->codec->codec_id == AV_CODEC_ID_PRORES && offset == 8) {
-=======
-    if (st->codecpar->codec_id == AV_CODEC_ID_PRORES) {
->>>>>>> 9200514a
+    if (st->codecpar->codec_id == AV_CODEC_ID_PRORES && offset == 8) {
         uint8_t *buf = pkt->data;
         bytestream_put_be32(&buf, pkt_size);
         bytestream_put_be32(&buf, MKBETAG('i', 'c', 'p', 'f'));
@@ -3098,7 +3032,7 @@
         AV_WL32(side_data, 0);
         AV_WL32(side_data + 4, av_rescale_q(discard_padding,
                                             (AVRational){1, 1000000000},
-                                            (AVRational){1, st->codec->sample_rate}));
+                                            (AVRational){1, st->codecpar->sample_rate}));
     }
 
     if (track->ms_compat)
@@ -3106,12 +3040,11 @@
     else
         pkt->pts = timecode;
     pkt->pos = pos;
-<<<<<<< HEAD
     pkt->duration = lace_duration;
 
 #if FF_API_CONVERGENCE_DURATION
 FF_DISABLE_DEPRECATION_WARNINGS
-    if (st->codec->codec_id == AV_CODEC_ID_SUBRIP) {
+    if (st->codecpar->codec_id == AV_CODEC_ID_SUBRIP) {
         pkt->convergence_duration = lace_duration;
     }
 FF_ENABLE_DEPRECATION_WARNINGS
@@ -3119,30 +3052,6 @@
 
     dynarray_add(&matroska->packets, &matroska->num_packets, pkt);
     matroska->prev_pkt = pkt;
-=======
-    if (track->type != MATROSKA_TRACK_TYPE_SUBTITLE || st->codecpar->codec_id == AV_CODEC_ID_TEXT)
-        pkt->duration = duration;
-#if FF_API_CONVERGENCE_DURATION
-FF_DISABLE_DEPRECATION_WARNINGS
-    if (st->codecpar->codec_id == AV_CODEC_ID_TEXT)
-        pkt->convergence_duration = duration;
-FF_ENABLE_DEPRECATION_WARNINGS
-#endif
-
-    if (st->codecpar->codec_id == AV_CODEC_ID_SSA)
-        matroska_fix_ass_packet(matroska, pkt, duration);
-
-    if (matroska->prev_pkt                                 &&
-        timecode                         != AV_NOPTS_VALUE &&
-        matroska->prev_pkt->pts          == timecode       &&
-        matroska->prev_pkt->stream_index == st->index      &&
-        st->codecpar->codec_id == AV_CODEC_ID_SSA)
-        matroska_merge_packets(matroska->prev_pkt, pkt);
-    else {
-        dynarray_add(&matroska->packets, &matroska->num_packets, pkt);
-        matroska->prev_pkt = pkt;
-    }
->>>>>>> 9200514a
 
     return 0;
 
@@ -3225,8 +3134,8 @@
 
     if (track->audio.samplerate == 8000) {
         // If this is needed for more codecs, then add them here
-        if (st->codec->codec_id == AV_CODEC_ID_AC3) {
-            if (track->audio.samplerate != st->codec->sample_rate || !st->codec->frame_size)
+        if (st->codecpar->codec_id == AV_CODEC_ID_AC3) {
+            if (track->audio.samplerate != st->codecpar->sample_rate || !st->codecpar->frame_size)
                 trust_default_duration = 0;
         }
     }
@@ -3239,7 +3148,6 @@
             FFMAX(track->end_timecode, timecode + block_duration);
 
     for (n = 0; n < laces; n++) {
-<<<<<<< HEAD
         int64_t lace_duration = block_duration*(n+1) / laces - block_duration*n / laces;
 
         if (lace_size[n] > size) {
@@ -3247,25 +3155,18 @@
             break;
         }
 
-        if ((st->codec->codec_id == AV_CODEC_ID_RA_288 ||
-             st->codec->codec_id == AV_CODEC_ID_COOK   ||
-             st->codec->codec_id == AV_CODEC_ID_SIPR   ||
-             st->codec->codec_id == AV_CODEC_ID_ATRAC3) &&
-            st->codec->block_align && track->audio.sub_packet_size) {
-=======
         if ((st->codecpar->codec_id == AV_CODEC_ID_RA_288 ||
              st->codecpar->codec_id == AV_CODEC_ID_COOK   ||
              st->codecpar->codec_id == AV_CODEC_ID_SIPR   ||
              st->codecpar->codec_id == AV_CODEC_ID_ATRAC3) &&
             st->codecpar->block_align && track->audio.sub_packet_size) {
->>>>>>> 9200514a
             res = matroska_parse_rm_audio(matroska, track, st, data,
                                           lace_size[n],
                                           timecode, pos);
             if (res)
                 goto end;
 
-        } else if (st->codec->codec_id == AV_CODEC_ID_WEBVTT) {
+        } else if (st->codecpar->codec_id == AV_CODEC_ID_WEBVTT) {
             res = matroska_parse_webvtt(matroska, track, st,
                                         data, lace_size[n],
                                         timecode, lace_duration,
