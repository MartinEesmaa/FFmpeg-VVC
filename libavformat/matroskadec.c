/*
 * Matroska file demuxer
 * Copyright (c) 2003-2008 The FFmpeg Project
 *
 * This file is part of FFmpeg.
 *
 * FFmpeg is free software; you can redistribute it and/or
 * modify it under the terms of the GNU Lesser General Public
 * License as published by the Free Software Foundation; either
 * version 2.1 of the License, or (at your option) any later version.
 *
 * FFmpeg is distributed in the hope that it will be useful,
 * but WITHOUT ANY WARRANTY; without even the implied warranty of
 * MERCHANTABILITY or FITNESS FOR A PARTICULAR PURPOSE.  See the GNU
 * Lesser General Public License for more details.
 *
 * You should have received a copy of the GNU Lesser General Public
 * License along with FFmpeg; if not, write to the Free Software
 * Foundation, Inc., 51 Franklin Street, Fifth Floor, Boston, MA 02110-1301 USA
 */

/**
 * @file
 * Matroska file demuxer
 * @author Ronald Bultje <rbultje@ronald.bitfreak.net>
 * @author with a little help from Moritz Bunkus <moritz@bunkus.org>
 * @author totally reworked by Aurelien Jacobs <aurel@gnuage.org>
 * @see specs available on the Matroska project page: http://www.matroska.org/
 */

#include "config.h"

#include <inttypes.h>
#include <stdio.h>
#if CONFIG_BZLIB
#include <bzlib.h>
#endif
#if CONFIG_ZLIB
#include <zlib.h>
#endif

#include "libavutil/avstring.h"
#include "libavutil/base64.h"
#include "libavutil/dict.h"
#include "libavutil/intfloat.h"
#include "libavutil/intreadwrite.h"
#include "libavutil/lzo.h"
#include "libavutil/mathematics.h"

#include "libavcodec/bytestream.h"
#include "libavcodec/mpeg4audio.h"

#include "avformat.h"
#include "avio_internal.h"
#include "internal.h"
#include "isom.h"
#include "matroska.h"
/* For ff_codec_get_id(). */
#include "riff.h"
#include "rmsipr.h"

typedef enum {
    EBML_NONE,
    EBML_UINT,
    EBML_FLOAT,
    EBML_STR,
    EBML_UTF8,
    EBML_BIN,
    EBML_NEST,
    EBML_PASS,
    EBML_STOP,
    EBML_SINT,
    EBML_TYPE_COUNT
} EbmlType;

typedef const struct EbmlSyntax {
    uint32_t id;
    EbmlType type;
    int list_elem_size;
    int data_offset;
    union {
        uint64_t    u;
        double      f;
        const char *s;
        const struct EbmlSyntax *n;
    } def;
} EbmlSyntax;

typedef struct {
    int nb_elem;
    void *elem;
} EbmlList;

typedef struct {
    int      size;
    uint8_t *data;
    int64_t  pos;
} EbmlBin;

typedef struct {
    uint64_t version;
    uint64_t max_size;
    uint64_t id_length;
    char    *doctype;
    uint64_t doctype_version;
} Ebml;

typedef struct {
    uint64_t algo;
    EbmlBin  settings;
} MatroskaTrackCompression;

typedef struct {
    uint64_t algo;
    EbmlBin  key_id;
} MatroskaTrackEncryption;

typedef struct {
    uint64_t scope;
    uint64_t type;
    MatroskaTrackCompression compression;
    MatroskaTrackEncryption encryption;
} MatroskaTrackEncoding;

typedef struct {
    double   frame_rate;
    uint64_t display_width;
    uint64_t display_height;
    uint64_t pixel_width;
    uint64_t pixel_height;
    EbmlBin color_space;
    uint64_t stereo_mode;
    uint64_t alpha_mode;
} MatroskaTrackVideo;

typedef struct {
    double   samplerate;
    double   out_samplerate;
    uint64_t bitdepth;
    uint64_t channels;

    /* real audio header (extracted from extradata) */
    int      coded_framesize;
    int      sub_packet_h;
    int      frame_size;
    int      sub_packet_size;
    int      sub_packet_cnt;
    int      pkt_cnt;
    uint64_t buf_timecode;
    uint8_t *buf;
} MatroskaTrackAudio;

typedef struct {
    uint64_t uid;
    uint64_t type;
} MatroskaTrackPlane;

typedef struct {
    EbmlList combine_planes;
} MatroskaTrackOperation;

typedef struct {
    uint64_t num;
    uint64_t uid;
    uint64_t type;
    char    *name;
    char    *codec_id;
    EbmlBin  codec_priv;
    char    *language;
    double time_scale;
    uint64_t default_duration;
    uint64_t flag_default;
    uint64_t flag_forced;
    uint64_t seek_preroll;
    MatroskaTrackVideo video;
    MatroskaTrackAudio audio;
    MatroskaTrackOperation operation;
    EbmlList encodings;
    uint64_t codec_delay;

    AVStream *stream;
    int64_t end_timecode;
    int ms_compat;
    uint64_t max_block_additional_id;
} MatroskaTrack;

typedef struct {
    uint64_t uid;
    char *filename;
    char *mime;
    EbmlBin bin;

    AVStream *stream;
} MatroskaAttachment;

typedef struct {
    uint64_t start;
    uint64_t end;
    uint64_t uid;
    char    *title;

    AVChapter *chapter;
} MatroskaChapter;

typedef struct {
    uint64_t track;
    uint64_t pos;
} MatroskaIndexPos;

typedef struct {
    uint64_t time;
    EbmlList pos;
} MatroskaIndex;

typedef struct {
    char *name;
    char *string;
    char *lang;
    uint64_t def;
    EbmlList sub;
} MatroskaTag;

typedef struct {
    char    *type;
    uint64_t typevalue;
    uint64_t trackuid;
    uint64_t chapteruid;
    uint64_t attachuid;
} MatroskaTagTarget;

typedef struct {
    MatroskaTagTarget target;
    EbmlList tag;
} MatroskaTags;

typedef struct {
    uint64_t id;
    uint64_t pos;
} MatroskaSeekhead;

typedef struct {
    uint64_t start;
    uint64_t length;
} MatroskaLevel;

typedef struct {
    uint64_t timecode;
    EbmlList blocks;
} MatroskaCluster;

typedef struct {
    AVFormatContext *ctx;

    /* EBML stuff */
    int num_levels;
    MatroskaLevel levels[EBML_MAX_DEPTH];
    int level_up;
    uint32_t current_id;

    uint64_t time_scale;
    double   duration;
    char    *title;
    char    *muxingapp;
    EbmlBin date_utc;
    EbmlList tracks;
    EbmlList attachments;
    EbmlList chapters;
    EbmlList index;
    EbmlList tags;
    EbmlList seekhead;

    /* byte position of the segment inside the stream */
    int64_t segment_start;

    /* the packet queue */
    AVPacket **packets;
    int num_packets;
    AVPacket *prev_pkt;

    int done;

    /* What to skip before effectively reading a packet. */
    int skip_to_keyframe;
    uint64_t skip_to_timecode;

    /* File has a CUES element, but we defer parsing until it is needed. */
    int cues_parsing_deferred;

    int current_cluster_num_blocks;
    int64_t current_cluster_pos;
    MatroskaCluster current_cluster;

    /* File has SSA subtitles which prevent incremental cluster parsing. */
    int contains_ssa;
} MatroskaDemuxContext;

typedef struct {
    uint64_t duration;
    int64_t  reference;
    uint64_t non_simple;
    EbmlBin  bin;
    uint64_t additional_id;
    EbmlBin  additional;
    int64_t discard_padding;
} MatroskaBlock;

static EbmlSyntax ebml_header[] = {
    { EBML_ID_EBMLREADVERSION,    EBML_UINT, 0, offsetof(Ebml, version),         { .u = EBML_VERSION } },
    { EBML_ID_EBMLMAXSIZELENGTH,  EBML_UINT, 0, offsetof(Ebml, max_size),        { .u = 8 } },
    { EBML_ID_EBMLMAXIDLENGTH,    EBML_UINT, 0, offsetof(Ebml, id_length),       { .u = 4 } },
    { EBML_ID_DOCTYPE,            EBML_STR,  0, offsetof(Ebml, doctype),         { .s = "(none)" } },
    { EBML_ID_DOCTYPEREADVERSION, EBML_UINT, 0, offsetof(Ebml, doctype_version), { .u = 1 } },
    { EBML_ID_EBMLVERSION,        EBML_NONE },
    { EBML_ID_DOCTYPEVERSION,     EBML_NONE },
    { 0 }
};

static EbmlSyntax ebml_syntax[] = {
    { EBML_ID_HEADER, EBML_NEST, 0, 0, { .n = ebml_header } },
    { 0 }
};

static EbmlSyntax matroska_info[] = {
    { MATROSKA_ID_TIMECODESCALE, EBML_UINT,  0, offsetof(MatroskaDemuxContext, time_scale), { .u = 1000000 } },
    { MATROSKA_ID_DURATION,      EBML_FLOAT, 0, offsetof(MatroskaDemuxContext, duration) },
    { MATROSKA_ID_TITLE,         EBML_UTF8,  0, offsetof(MatroskaDemuxContext, title) },
    { MATROSKA_ID_WRITINGAPP,    EBML_NONE },
    { MATROSKA_ID_MUXINGAPP,     EBML_UTF8, 0, offsetof(MatroskaDemuxContext, muxingapp) },
    { MATROSKA_ID_DATEUTC,       EBML_BIN,  0, offsetof(MatroskaDemuxContext, date_utc) },
    { MATROSKA_ID_SEGMENTUID,    EBML_NONE },
    { 0 }
};

static EbmlSyntax matroska_track_video[] = {
    { MATROSKA_ID_VIDEOFRAMERATE,      EBML_FLOAT, 0, offsetof(MatroskaTrackVideo, frame_rate) },
    { MATROSKA_ID_VIDEODISPLAYWIDTH,   EBML_UINT,  0, offsetof(MatroskaTrackVideo, display_width), { .u=-1 } },
    { MATROSKA_ID_VIDEODISPLAYHEIGHT,  EBML_UINT,  0, offsetof(MatroskaTrackVideo, display_height), { .u=-1 } },
    { MATROSKA_ID_VIDEOPIXELWIDTH,     EBML_UINT,  0, offsetof(MatroskaTrackVideo, pixel_width) },
    { MATROSKA_ID_VIDEOPIXELHEIGHT,    EBML_UINT,  0, offsetof(MatroskaTrackVideo, pixel_height) },
    { MATROSKA_ID_VIDEOCOLORSPACE,     EBML_BIN,   0, offsetof(MatroskaTrackVideo, color_space) },
    { MATROSKA_ID_VIDEOSTEREOMODE,     EBML_UINT,  0, offsetof(MatroskaTrackVideo, stereo_mode) },
    { MATROSKA_ID_VIDEOALPHAMODE,      EBML_UINT,  0, offsetof(MatroskaTrackVideo, alpha_mode) },
    { MATROSKA_ID_VIDEOPIXELCROPB,     EBML_NONE },
    { MATROSKA_ID_VIDEOPIXELCROPT,     EBML_NONE },
    { MATROSKA_ID_VIDEOPIXELCROPL,     EBML_NONE },
    { MATROSKA_ID_VIDEOPIXELCROPR,     EBML_NONE },
    { MATROSKA_ID_VIDEODISPLAYUNIT,    EBML_NONE },
    { MATROSKA_ID_VIDEOFLAGINTERLACED, EBML_NONE },
    { MATROSKA_ID_VIDEOASPECTRATIO,    EBML_NONE },
    { 0 }
};

static EbmlSyntax matroska_track_audio[] = {
    { MATROSKA_ID_AUDIOSAMPLINGFREQ,    EBML_FLOAT, 0, offsetof(MatroskaTrackAudio, samplerate), { .f = 8000.0 } },
    { MATROSKA_ID_AUDIOOUTSAMPLINGFREQ, EBML_FLOAT, 0, offsetof(MatroskaTrackAudio, out_samplerate) },
    { MATROSKA_ID_AUDIOBITDEPTH,        EBML_UINT,  0, offsetof(MatroskaTrackAudio, bitdepth) },
    { MATROSKA_ID_AUDIOCHANNELS,        EBML_UINT,  0, offsetof(MatroskaTrackAudio, channels),   { .u = 1 } },
    { 0 }
};

static EbmlSyntax matroska_track_encoding_compression[] = {
    { MATROSKA_ID_ENCODINGCOMPALGO,     EBML_UINT, 0, offsetof(MatroskaTrackCompression, algo), { .u = 0 } },
    { MATROSKA_ID_ENCODINGCOMPSETTINGS, EBML_BIN,  0, offsetof(MatroskaTrackCompression, settings) },
    { 0 }
};

static EbmlSyntax matroska_track_encoding_encryption[] = {
    { MATROSKA_ID_ENCODINGENCALGO,        EBML_UINT, 0, offsetof(MatroskaTrackEncryption,algo), {.u = 0} },
    { MATROSKA_ID_ENCODINGENCKEYID,       EBML_BIN, 0, offsetof(MatroskaTrackEncryption,key_id) },
    { MATROSKA_ID_ENCODINGENCAESSETTINGS, EBML_NONE },
    { MATROSKA_ID_ENCODINGSIGALGO,        EBML_NONE },
    { MATROSKA_ID_ENCODINGSIGHASHALGO,    EBML_NONE },
    { MATROSKA_ID_ENCODINGSIGKEYID,       EBML_NONE },
    { MATROSKA_ID_ENCODINGSIGNATURE,      EBML_NONE },
    { 0 }
};
static EbmlSyntax matroska_track_encoding[] = {
    { MATROSKA_ID_ENCODINGSCOPE,       EBML_UINT, 0, offsetof(MatroskaTrackEncoding, scope),       { .u = 1 } },
    { MATROSKA_ID_ENCODINGTYPE,        EBML_UINT, 0, offsetof(MatroskaTrackEncoding, type),        { .u = 0 } },
    { MATROSKA_ID_ENCODINGCOMPRESSION, EBML_NEST, 0, offsetof(MatroskaTrackEncoding, compression), { .n = matroska_track_encoding_compression } },
    { MATROSKA_ID_ENCODINGENCRYPTION,  EBML_NEST, 0, offsetof(MatroskaTrackEncoding, encryption),  { .n = matroska_track_encoding_encryption } },
    { MATROSKA_ID_ENCODINGORDER,       EBML_NONE },
    { 0 }
};

static EbmlSyntax matroska_track_encodings[] = {
    { MATROSKA_ID_TRACKCONTENTENCODING, EBML_NEST, sizeof(MatroskaTrackEncoding), offsetof(MatroskaTrack, encodings), { .n = matroska_track_encoding } },
    { 0 }
};

static EbmlSyntax matroska_track_plane[] = {
    { MATROSKA_ID_TRACKPLANEUID,  EBML_UINT, 0, offsetof(MatroskaTrackPlane,uid) },
    { MATROSKA_ID_TRACKPLANETYPE, EBML_UINT, 0, offsetof(MatroskaTrackPlane,type) },
    { 0 }
};

static EbmlSyntax matroska_track_combine_planes[] = {
    { MATROSKA_ID_TRACKPLANE, EBML_NEST, sizeof(MatroskaTrackPlane), offsetof(MatroskaTrackOperation,combine_planes), {.n = matroska_track_plane} },
    { 0 }
};

static EbmlSyntax matroska_track_operation[] = {
    { MATROSKA_ID_TRACKCOMBINEPLANES, EBML_NEST, 0, 0, {.n = matroska_track_combine_planes} },
    { 0 }
};

static EbmlSyntax matroska_track[] = {
    { MATROSKA_ID_TRACKNUMBER,           EBML_UINT,  0, offsetof(MatroskaTrack, num) },
    { MATROSKA_ID_TRACKNAME,             EBML_UTF8,  0, offsetof(MatroskaTrack, name) },
    { MATROSKA_ID_TRACKUID,              EBML_UINT,  0, offsetof(MatroskaTrack, uid) },
    { MATROSKA_ID_TRACKTYPE,             EBML_UINT,  0, offsetof(MatroskaTrack, type) },
    { MATROSKA_ID_CODECID,               EBML_STR,   0, offsetof(MatroskaTrack, codec_id) },
    { MATROSKA_ID_CODECPRIVATE,          EBML_BIN,   0, offsetof(MatroskaTrack, codec_priv) },
    { MATROSKA_ID_CODECDELAY,            EBML_UINT,  0, offsetof(MatroskaTrack, codec_delay) },
    { MATROSKA_ID_TRACKLANGUAGE,         EBML_UTF8,  0, offsetof(MatroskaTrack, language),     { .s = "eng" } },
    { MATROSKA_ID_TRACKDEFAULTDURATION,  EBML_UINT,  0, offsetof(MatroskaTrack, default_duration) },
    { MATROSKA_ID_TRACKTIMECODESCALE,    EBML_FLOAT, 0, offsetof(MatroskaTrack, time_scale),   { .f = 1.0 } },
    { MATROSKA_ID_TRACKFLAGDEFAULT,      EBML_UINT,  0, offsetof(MatroskaTrack, flag_default), { .u = 1 } },
    { MATROSKA_ID_TRACKFLAGFORCED,       EBML_UINT,  0, offsetof(MatroskaTrack, flag_forced),  { .u = 0 } },
    { MATROSKA_ID_TRACKVIDEO,            EBML_NEST,  0, offsetof(MatroskaTrack, video),        { .n = matroska_track_video } },
    { MATROSKA_ID_TRACKAUDIO,            EBML_NEST,  0, offsetof(MatroskaTrack, audio),        { .n = matroska_track_audio } },
    { MATROSKA_ID_TRACKOPERATION,        EBML_NEST,  0, offsetof(MatroskaTrack, operation),    { .n = matroska_track_operation } },
    { MATROSKA_ID_TRACKCONTENTENCODINGS, EBML_NEST,  0, 0,                                     { .n = matroska_track_encodings } },
    { MATROSKA_ID_TRACKMAXBLKADDID,      EBML_UINT,  0, offsetof(MatroskaTrack, max_block_additional_id) },
    { MATROSKA_ID_SEEKPREROLL,           EBML_UINT,  0, offsetof(MatroskaTrack, seek_preroll) },
    { MATROSKA_ID_TRACKFLAGENABLED,      EBML_NONE },
    { MATROSKA_ID_TRACKFLAGLACING,       EBML_NONE },
    { MATROSKA_ID_CODECNAME,             EBML_NONE },
    { MATROSKA_ID_CODECDECODEALL,        EBML_NONE },
    { MATROSKA_ID_CODECINFOURL,          EBML_NONE },
    { MATROSKA_ID_CODECDOWNLOADURL,      EBML_NONE },
    { MATROSKA_ID_TRACKMINCACHE,         EBML_NONE },
    { MATROSKA_ID_TRACKMAXCACHE,         EBML_NONE },
    { 0 }
};

static EbmlSyntax matroska_tracks[] = {
    { MATROSKA_ID_TRACKENTRY, EBML_NEST, sizeof(MatroskaTrack), offsetof(MatroskaDemuxContext, tracks), { .n = matroska_track } },
    { 0 }
};

static EbmlSyntax matroska_attachment[] = {
    { MATROSKA_ID_FILEUID,      EBML_UINT, 0, offsetof(MatroskaAttachment, uid) },
    { MATROSKA_ID_FILENAME,     EBML_UTF8, 0, offsetof(MatroskaAttachment, filename) },
    { MATROSKA_ID_FILEMIMETYPE, EBML_STR,  0, offsetof(MatroskaAttachment, mime) },
    { MATROSKA_ID_FILEDATA,     EBML_BIN,  0, offsetof(MatroskaAttachment, bin) },
    { MATROSKA_ID_FILEDESC,     EBML_NONE },
    { 0 }
};

static EbmlSyntax matroska_attachments[] = {
    { MATROSKA_ID_ATTACHEDFILE, EBML_NEST, sizeof(MatroskaAttachment), offsetof(MatroskaDemuxContext, attachments), { .n = matroska_attachment } },
    { 0 }
};

static EbmlSyntax matroska_chapter_display[] = {
    { MATROSKA_ID_CHAPSTRING, EBML_UTF8, 0, offsetof(MatroskaChapter, title) },
    { MATROSKA_ID_CHAPLANG,   EBML_NONE },
    { 0 }
};

static EbmlSyntax matroska_chapter_entry[] = {
    { MATROSKA_ID_CHAPTERTIMESTART,   EBML_UINT, 0, offsetof(MatroskaChapter, start), { .u = AV_NOPTS_VALUE } },
    { MATROSKA_ID_CHAPTERTIMEEND,     EBML_UINT, 0, offsetof(MatroskaChapter, end),   { .u = AV_NOPTS_VALUE } },
    { MATROSKA_ID_CHAPTERUID,         EBML_UINT, 0, offsetof(MatroskaChapter, uid) },
    { MATROSKA_ID_CHAPTERDISPLAY,     EBML_NEST, 0,                        0,         { .n = matroska_chapter_display } },
    { MATROSKA_ID_CHAPTERFLAGHIDDEN,  EBML_NONE },
    { MATROSKA_ID_CHAPTERFLAGENABLED, EBML_NONE },
    { MATROSKA_ID_CHAPTERPHYSEQUIV,   EBML_NONE },
    { MATROSKA_ID_CHAPTERATOM,        EBML_NONE },
    { 0 }
};

static EbmlSyntax matroska_chapter[] = {
    { MATROSKA_ID_CHAPTERATOM,        EBML_NEST, sizeof(MatroskaChapter), offsetof(MatroskaDemuxContext, chapters), { .n = matroska_chapter_entry } },
    { MATROSKA_ID_EDITIONUID,         EBML_NONE },
    { MATROSKA_ID_EDITIONFLAGHIDDEN,  EBML_NONE },
    { MATROSKA_ID_EDITIONFLAGDEFAULT, EBML_NONE },
    { MATROSKA_ID_EDITIONFLAGORDERED, EBML_NONE },
    { 0 }
};

static EbmlSyntax matroska_chapters[] = {
    { MATROSKA_ID_EDITIONENTRY, EBML_NEST, 0, 0, { .n = matroska_chapter } },
    { 0 }
};

static EbmlSyntax matroska_index_pos[] = {
    { MATROSKA_ID_CUETRACK,           EBML_UINT, 0, offsetof(MatroskaIndexPos, track) },
    { MATROSKA_ID_CUECLUSTERPOSITION, EBML_UINT, 0, offsetof(MatroskaIndexPos, pos) },
    { MATROSKA_ID_CUERELATIVEPOSITION,EBML_NONE },
    { MATROSKA_ID_CUEDURATION,        EBML_NONE },
    { MATROSKA_ID_CUEBLOCKNUMBER,     EBML_NONE },
    { 0 }
};

static EbmlSyntax matroska_index_entry[] = {
    { MATROSKA_ID_CUETIME,          EBML_UINT, 0,                        offsetof(MatroskaIndex, time) },
    { MATROSKA_ID_CUETRACKPOSITION, EBML_NEST, sizeof(MatroskaIndexPos), offsetof(MatroskaIndex, pos), { .n = matroska_index_pos } },
    { 0 }
};

static EbmlSyntax matroska_index[] = {
    { MATROSKA_ID_POINTENTRY, EBML_NEST, sizeof(MatroskaIndex), offsetof(MatroskaDemuxContext, index), { .n = matroska_index_entry } },
    { 0 }
};

static EbmlSyntax matroska_simpletag[] = {
    { MATROSKA_ID_TAGNAME,        EBML_UTF8, 0,                   offsetof(MatroskaTag, name) },
    { MATROSKA_ID_TAGSTRING,      EBML_UTF8, 0,                   offsetof(MatroskaTag, string) },
    { MATROSKA_ID_TAGLANG,        EBML_STR,  0,                   offsetof(MatroskaTag, lang), { .s = "und" } },
    { MATROSKA_ID_TAGDEFAULT,     EBML_UINT, 0,                   offsetof(MatroskaTag, def) },
    { MATROSKA_ID_TAGDEFAULT_BUG, EBML_UINT, 0,                   offsetof(MatroskaTag, def) },
    { MATROSKA_ID_SIMPLETAG,      EBML_NEST, sizeof(MatroskaTag), offsetof(MatroskaTag, sub),  { .n = matroska_simpletag } },
    { 0 }
};

static EbmlSyntax matroska_tagtargets[] = {
    { MATROSKA_ID_TAGTARGETS_TYPE,       EBML_STR,  0, offsetof(MatroskaTagTarget, type) },
    { MATROSKA_ID_TAGTARGETS_TYPEVALUE,  EBML_UINT, 0, offsetof(MatroskaTagTarget, typevalue), { .u = 50 } },
    { MATROSKA_ID_TAGTARGETS_TRACKUID,   EBML_UINT, 0, offsetof(MatroskaTagTarget, trackuid) },
    { MATROSKA_ID_TAGTARGETS_CHAPTERUID, EBML_UINT, 0, offsetof(MatroskaTagTarget, chapteruid) },
    { MATROSKA_ID_TAGTARGETS_ATTACHUID,  EBML_UINT, 0, offsetof(MatroskaTagTarget, attachuid) },
    { 0 }
};

static EbmlSyntax matroska_tag[] = {
    { MATROSKA_ID_SIMPLETAG,  EBML_NEST, sizeof(MatroskaTag), offsetof(MatroskaTags, tag),    { .n = matroska_simpletag } },
    { MATROSKA_ID_TAGTARGETS, EBML_NEST, 0,                   offsetof(MatroskaTags, target), { .n = matroska_tagtargets } },
    { 0 }
};

static EbmlSyntax matroska_tags[] = {
    { MATROSKA_ID_TAG, EBML_NEST, sizeof(MatroskaTags), offsetof(MatroskaDemuxContext, tags), { .n = matroska_tag } },
    { 0 }
};

static EbmlSyntax matroska_seekhead_entry[] = {
    { MATROSKA_ID_SEEKID,       EBML_UINT, 0, offsetof(MatroskaSeekhead, id) },
    { MATROSKA_ID_SEEKPOSITION, EBML_UINT, 0, offsetof(MatroskaSeekhead, pos), { .u = -1 } },
    { 0 }
};

static EbmlSyntax matroska_seekhead[] = {
    { MATROSKA_ID_SEEKENTRY, EBML_NEST, sizeof(MatroskaSeekhead), offsetof(MatroskaDemuxContext, seekhead), { .n = matroska_seekhead_entry } },
    { 0 }
};

static EbmlSyntax matroska_segment[] = {
    { MATROSKA_ID_INFO,        EBML_NEST, 0, 0, { .n = matroska_info } },
    { MATROSKA_ID_TRACKS,      EBML_NEST, 0, 0, { .n = matroska_tracks } },
    { MATROSKA_ID_ATTACHMENTS, EBML_NEST, 0, 0, { .n = matroska_attachments } },
    { MATROSKA_ID_CHAPTERS,    EBML_NEST, 0, 0, { .n = matroska_chapters } },
    { MATROSKA_ID_CUES,        EBML_NEST, 0, 0, { .n = matroska_index } },
    { MATROSKA_ID_TAGS,        EBML_NEST, 0, 0, { .n = matroska_tags } },
    { MATROSKA_ID_SEEKHEAD,    EBML_NEST, 0, 0, { .n = matroska_seekhead } },
    { MATROSKA_ID_CLUSTER,     EBML_STOP },
    { 0 }
};

static EbmlSyntax matroska_segments[] = {
    { MATROSKA_ID_SEGMENT, EBML_NEST, 0, 0, { .n = matroska_segment } },
    { 0 }
};

static EbmlSyntax matroska_blockmore[] = {
    { MATROSKA_ID_BLOCKADDID,      EBML_UINT, 0, offsetof(MatroskaBlock,additional_id) },
    { MATROSKA_ID_BLOCKADDITIONAL, EBML_BIN,  0, offsetof(MatroskaBlock,additional) },
    { 0 }
};

static EbmlSyntax matroska_blockadditions[] = {
    { MATROSKA_ID_BLOCKMORE, EBML_NEST, 0, 0, {.n = matroska_blockmore} },
    { 0 }
};

static EbmlSyntax matroska_blockgroup[] = {
    { MATROSKA_ID_BLOCK,          EBML_BIN,  0, offsetof(MatroskaBlock, bin) },
    { MATROSKA_ID_BLOCKADDITIONS, EBML_NEST, 0, 0, { .n = matroska_blockadditions} },
    { MATROSKA_ID_SIMPLEBLOCK,    EBML_BIN,  0, offsetof(MatroskaBlock, bin) },
    { MATROSKA_ID_BLOCKDURATION,  EBML_UINT, 0, offsetof(MatroskaBlock, duration) },
    { MATROSKA_ID_DISCARDPADDING, EBML_SINT, 0, offsetof(MatroskaBlock, discard_padding) },
    { MATROSKA_ID_BLOCKREFERENCE, EBML_SINT, 0, offsetof(MatroskaBlock, reference) },
    { MATROSKA_ID_CODECSTATE,     EBML_NONE },
    {                          1, EBML_UINT, 0, offsetof(MatroskaBlock, non_simple), { .u = 1 } },
    { 0 }
};

static EbmlSyntax matroska_cluster[] = {
    { MATROSKA_ID_CLUSTERTIMECODE, EBML_UINT, 0,                     offsetof(MatroskaCluster, timecode) },
    { MATROSKA_ID_BLOCKGROUP,      EBML_NEST, sizeof(MatroskaBlock), offsetof(MatroskaCluster, blocks), { .n = matroska_blockgroup } },
    { MATROSKA_ID_SIMPLEBLOCK,     EBML_PASS, sizeof(MatroskaBlock), offsetof(MatroskaCluster, blocks), { .n = matroska_blockgroup } },
    { MATROSKA_ID_CLUSTERPOSITION, EBML_NONE },
    { MATROSKA_ID_CLUSTERPREVSIZE, EBML_NONE },
    { 0 }
};

static EbmlSyntax matroska_clusters[] = {
    { MATROSKA_ID_CLUSTER,  EBML_NEST, 0, 0, { .n = matroska_cluster } },
    { MATROSKA_ID_INFO,     EBML_NONE },
    { MATROSKA_ID_CUES,     EBML_NONE },
    { MATROSKA_ID_TAGS,     EBML_NONE },
    { MATROSKA_ID_SEEKHEAD, EBML_NONE },
    { 0 }
};

static EbmlSyntax matroska_cluster_incremental_parsing[] = {
    { MATROSKA_ID_CLUSTERTIMECODE, EBML_UINT, 0,                     offsetof(MatroskaCluster, timecode) },
    { MATROSKA_ID_BLOCKGROUP,      EBML_NEST, sizeof(MatroskaBlock), offsetof(MatroskaCluster, blocks), { .n = matroska_blockgroup } },
    { MATROSKA_ID_SIMPLEBLOCK,     EBML_PASS, sizeof(MatroskaBlock), offsetof(MatroskaCluster, blocks), { .n = matroska_blockgroup } },
    { MATROSKA_ID_CLUSTERPOSITION, EBML_NONE },
    { MATROSKA_ID_CLUSTERPREVSIZE, EBML_NONE },
    { MATROSKA_ID_INFO,            EBML_NONE },
    { MATROSKA_ID_CUES,            EBML_NONE },
    { MATROSKA_ID_TAGS,            EBML_NONE },
    { MATROSKA_ID_SEEKHEAD,        EBML_NONE },
    { MATROSKA_ID_CLUSTER,         EBML_STOP },
    { 0 }
};

static EbmlSyntax matroska_cluster_incremental[] = {
    { MATROSKA_ID_CLUSTERTIMECODE, EBML_UINT, 0, offsetof(MatroskaCluster, timecode) },
    { MATROSKA_ID_BLOCKGROUP,      EBML_STOP },
    { MATROSKA_ID_SIMPLEBLOCK,     EBML_STOP },
    { MATROSKA_ID_CLUSTERPOSITION, EBML_NONE },
    { MATROSKA_ID_CLUSTERPREVSIZE, EBML_NONE },
    { 0 }
};

static EbmlSyntax matroska_clusters_incremental[] = {
    { MATROSKA_ID_CLUSTER,  EBML_NEST, 0, 0, { .n = matroska_cluster_incremental } },
    { MATROSKA_ID_INFO,     EBML_NONE },
    { MATROSKA_ID_CUES,     EBML_NONE },
    { MATROSKA_ID_TAGS,     EBML_NONE },
    { MATROSKA_ID_SEEKHEAD, EBML_NONE },
    { 0 }
};

static const char *const matroska_doctypes[] = { "matroska", "webm" };

static int matroska_resync(MatroskaDemuxContext *matroska, int64_t last_pos)
{
    AVIOContext *pb = matroska->ctx->pb;
    uint32_t id;
    matroska->current_id = 0;
    matroska->num_levels = 0;

    /* seek to next position to resync from */
    if (avio_seek(pb, last_pos + 1, SEEK_SET) < 0)
        goto eof;

    id = avio_rb32(pb);

    // try to find a toplevel element
    while (!url_feof(pb)) {
        if (id == MATROSKA_ID_INFO     || id == MATROSKA_ID_TRACKS      ||
            id == MATROSKA_ID_CUES     || id == MATROSKA_ID_TAGS        ||
            id == MATROSKA_ID_SEEKHEAD || id == MATROSKA_ID_ATTACHMENTS ||
            id == MATROSKA_ID_CLUSTER  || id == MATROSKA_ID_CHAPTERS) {
            matroska->current_id = id;
            return 0;
        }
        id = (id << 8) | avio_r8(pb);
    }

eof:
    matroska->done = 1;
    return AVERROR_EOF;
}

/*
 * Return: Whether we reached the end of a level in the hierarchy or not.
 */
static int ebml_level_end(MatroskaDemuxContext *matroska)
{
    AVIOContext *pb = matroska->ctx->pb;
    int64_t pos = avio_tell(pb);

    if (matroska->num_levels > 0) {
        MatroskaLevel *level = &matroska->levels[matroska->num_levels - 1];
        if (pos - level->start >= level->length || matroska->current_id) {
            matroska->num_levels--;
            return 1;
        }
    }
    return 0;
}

/*
 * Read: an "EBML number", which is defined as a variable-length
 * array of bytes. The first byte indicates the length by giving a
 * number of 0-bits followed by a one. The position of the first
 * "one" bit inside the first byte indicates the length of this
 * number.
 * Returns: number of bytes read, < 0 on error
 */
static int ebml_read_num(MatroskaDemuxContext *matroska, AVIOContext *pb,
                         int max_size, uint64_t *number)
{
    int read = 1, n = 1;
    uint64_t total = 0;

    /* The first byte tells us the length in bytes - avio_r8() can normally
     * return 0, but since that's not a valid first ebmlID byte, we can
     * use it safely here to catch EOS. */
    if (!(total = avio_r8(pb))) {
        /* we might encounter EOS here */
        if (!url_feof(pb)) {
            int64_t pos = avio_tell(pb);
            av_log(matroska->ctx, AV_LOG_ERROR,
                   "Read error at pos. %"PRIu64" (0x%"PRIx64")\n",
                   pos, pos);
            return pb->error ? pb->error : AVERROR(EIO);
        }
        return AVERROR_EOF;
    }

    /* get the length of the EBML number */
    read = 8 - ff_log2_tab[total];
    if (read > max_size) {
        int64_t pos = avio_tell(pb) - 1;
        av_log(matroska->ctx, AV_LOG_ERROR,
               "Invalid EBML number size tag 0x%02x at pos %"PRIu64" (0x%"PRIx64")\n",
               (uint8_t) total, pos, pos);
        return AVERROR_INVALIDDATA;
    }

    /* read out length */
    total ^= 1 << ff_log2_tab[total];
    while (n++ < read)
        total = (total << 8) | avio_r8(pb);

    *number = total;

    return read;
}

/**
 * Read a EBML length value.
 * This needs special handling for the "unknown length" case which has multiple
 * encodings.
 */
static int ebml_read_length(MatroskaDemuxContext *matroska, AVIOContext *pb,
                            uint64_t *number)
{
    int res = ebml_read_num(matroska, pb, 8, number);
    if (res > 0 && *number + 1 == 1ULL << (7 * res))
        *number = 0xffffffffffffffULL;
    return res;
}

/*
 * Read the next element as an unsigned int.
 * 0 is success, < 0 is failure.
 */
static int ebml_read_uint(AVIOContext *pb, int size, uint64_t *num)
{
    int n = 0;

    if (size > 8)
        return AVERROR_INVALIDDATA;

    /* big-endian ordering; build up number */
    *num = 0;
    while (n++ < size)
        *num = (*num << 8) | avio_r8(pb);

    return 0;
}

/*
 * Read the next element as a signed int.
 * 0 is success, < 0 is failure.
 */
static int ebml_read_sint(AVIOContext *pb, int size, int64_t *num)
{
    int n = 1;

    if (size > 8)
        return AVERROR_INVALIDDATA;

    if (size == 0) {
        *num = 0;
    } else {
        *num = sign_extend(avio_r8(pb), 8);

        /* big-endian ordering; build up number */
        while (n++ < size)
            *num = (*num << 8) | avio_r8(pb);
    }

    return 0;
}

/*
 * Read the next element as a float.
 * 0 is success, < 0 is failure.
 */
static int ebml_read_float(AVIOContext *pb, int size, double *num)
{
    if (size == 0)
        *num = 0;
    else if (size == 4)
        *num = av_int2float(avio_rb32(pb));
    else if (size == 8)
        *num = av_int2double(avio_rb64(pb));
    else
        return AVERROR_INVALIDDATA;

    return 0;
}

/*
 * Read the next element as an ASCII string.
 * 0 is success, < 0 is failure.
 */
static int ebml_read_ascii(AVIOContext *pb, int size, char **str)
{
    char *res;

    /* EBML strings are usually not 0-terminated, so we allocate one
     * byte more, read the string and NULL-terminate it ourselves. */
    if (!(res = av_malloc(size + 1)))
        return AVERROR(ENOMEM);
    if (avio_read(pb, (uint8_t *) res, size) != size) {
        av_free(res);
        return AVERROR(EIO);
    }
    (res)[size] = '\0';
    av_free(*str);
    *str = res;

    return 0;
}

/*
 * Read the next element as binary data.
 * 0 is success, < 0 is failure.
 */
static int ebml_read_binary(AVIOContext *pb, int length, EbmlBin *bin)
{
    av_fast_padded_malloc(&bin->data, &bin->size, length);
    if (!bin->data)
        return AVERROR(ENOMEM);

    bin->size = length;
    bin->pos  = avio_tell(pb);
    if (avio_read(pb, bin->data, length) != length) {
        av_freep(&bin->data);
        bin->size = 0;
        return AVERROR(EIO);
    }

    return 0;
}

/*
 * Read the next element, but only the header. The contents
 * are supposed to be sub-elements which can be read separately.
 * 0 is success, < 0 is failure.
 */
static int ebml_read_master(MatroskaDemuxContext *matroska, uint64_t length)
{
    AVIOContext *pb = matroska->ctx->pb;
    MatroskaLevel *level;

    if (matroska->num_levels >= EBML_MAX_DEPTH) {
        av_log(matroska->ctx, AV_LOG_ERROR,
               "File moves beyond max. allowed depth (%d)\n", EBML_MAX_DEPTH);
        return AVERROR(ENOSYS);
    }

    level         = &matroska->levels[matroska->num_levels++];
    level->start  = avio_tell(pb);
    level->length = length;

    return 0;
}

/*
 * Read signed/unsigned "EBML" numbers.
 * Return: number of bytes processed, < 0 on error
 */
static int matroska_ebmlnum_uint(MatroskaDemuxContext *matroska,
                                 uint8_t *data, uint32_t size, uint64_t *num)
{
    AVIOContext pb;
    ffio_init_context(&pb, data, size, 0, NULL, NULL, NULL, NULL);
    return ebml_read_num(matroska, &pb, FFMIN(size, 8), num);
}

/*
 * Same as above, but signed.
 */
static int matroska_ebmlnum_sint(MatroskaDemuxContext *matroska,
                                 uint8_t *data, uint32_t size, int64_t *num)
{
    uint64_t unum;
    int res;

    /* read as unsigned number first */
    if ((res = matroska_ebmlnum_uint(matroska, data, size, &unum)) < 0)
        return res;

    /* make signed (weird way) */
    *num = unum - ((1LL << (7 * res - 1)) - 1);

    return res;
}

static int ebml_parse_elem(MatroskaDemuxContext *matroska,
                           EbmlSyntax *syntax, void *data);

static int ebml_parse_id(MatroskaDemuxContext *matroska, EbmlSyntax *syntax,
                         uint32_t id, void *data)
{
    int i;
    for (i = 0; syntax[i].id; i++)
        if (id == syntax[i].id)
            break;
    if (!syntax[i].id && id == MATROSKA_ID_CLUSTER &&
        matroska->num_levels > 0                   &&
        matroska->levels[matroska->num_levels - 1].length == 0xffffffffffffff)
        return 0;  // we reached the end of an unknown size cluster
    if (!syntax[i].id && id != EBML_ID_VOID && id != EBML_ID_CRC32) {
        av_log(matroska->ctx, AV_LOG_INFO, "Unknown entry 0x%"PRIX32"\n", id);
        if (matroska->ctx->error_recognition & AV_EF_EXPLODE)
            return AVERROR_INVALIDDATA;
    }
    return ebml_parse_elem(matroska, &syntax[i], data);
}

static int ebml_parse(MatroskaDemuxContext *matroska, EbmlSyntax *syntax,
                      void *data)
{
    if (!matroska->current_id) {
        uint64_t id;
        int res = ebml_read_num(matroska, matroska->ctx->pb, 4, &id);
        if (res < 0)
            return res;
        matroska->current_id = id | 1 << 7 * res;
    }
    return ebml_parse_id(matroska, syntax, matroska->current_id, data);
}

static int ebml_parse_nest(MatroskaDemuxContext *matroska, EbmlSyntax *syntax,
                           void *data)
{
    int i, res = 0;

    for (i = 0; syntax[i].id; i++)
        switch (syntax[i].type) {
        case EBML_UINT:
            *(uint64_t *) ((char *) data + syntax[i].data_offset) = syntax[i].def.u;
            break;
        case EBML_FLOAT:
            *(double *) ((char *) data + syntax[i].data_offset) = syntax[i].def.f;
            break;
        case EBML_STR:
        case EBML_UTF8:
            // the default may be NULL
            if (syntax[i].def.s) {
                uint8_t **dst = (uint8_t **) ((uint8_t *) data + syntax[i].data_offset);
                *dst = av_strdup(syntax[i].def.s);
                if (!*dst)
                    return AVERROR(ENOMEM);
            }
            break;
        }

    while (!res && !ebml_level_end(matroska))
        res = ebml_parse(matroska, syntax, data);

    return res;
}

static int ebml_parse_elem(MatroskaDemuxContext *matroska,
                           EbmlSyntax *syntax, void *data)
{
    static const uint64_t max_lengths[EBML_TYPE_COUNT] = {
        [EBML_UINT]  = 8,
        [EBML_FLOAT] = 8,
        // max. 16 MB for strings
        [EBML_STR]   = 0x1000000,
        [EBML_UTF8]  = 0x1000000,
        // max. 256 MB for binary data
        [EBML_BIN]   = 0x10000000,
        // no limits for anything else
    };
    AVIOContext *pb = matroska->ctx->pb;
    uint32_t id = syntax->id;
    uint64_t length;
    int res;
    void *newelem;

    data = (char *) data + syntax->data_offset;
    if (syntax->list_elem_size) {
        EbmlList *list = data;
        newelem = av_realloc_array(list->elem, list->nb_elem + 1, syntax->list_elem_size);
        if (!newelem)
            return AVERROR(ENOMEM);
        list->elem = newelem;
        data = (char *) list->elem + list->nb_elem * syntax->list_elem_size;
        memset(data, 0, syntax->list_elem_size);
        list->nb_elem++;
    }

    if (syntax->type != EBML_PASS && syntax->type != EBML_STOP) {
        matroska->current_id = 0;
        if ((res = ebml_read_length(matroska, pb, &length)) < 0)
            return res;
        if (max_lengths[syntax->type] && length > max_lengths[syntax->type]) {
            av_log(matroska->ctx, AV_LOG_ERROR,
                   "Invalid length 0x%"PRIx64" > 0x%"PRIx64" for syntax element %i\n",
                   length, max_lengths[syntax->type], syntax->type);
            return AVERROR_INVALIDDATA;
        }
    }

    switch (syntax->type) {
    case EBML_UINT:
        res = ebml_read_uint(pb, length, data);
        break;
    case EBML_SINT:
        res = ebml_read_sint(pb, length, data);
        break;
    case EBML_FLOAT:
        res = ebml_read_float(pb, length, data);
        break;
    case EBML_STR:
    case EBML_UTF8:
        res = ebml_read_ascii(pb, length, data);
        break;
    case EBML_BIN:
        res = ebml_read_binary(pb, length, data);
        break;
    case EBML_NEST:
        if ((res = ebml_read_master(matroska, length)) < 0)
            return res;
        if (id == MATROSKA_ID_SEGMENT)
            matroska->segment_start = avio_tell(matroska->ctx->pb);
        return ebml_parse_nest(matroska, syntax->def.n, data);
    case EBML_PASS:
        return ebml_parse_id(matroska, syntax->def.n, id, data);
    case EBML_STOP:
        return 1;
    default:
        if (ffio_limit(pb, length) != length)
            return AVERROR(EIO);
        return avio_skip(pb, length) < 0 ? AVERROR(EIO) : 0;
    }
    if (res == AVERROR_INVALIDDATA)
        av_log(matroska->ctx, AV_LOG_ERROR, "Invalid element\n");
    else if (res == AVERROR(EIO))
        av_log(matroska->ctx, AV_LOG_ERROR, "Read error\n");
    return res;
}

static void ebml_free(EbmlSyntax *syntax, void *data)
{
    int i, j;
    for (i = 0; syntax[i].id; i++) {
        void *data_off = (char *) data + syntax[i].data_offset;
        switch (syntax[i].type) {
        case EBML_STR:
        case EBML_UTF8:
            av_freep(data_off);
            break;
        case EBML_BIN:
            av_freep(&((EbmlBin *) data_off)->data);
            break;
        case EBML_NEST:
            if (syntax[i].list_elem_size) {
                EbmlList *list = data_off;
                char *ptr = list->elem;
                for (j = 0; j < list->nb_elem;
                     j++, ptr += syntax[i].list_elem_size)
                    ebml_free(syntax[i].def.n, ptr);
                av_free(list->elem);
            } else
                ebml_free(syntax[i].def.n, data_off);
        default:
            break;
        }
    }
}

/*
 * Autodetecting...
 */
static int matroska_probe(AVProbeData *p)
{
    uint64_t total = 0;
    int len_mask = 0x80, size = 1, n = 1, i;

    /* EBML header? */
    if (AV_RB32(p->buf) != EBML_ID_HEADER)
        return 0;

    /* length of header */
    total = p->buf[4];
    while (size <= 8 && !(total & len_mask)) {
        size++;
        len_mask >>= 1;
    }
    if (size > 8)
        return 0;
    total &= (len_mask - 1);
    while (n < size)
        total = (total << 8) | p->buf[4 + n++];

    /* Does the probe data contain the whole header? */
    if (p->buf_size < 4 + size + total)
        return 0;

    /* The header should contain a known document type. For now,
     * we don't parse the whole header but simply check for the
     * availability of that array of characters inside the header.
     * Not fully fool-proof, but good enough. */
    for (i = 0; i < FF_ARRAY_ELEMS(matroska_doctypes); i++) {
        int probelen = strlen(matroska_doctypes[i]);
        if (total < probelen)
            continue;
        for (n = 4 + size; n <= 4 + size + total - probelen; n++)
            if (!memcmp(p->buf + n, matroska_doctypes[i], probelen))
                return AVPROBE_SCORE_MAX;
    }

    // probably valid EBML header but no recognized doctype
    return AVPROBE_SCORE_EXTENSION;
}

static MatroskaTrack *matroska_find_track_by_num(MatroskaDemuxContext *matroska,
                                                 int num)
{
    MatroskaTrack *tracks = matroska->tracks.elem;
    int i;

    for (i = 0; i < matroska->tracks.nb_elem; i++)
        if (tracks[i].num == num)
            return &tracks[i];

    av_log(matroska->ctx, AV_LOG_ERROR, "Invalid track number %d\n", num);
    return NULL;
}

static int matroska_decode_buffer(uint8_t **buf, int *buf_size,
                                  MatroskaTrack *track)
{
    MatroskaTrackEncoding *encodings = track->encodings.elem;
    uint8_t *data = *buf;
    int isize = *buf_size;
    uint8_t *pkt_data = NULL;
    uint8_t av_unused *newpktdata;
    int pkt_size = isize;
    int result = 0;
    int olen;

    if (pkt_size >= 10000000U)
        return AVERROR_INVALIDDATA;

    switch (encodings[0].compression.algo) {
    case MATROSKA_TRACK_ENCODING_COMP_HEADERSTRIP:
    {
        int header_size = encodings[0].compression.settings.size;
        uint8_t *header = encodings[0].compression.settings.data;

        if (header_size && !header) {
            av_log(NULL, AV_LOG_ERROR, "Compression size but no data in headerstrip\n");
            return -1;
        }

        if (!header_size)
            return 0;

        pkt_size = isize + header_size;
        pkt_data = av_malloc(pkt_size);
        if (!pkt_data)
            return AVERROR(ENOMEM);

        memcpy(pkt_data, header, header_size);
        memcpy(pkt_data + header_size, data, isize);
        break;
    }
#if CONFIG_LZO
    case MATROSKA_TRACK_ENCODING_COMP_LZO:
        do {
            olen       = pkt_size *= 3;
            newpktdata = av_realloc(pkt_data, pkt_size + AV_LZO_OUTPUT_PADDING);
            if (!newpktdata) {
                result = AVERROR(ENOMEM);
                goto failed;
            }
            pkt_data = newpktdata;
            result   = av_lzo1x_decode(pkt_data, &olen, data, &isize);
        } while (result == AV_LZO_OUTPUT_FULL && pkt_size < 10000000);
        if (result) {
            result = AVERROR_INVALIDDATA;
            goto failed;
        }
        pkt_size -= olen;
        break;
#endif
#if CONFIG_ZLIB
    case MATROSKA_TRACK_ENCODING_COMP_ZLIB:
    {
        z_stream zstream = { 0 };
        if (inflateInit(&zstream) != Z_OK)
            return -1;
        zstream.next_in  = data;
        zstream.avail_in = isize;
        do {
            pkt_size  *= 3;
            newpktdata = av_realloc(pkt_data, pkt_size);
            if (!newpktdata) {
                inflateEnd(&zstream);
                goto failed;
            }
            pkt_data          = newpktdata;
            zstream.avail_out = pkt_size - zstream.total_out;
            zstream.next_out  = pkt_data + zstream.total_out;
            if (pkt_data) {
                result = inflate(&zstream, Z_NO_FLUSH);
            } else
                result = Z_MEM_ERROR;
        } while (result == Z_OK && pkt_size < 10000000);
        pkt_size = zstream.total_out;
        inflateEnd(&zstream);
        if (result != Z_STREAM_END) {
            if (result == Z_MEM_ERROR)
                result = AVERROR(ENOMEM);
            else
                result = AVERROR_INVALIDDATA;
            goto failed;
        }
        break;
    }
#endif
#if CONFIG_BZLIB
    case MATROSKA_TRACK_ENCODING_COMP_BZLIB:
    {
        bz_stream bzstream = { 0 };
        if (BZ2_bzDecompressInit(&bzstream, 0, 0) != BZ_OK)
            return -1;
        bzstream.next_in  = data;
        bzstream.avail_in = isize;
        do {
            pkt_size  *= 3;
            newpktdata = av_realloc(pkt_data, pkt_size);
            if (!newpktdata) {
                BZ2_bzDecompressEnd(&bzstream);
                goto failed;
            }
            pkt_data           = newpktdata;
            bzstream.avail_out = pkt_size - bzstream.total_out_lo32;
            bzstream.next_out  = pkt_data + bzstream.total_out_lo32;
            if (pkt_data) {
                result = BZ2_bzDecompress(&bzstream);
            } else
                result = BZ_MEM_ERROR;
        } while (result == BZ_OK && pkt_size < 10000000);
        pkt_size = bzstream.total_out_lo32;
        BZ2_bzDecompressEnd(&bzstream);
        if (result != BZ_STREAM_END) {
            if (result == BZ_MEM_ERROR)
                result = AVERROR(ENOMEM);
            else
                result = AVERROR_INVALIDDATA;
            goto failed;
        }
        break;
    }
#endif
    default:
        return AVERROR_INVALIDDATA;
    }

    *buf      = pkt_data;
    *buf_size = pkt_size;
    return 0;

failed:
    av_free(pkt_data);
    return result;
}

#if FF_API_ASS_SSA
static void matroska_fix_ass_packet(MatroskaDemuxContext *matroska,
                                    AVPacket *pkt, uint64_t display_duration)
{
    AVBufferRef *line;
    char *layer, *ptr = pkt->data, *end = ptr + pkt->size;

    for (; *ptr != ',' && ptr < end - 1; ptr++)
        ;
    if (*ptr == ',')
        ptr++;
    layer = ptr;
    for (; *ptr != ',' && ptr < end - 1; ptr++)
        ;
    if (*ptr == ',') {
        int64_t end_pts = pkt->pts + display_duration;
        int sc = matroska->time_scale * pkt->pts / 10000000;
        int ec = matroska->time_scale * end_pts  / 10000000;
        int sh, sm, ss, eh, em, es, len;
        sh     = sc / 360000;
        sc    -= 360000 * sh;
        sm     = sc / 6000;
        sc    -= 6000 * sm;
        ss     = sc / 100;
        sc    -= 100 * ss;
        eh     = ec / 360000;
        ec    -= 360000 * eh;
        em     = ec / 6000;
        ec    -= 6000 * em;
        es     = ec / 100;
        ec    -= 100 * es;
        *ptr++ = '\0';
        len    = 50 + end - ptr + FF_INPUT_BUFFER_PADDING_SIZE;
        if (!(line = av_buffer_alloc(len)))
            return;
        snprintf(line->data, len,
                 "Dialogue: %s,%d:%02d:%02d.%02d,%d:%02d:%02d.%02d,%s\r\n",
                 layer, sh, sm, ss, sc, eh, em, es, ec, ptr);
        av_buffer_unref(&pkt->buf);
        pkt->buf  = line;
        pkt->data = line->data;
        pkt->size = strlen(line->data);
    }
}

static int matroska_merge_packets(AVPacket *out, AVPacket *in)
{
    int ret = av_grow_packet(out, in->size);
    if (ret < 0)
        return ret;

    memcpy(out->data + out->size - in->size, in->data, in->size);

    av_free_packet(in);
    av_free(in);
    return 0;
}
#endif

static void matroska_convert_tag(AVFormatContext *s, EbmlList *list,
                                 AVDictionary **metadata, char *prefix)
{
    MatroskaTag *tags = list->elem;
    char key[1024];
    int i;

    for (i = 0; i < list->nb_elem; i++) {
        const char *lang = tags[i].lang &&
                           strcmp(tags[i].lang, "und") ? tags[i].lang : NULL;

        if (!tags[i].name) {
            av_log(s, AV_LOG_WARNING, "Skipping invalid tag with no TagName.\n");
            continue;
        }
        if (prefix)
            snprintf(key, sizeof(key), "%s/%s", prefix, tags[i].name);
        else
            av_strlcpy(key, tags[i].name, sizeof(key));
        if (tags[i].def || !lang) {
            av_dict_set(metadata, key, tags[i].string, 0);
            if (tags[i].sub.nb_elem)
                matroska_convert_tag(s, &tags[i].sub, metadata, key);
        }
        if (lang) {
            av_strlcat(key, "-", sizeof(key));
            av_strlcat(key, lang, sizeof(key));
            av_dict_set(metadata, key, tags[i].string, 0);
            if (tags[i].sub.nb_elem)
                matroska_convert_tag(s, &tags[i].sub, metadata, key);
        }
    }
    ff_metadata_conv(metadata, NULL, ff_mkv_metadata_conv);
}

static void matroska_convert_tags(AVFormatContext *s)
{
    MatroskaDemuxContext *matroska = s->priv_data;
    MatroskaTags *tags = matroska->tags.elem;
    int i, j;

    for (i = 0; i < matroska->tags.nb_elem; i++) {
        if (tags[i].target.attachuid) {
            MatroskaAttachment *attachment = matroska->attachments.elem;
            for (j = 0; j < matroska->attachments.nb_elem; j++)
                if (attachment[j].uid == tags[i].target.attachuid &&
                    attachment[j].stream)
                    matroska_convert_tag(s, &tags[i].tag,
                                         &attachment[j].stream->metadata, NULL);
        } else if (tags[i].target.chapteruid) {
            MatroskaChapter *chapter = matroska->chapters.elem;
            for (j = 0; j < matroska->chapters.nb_elem; j++)
                if (chapter[j].uid == tags[i].target.chapteruid &&
                    chapter[j].chapter)
                    matroska_convert_tag(s, &tags[i].tag,
                                         &chapter[j].chapter->metadata, NULL);
        } else if (tags[i].target.trackuid) {
            MatroskaTrack *track = matroska->tracks.elem;
            for (j = 0; j < matroska->tracks.nb_elem; j++)
                if (track[j].uid == tags[i].target.trackuid && track[j].stream)
                    matroska_convert_tag(s, &tags[i].tag,
                                         &track[j].stream->metadata, NULL);
        } else {
            matroska_convert_tag(s, &tags[i].tag, &s->metadata,
                                 tags[i].target.type);
        }
    }
}

static int matroska_parse_seekhead_entry(MatroskaDemuxContext *matroska,
                                         int idx)
{
    EbmlList *seekhead_list = &matroska->seekhead;
    uint32_t level_up       = matroska->level_up;
    uint32_t saved_id       = matroska->current_id;
    MatroskaSeekhead *seekhead = seekhead_list->elem;
    int64_t before_pos = avio_tell(matroska->ctx->pb);
    MatroskaLevel level;
    int64_t offset;
    int ret = 0;

    if (idx >= seekhead_list->nb_elem            ||
        seekhead[idx].id == MATROSKA_ID_SEEKHEAD ||
        seekhead[idx].id == MATROSKA_ID_CLUSTER)
        return 0;

    /* seek */
    offset = seekhead[idx].pos + matroska->segment_start;
    if (avio_seek(matroska->ctx->pb, offset, SEEK_SET) == offset) {
        /* We don't want to lose our seekhead level, so we add
         * a dummy. This is a crude hack. */
        if (matroska->num_levels == EBML_MAX_DEPTH) {
            av_log(matroska->ctx, AV_LOG_INFO,
                   "Max EBML element depth (%d) reached, "
                   "cannot parse further.\n", EBML_MAX_DEPTH);
            ret = AVERROR_INVALIDDATA;
        } else {
            level.start  = 0;
            level.length = (uint64_t) -1;
            matroska->levels[matroska->num_levels] = level;
            matroska->num_levels++;
            matroska->current_id                   = 0;

            ret = ebml_parse(matroska, matroska_segment, matroska);

            /* remove dummy level */
            while (matroska->num_levels) {
                uint64_t length = matroska->levels[--matroska->num_levels].length;
                if (length == (uint64_t) -1)
                    break;
            }
        }
    }
    /* seek back */
    avio_seek(matroska->ctx->pb, before_pos, SEEK_SET);
    matroska->level_up   = level_up;
    matroska->current_id = saved_id;

    return ret;
}

static void matroska_execute_seekhead(MatroskaDemuxContext *matroska)
{
    EbmlList *seekhead_list = &matroska->seekhead;
    int64_t before_pos = avio_tell(matroska->ctx->pb);
    int i;

    // we should not do any seeking in the streaming case
    if (!matroska->ctx->pb->seekable ||
        (matroska->ctx->flags & AVFMT_FLAG_IGNIDX))
        return;

    for (i = 0; i < seekhead_list->nb_elem; i++) {
        MatroskaSeekhead *seekhead = seekhead_list->elem;
        if (seekhead[i].pos <= before_pos)
            continue;

        // defer cues parsing until we actually need cue data.
        if (seekhead[i].id == MATROSKA_ID_CUES) {
            matroska->cues_parsing_deferred = 1;
            continue;
        }

        if (matroska_parse_seekhead_entry(matroska, i) < 0) {
            // mark index as broken
            matroska->cues_parsing_deferred = -1;
            break;
        }
    }
}

static void matroska_add_index_entries(MatroskaDemuxContext *matroska)
{
    EbmlList *index_list;
    MatroskaIndex *index;
    int index_scale = 1;
    int i, j;

    index_list = &matroska->index;
    index      = index_list->elem;
    if (index_list->nb_elem &&
        index[0].time > 1E14 / matroska->time_scale) {
        av_log(matroska->ctx, AV_LOG_WARNING, "Working around broken index.\n");
        index_scale = matroska->time_scale;
    }
    for (i = 0; i < index_list->nb_elem; i++) {
        EbmlList *pos_list    = &index[i].pos;
        MatroskaIndexPos *pos = pos_list->elem;
        for (j = 0; j < pos_list->nb_elem; j++) {
            MatroskaTrack *track = matroska_find_track_by_num(matroska,
                                                              pos[j].track);
            if (track && track->stream)
                av_add_index_entry(track->stream,
                                   pos[j].pos + matroska->segment_start,
                                   index[i].time / index_scale, 0, 0,
                                   AVINDEX_KEYFRAME);
        }
    }
}

static void matroska_parse_cues(MatroskaDemuxContext *matroska) {
    EbmlList *seekhead_list = &matroska->seekhead;
    MatroskaSeekhead *seekhead = seekhead_list->elem;
    int i;

    for (i = 0; i < seekhead_list->nb_elem; i++)
        if (seekhead[i].id == MATROSKA_ID_CUES)
            break;
    av_assert1(i <= seekhead_list->nb_elem);

    if (matroska_parse_seekhead_entry(matroska, i) < 0)
       matroska->cues_parsing_deferred = -1;
    matroska_add_index_entries(matroska);
}

static int matroska_aac_profile(char *codec_id)
{
    static const char *const aac_profiles[] = { "MAIN", "LC", "SSR" };
    int profile;

    for (profile = 0; profile < FF_ARRAY_ELEMS(aac_profiles); profile++)
        if (strstr(codec_id, aac_profiles[profile]))
            break;
    return profile + 1;
}

static int matroska_aac_sri(int samplerate)
{
    int sri;

    for (sri = 0; sri < FF_ARRAY_ELEMS(avpriv_mpeg4audio_sample_rates); sri++)
        if (avpriv_mpeg4audio_sample_rates[sri] == samplerate)
            break;
    return sri;
}

<<<<<<< HEAD
static void matroska_metadata_creation_time(AVDictionary **metadata, int64_t date_utc)
{
    char buffer[32];
    /* Convert to seconds and adjust by number of seconds between 2001-01-01 and Epoch */
    time_t creation_time = date_utc / 1000000000 + 978307200;
    struct tm *ptm = gmtime(&creation_time);
    if (!ptm) return;
    strftime(buffer, sizeof(buffer), "%Y-%m-%d %H:%M:%S", ptm);
    av_dict_set(metadata, "creation_time", buffer, 0);
}

static int matroska_read_header(AVFormatContext *s)
=======
static int matroska_parse_tracks(AVFormatContext *s)
>>>>>>> 6df478bf
{
    MatroskaDemuxContext *matroska = s->priv_data;
    MatroskaTrack *tracks = matroska->tracks.elem;
    AVStream *st;
<<<<<<< HEAD
    int i, j, k, res;

    matroska->ctx = s;

    /* First read the EBML header. */
    if (ebml_parse(matroska, ebml_syntax, &ebml) ||
        ebml.version         > EBML_VERSION      ||
        ebml.max_size        > sizeof(uint64_t)  ||
        ebml.id_length       > sizeof(uint32_t)  ||
        ebml.doctype_version > 3                 ||
        !ebml.doctype) {
        av_log(matroska->ctx, AV_LOG_ERROR,
               "EBML header using unsupported features\n"
               "(EBML version %"PRIu64", doctype %s, doc version %"PRIu64")\n",
               ebml.version, ebml.doctype, ebml.doctype_version);
        ebml_free(ebml_syntax, &ebml);
        return AVERROR_PATCHWELCOME;
    } else if (ebml.doctype_version == 3) {
        av_log(matroska->ctx, AV_LOG_WARNING,
               "EBML header using unsupported features\n"
               "(EBML version %"PRIu64", doctype %s, doc version %"PRIu64")\n",
               ebml.version, ebml.doctype, ebml.doctype_version);
    }
    for (i = 0; i < FF_ARRAY_ELEMS(matroska_doctypes); i++)
        if (!strcmp(ebml.doctype, matroska_doctypes[i]))
            break;
    if (i >= FF_ARRAY_ELEMS(matroska_doctypes)) {
        av_log(s, AV_LOG_WARNING, "Unknown EBML doctype '%s'\n", ebml.doctype);
        if (matroska->ctx->error_recognition & AV_EF_EXPLODE) {
            ebml_free(ebml_syntax, &ebml);
            return AVERROR_INVALIDDATA;
        }
    }
    ebml_free(ebml_syntax, &ebml);

    /* The next thing is a segment. */
    pos = avio_tell(matroska->ctx->pb);
    res = ebml_parse(matroska, matroska_segments, matroska);
    // try resyncing until we find a EBML_STOP type element.
    while (res != 1) {
        res = matroska_resync(matroska, pos);
        if (res < 0)
            return res;
        pos = avio_tell(matroska->ctx->pb);
        res = ebml_parse(matroska, matroska_segment, matroska);
    }
    matroska_execute_seekhead(matroska);

    if (!matroska->time_scale)
        matroska->time_scale = 1000000;
    if (matroska->duration)
        matroska->ctx->duration = matroska->duration * matroska->time_scale *
                                  1000 / AV_TIME_BASE;
    av_dict_set(&s->metadata, "title", matroska->title, 0);
    av_dict_set(&s->metadata, "encoder", matroska->muxingapp, 0);

    if (matroska->date_utc.size == 8)
        matroska_metadata_creation_time(&s->metadata, AV_RB64(matroska->date_utc.data));
=======
    int i, j;
>>>>>>> 6df478bf

    for (i = 0; i < matroska->tracks.nb_elem; i++) {
        MatroskaTrack *track = &tracks[i];
        enum AVCodecID codec_id = AV_CODEC_ID_NONE;
        EbmlList *encodings_list = &track->encodings;
        MatroskaTrackEncoding *encodings = encodings_list->elem;
        uint8_t *extradata = NULL;
        int extradata_size = 0;
        int extradata_offset = 0;
        uint32_t fourcc = 0;
        AVIOContext b;
        char* key_id_base64 = NULL;
        int bit_depth = -1;

        /* Apply some sanity checks. */
        if (track->type != MATROSKA_TRACK_TYPE_VIDEO &&
            track->type != MATROSKA_TRACK_TYPE_AUDIO &&
            track->type != MATROSKA_TRACK_TYPE_SUBTITLE &&
            track->type != MATROSKA_TRACK_TYPE_METADATA) {
            av_log(matroska->ctx, AV_LOG_INFO,
                   "Unknown or unsupported track type %"PRIu64"\n",
                   track->type);
            continue;
        }
        if (track->codec_id == NULL)
            continue;

        if (track->type == MATROSKA_TRACK_TYPE_VIDEO) {
            if (!track->default_duration && track->video.frame_rate > 0)
                track->default_duration = 1000000000 / track->video.frame_rate;
            if (track->video.display_width == -1)
                track->video.display_width = track->video.pixel_width;
            if (track->video.display_height == -1)
                track->video.display_height = track->video.pixel_height;
            if (track->video.color_space.size == 4)
                fourcc = AV_RL32(track->video.color_space.data);
        } else if (track->type == MATROSKA_TRACK_TYPE_AUDIO) {
            if (!track->audio.out_samplerate)
                track->audio.out_samplerate = track->audio.samplerate;
        }
        if (encodings_list->nb_elem > 1) {
            av_log(matroska->ctx, AV_LOG_ERROR,
                   "Multiple combined encodings not supported");
        } else if (encodings_list->nb_elem == 1) {
            if (encodings[0].type) {
                if (encodings[0].encryption.key_id.size > 0) {
                    /* Save the encryption key id to be stored later as a
                       metadata tag. */
                    const int b64_size = AV_BASE64_SIZE(encodings[0].encryption.key_id.size);
                    key_id_base64 = av_malloc(b64_size);
                    if (key_id_base64 == NULL)
                        return AVERROR(ENOMEM);

                    av_base64_encode(key_id_base64, b64_size,
                                     encodings[0].encryption.key_id.data,
                                     encodings[0].encryption.key_id.size);
                } else {
                    encodings[0].scope = 0;
                    av_log(matroska->ctx, AV_LOG_ERROR,
                           "Unsupported encoding type");
                }
            } else if (
#if CONFIG_ZLIB
                 encodings[0].compression.algo != MATROSKA_TRACK_ENCODING_COMP_ZLIB  &&
#endif
#if CONFIG_BZLIB
                 encodings[0].compression.algo != MATROSKA_TRACK_ENCODING_COMP_BZLIB &&
#endif
#if CONFIG_LZO
                 encodings[0].compression.algo != MATROSKA_TRACK_ENCODING_COMP_LZO   &&
#endif
                 encodings[0].compression.algo != MATROSKA_TRACK_ENCODING_COMP_HEADERSTRIP) {
                encodings[0].scope = 0;
                av_log(matroska->ctx, AV_LOG_ERROR,
                       "Unsupported encoding type");
            } else if (track->codec_priv.size && encodings[0].scope & 2) {
                uint8_t *codec_priv = track->codec_priv.data;
                int ret = matroska_decode_buffer(&track->codec_priv.data,
                                                 &track->codec_priv.size,
                                                 track);
                if (ret < 0) {
                    track->codec_priv.data = NULL;
                    track->codec_priv.size = 0;
                    av_log(matroska->ctx, AV_LOG_ERROR,
                           "Failed to decode codec private data\n");
                }

                if (codec_priv != track->codec_priv.data)
                    av_free(codec_priv);
            }
        }

        for (j = 0; ff_mkv_codec_tags[j].id != AV_CODEC_ID_NONE; j++) {
            if (!strncmp(ff_mkv_codec_tags[j].str, track->codec_id,
                         strlen(ff_mkv_codec_tags[j].str))) {
                codec_id = ff_mkv_codec_tags[j].id;
                break;
            }
        }

        st = track->stream = avformat_new_stream(s, NULL);
        if (st == NULL) {
            av_free(key_id_base64);
            return AVERROR(ENOMEM);
        }

        if (key_id_base64) {
            /* export encryption key id as base64 metadata tag */
            av_dict_set(&st->metadata, "enc_key_id", key_id_base64, 0);
            av_freep(&key_id_base64);
        }

        if (!strcmp(track->codec_id, "V_MS/VFW/FOURCC") &&
             track->codec_priv.size >= 40               &&
            track->codec_priv.data != NULL) {
            track->ms_compat    = 1;
            bit_depth           = AV_RL16(track->codec_priv.data + 14);
            fourcc              = AV_RL32(track->codec_priv.data + 16);
            codec_id            = ff_codec_get_id(ff_codec_bmp_tags,
                                                  fourcc);
            if (!codec_id)
                codec_id        = ff_codec_get_id(ff_codec_movvideo_tags,
                                                  fourcc);
            extradata_offset    = 40;
        } else if (!strcmp(track->codec_id, "A_MS/ACM") &&
                   track->codec_priv.size >= 14         &&
                   track->codec_priv.data != NULL) {
            int ret;
            ffio_init_context(&b, track->codec_priv.data,
                              track->codec_priv.size,
                              0, NULL, NULL, NULL, NULL);
            ret = ff_get_wav_header(&b, st->codec, track->codec_priv.size);
            if (ret < 0)
                return ret;
            codec_id         = st->codec->codec_id;
            extradata_offset = FFMIN(track->codec_priv.size, 18);
        } else if (!strcmp(track->codec_id, "A_QUICKTIME")
                   && (track->codec_priv.size >= 86)
                   && (track->codec_priv.data != NULL)) {
            fourcc = AV_RL32(track->codec_priv.data + 4);
            codec_id = ff_codec_get_id(ff_codec_movaudio_tags, fourcc);
            if (ff_codec_get_id(ff_codec_movaudio_tags, AV_RL32(track->codec_priv.data))) {
                fourcc = AV_RL32(track->codec_priv.data);
                codec_id = ff_codec_get_id(ff_codec_movaudio_tags, fourcc);
            }
        } else if (!strcmp(track->codec_id, "V_QUICKTIME") &&
                   (track->codec_priv.size >= 21)          &&
                   (track->codec_priv.data != NULL)) {
            fourcc   = AV_RL32(track->codec_priv.data + 4);
            codec_id = ff_codec_get_id(ff_codec_movvideo_tags, fourcc);
            if (ff_codec_get_id(ff_codec_movvideo_tags, AV_RL32(track->codec_priv.data))) {
                fourcc   = AV_RL32(track->codec_priv.data);
                codec_id = ff_codec_get_id(ff_codec_movvideo_tags, fourcc);
            }
            if (codec_id == AV_CODEC_ID_NONE && AV_RL32(track->codec_priv.data+4) == AV_RL32("SMI "))
                codec_id = AV_CODEC_ID_SVQ3;
        } else if (codec_id == AV_CODEC_ID_PCM_S16BE) {
            switch (track->audio.bitdepth) {
            case  8:
                codec_id = AV_CODEC_ID_PCM_U8;
                break;
            case 24:
                codec_id = AV_CODEC_ID_PCM_S24BE;
                break;
            case 32:
                codec_id = AV_CODEC_ID_PCM_S32BE;
                break;
            }
        } else if (codec_id == AV_CODEC_ID_PCM_S16LE) {
            switch (track->audio.bitdepth) {
            case  8:
                codec_id = AV_CODEC_ID_PCM_U8;
                break;
            case 24:
                codec_id = AV_CODEC_ID_PCM_S24LE;
                break;
            case 32:
                codec_id = AV_CODEC_ID_PCM_S32LE;
                break;
            }
        } else if (codec_id == AV_CODEC_ID_PCM_F32LE &&
                   track->audio.bitdepth == 64) {
            codec_id = AV_CODEC_ID_PCM_F64LE;
        } else if (codec_id == AV_CODEC_ID_AAC && !track->codec_priv.size) {
            int profile = matroska_aac_profile(track->codec_id);
            int sri     = matroska_aac_sri(track->audio.samplerate);
            extradata   = av_mallocz(5 + FF_INPUT_BUFFER_PADDING_SIZE);
            if (extradata == NULL)
                return AVERROR(ENOMEM);
            extradata[0] = (profile << 3) | ((sri & 0x0E) >> 1);
            extradata[1] = ((sri & 0x01) << 7) | (track->audio.channels << 3);
            if (strstr(track->codec_id, "SBR")) {
                sri            = matroska_aac_sri(track->audio.out_samplerate);
                extradata[2]   = 0x56;
                extradata[3]   = 0xE5;
                extradata[4]   = 0x80 | (sri << 3);
                extradata_size = 5;
            } else
                extradata_size = 2;
        } else if (codec_id == AV_CODEC_ID_ALAC && track->codec_priv.size && track->codec_priv.size < INT_MAX - 12 - FF_INPUT_BUFFER_PADDING_SIZE) {
            /* Only ALAC's magic cookie is stored in Matroska's track headers.
             * Create the "atom size", "tag", and "tag version" fields the
             * decoder expects manually. */
            extradata_size = 12 + track->codec_priv.size;
            extradata      = av_mallocz(extradata_size +
                                        FF_INPUT_BUFFER_PADDING_SIZE);
            if (extradata == NULL)
                return AVERROR(ENOMEM);
            AV_WB32(extradata, extradata_size);
            memcpy(&extradata[4], "alac", 4);
            AV_WB32(&extradata[8], 0);
            memcpy(&extradata[12], track->codec_priv.data,
                   track->codec_priv.size);
        } else if (codec_id == AV_CODEC_ID_TTA) {
            extradata_size = 30;
            extradata      = av_mallocz(extradata_size + FF_INPUT_BUFFER_PADDING_SIZE);
            if (extradata == NULL)
                return AVERROR(ENOMEM);
            ffio_init_context(&b, extradata, extradata_size, 1,
                              NULL, NULL, NULL, NULL);
            avio_write(&b, "TTA1", 4);
            avio_wl16(&b, 1);
            avio_wl16(&b, track->audio.channels);
            avio_wl16(&b, track->audio.bitdepth);
            if (track->audio.out_samplerate < 0 || track->audio.out_samplerate > INT_MAX)
                return AVERROR_INVALIDDATA;
            avio_wl32(&b, track->audio.out_samplerate);
            avio_wl32(&b, av_rescale((matroska->duration * matroska->time_scale),
                                     track->audio.out_samplerate,
                                     AV_TIME_BASE * 1000));
        } else if (codec_id == AV_CODEC_ID_RV10 ||
                   codec_id == AV_CODEC_ID_RV20 ||
                   codec_id == AV_CODEC_ID_RV30 ||
                   codec_id == AV_CODEC_ID_RV40) {
            extradata_offset = 26;
        } else if (codec_id == AV_CODEC_ID_RA_144) {
            track->audio.out_samplerate = 8000;
            track->audio.channels       = 1;
        } else if ((codec_id == AV_CODEC_ID_RA_288 ||
                    codec_id == AV_CODEC_ID_COOK   ||
                    codec_id == AV_CODEC_ID_ATRAC3 ||
                    codec_id == AV_CODEC_ID_SIPR)
                      && track->codec_priv.data) {
            int flavor;

            ffio_init_context(&b, track->codec_priv.data,
                              track->codec_priv.size,
                              0, NULL, NULL, NULL, NULL);
            avio_skip(&b, 22);
            flavor                       = avio_rb16(&b);
            track->audio.coded_framesize = avio_rb32(&b);
            avio_skip(&b, 12);
            track->audio.sub_packet_h    = avio_rb16(&b);
            track->audio.frame_size      = avio_rb16(&b);
            track->audio.sub_packet_size = avio_rb16(&b);
            if (flavor                        < 0 ||
                track->audio.coded_framesize <= 0 ||
                track->audio.sub_packet_h    <= 0 ||
                track->audio.frame_size      <= 0 ||
                track->audio.sub_packet_size <= 0)
                return AVERROR_INVALIDDATA;
            track->audio.buf = av_malloc_array(track->audio.sub_packet_h,
                                               track->audio.frame_size);
            if (!track->audio.buf)
                return AVERROR(ENOMEM);
            if (codec_id == AV_CODEC_ID_RA_288) {
                st->codec->block_align = track->audio.coded_framesize;
                track->codec_priv.size = 0;
            } else {
                if (codec_id == AV_CODEC_ID_SIPR && flavor < 4) {
                    static const int sipr_bit_rate[4] = { 6504, 8496, 5000, 16000 };
                    track->audio.sub_packet_size = ff_sipr_subpk_size[flavor];
                    st->codec->bit_rate          = sipr_bit_rate[flavor];
                }
                st->codec->block_align = track->audio.sub_packet_size;
                extradata_offset       = 78;
            }
        } else if (codec_id == AV_CODEC_ID_PRORES && track->codec_priv.size == 4) {
            fourcc = AV_RL32(track->codec_priv.data);
        }
        track->codec_priv.size -= extradata_offset;

        if (codec_id == AV_CODEC_ID_NONE)
            av_log(matroska->ctx, AV_LOG_INFO,
                   "Unknown/unsupported AVCodecID %s.\n", track->codec_id);

        if (track->time_scale < 0.01)
            track->time_scale = 1.0;
        avpriv_set_pts_info(st, 64, matroska->time_scale * track->time_scale,
                            1000 * 1000 * 1000);    /* 64 bit pts in ns */

        /* convert the delay from ns to the track timebase */
        track->codec_delay = av_rescale_q(track->codec_delay,
                                          (AVRational){ 1, 1000000000 },
                                          st->time_base);

        st->codec->codec_id = codec_id;

        if (strcmp(track->language, "und"))
            av_dict_set(&st->metadata, "language", track->language, 0);
        av_dict_set(&st->metadata, "title", track->name, 0);

        if (track->flag_default)
            st->disposition |= AV_DISPOSITION_DEFAULT;
        if (track->flag_forced)
            st->disposition |= AV_DISPOSITION_FORCED;

        if (!st->codec->extradata) {
            if (extradata) {
                st->codec->extradata      = extradata;
                st->codec->extradata_size = extradata_size;
            } else if (track->codec_priv.data && track->codec_priv.size > 0) {
                if (ff_alloc_extradata(st->codec, track->codec_priv.size))
                    return AVERROR(ENOMEM);
                memcpy(st->codec->extradata,
                       track->codec_priv.data + extradata_offset,
                       track->codec_priv.size);
            }
        }

        if (track->type == MATROSKA_TRACK_TYPE_VIDEO) {
            MatroskaTrackPlane *planes = track->operation.combine_planes.elem;

            st->codec->codec_type = AVMEDIA_TYPE_VIDEO;
            st->codec->codec_tag  = fourcc;
            if (bit_depth >= 0)
                st->codec->bits_per_coded_sample = bit_depth;
            st->codec->width      = track->video.pixel_width;
            st->codec->height     = track->video.pixel_height;
            av_reduce(&st->sample_aspect_ratio.num,
                      &st->sample_aspect_ratio.den,
                      st->codec->height * track->video.display_width,
                      st->codec->width  * track->video.display_height,
                      255);
            if (st->codec->codec_id != AV_CODEC_ID_HEVC)
                st->need_parsing = AVSTREAM_PARSE_HEADERS;

            if (track->default_duration) {
                av_reduce(&st->avg_frame_rate.num, &st->avg_frame_rate.den,
                          1000000000, track->default_duration, 30000);
#if FF_API_R_FRAME_RATE
                if (st->avg_frame_rate.num < st->avg_frame_rate.den * 1000L)
                    st->r_frame_rate = st->avg_frame_rate;
#endif
            }

            /* export stereo mode flag as metadata tag */
            if (track->video.stereo_mode && track->video.stereo_mode < MATROSKA_VIDEO_STEREO_MODE_COUNT)
                av_dict_set(&st->metadata, "stereo_mode", ff_matroska_video_stereo_mode[track->video.stereo_mode], 0);

            /* export alpha mode flag as metadata tag  */
            if (track->video.alpha_mode)
                av_dict_set(&st->metadata, "alpha_mode", "1", 0);

            /* if we have virtual track, mark the real tracks */
            for (j=0; j < track->operation.combine_planes.nb_elem; j++) {
                char buf[32];
                if (planes[j].type >= MATROSKA_VIDEO_STEREO_PLANE_COUNT)
                    continue;
                snprintf(buf, sizeof(buf), "%s_%d",
                         ff_matroska_video_stereo_plane[planes[j].type], i);
                for (k=0; k < matroska->tracks.nb_elem; k++)
                    if (planes[j].uid == tracks[k].uid) {
                        av_dict_set(&s->streams[k]->metadata,
                                    "stereo_mode", buf, 0);
                        break;
                    }
            }
        } else if (track->type == MATROSKA_TRACK_TYPE_AUDIO) {
            st->codec->codec_type  = AVMEDIA_TYPE_AUDIO;
            st->codec->sample_rate = track->audio.out_samplerate;
            st->codec->channels    = track->audio.channels;
            if (!st->codec->bits_per_coded_sample)
                st->codec->bits_per_coded_sample = track->audio.bitdepth;
            if (st->codec->codec_id != AV_CODEC_ID_AAC)
                st->need_parsing = AVSTREAM_PARSE_HEADERS;
            if (track->codec_delay > 0) {
                st->codec->delay = av_rescale_q(track->codec_delay,
                                                st->time_base,
                                                (AVRational){1, st->codec->sample_rate});
            }
            if (track->seek_preroll > 0) {
                av_codec_set_seek_preroll(st->codec,
                                          av_rescale_q(track->seek_preroll,
                                                       (AVRational){1, 1000000000},
                                                       (AVRational){1, st->codec->sample_rate}));
            }
        } else if (codec_id == AV_CODEC_ID_WEBVTT) {
            st->codec->codec_type = AVMEDIA_TYPE_SUBTITLE;

            if (!strcmp(track->codec_id, "D_WEBVTT/CAPTIONS")) {
                st->disposition |= AV_DISPOSITION_CAPTIONS;
            } else if (!strcmp(track->codec_id, "D_WEBVTT/DESCRIPTIONS")) {
                st->disposition |= AV_DISPOSITION_DESCRIPTIONS;
            } else if (!strcmp(track->codec_id, "D_WEBVTT/METADATA")) {
                st->disposition |= AV_DISPOSITION_METADATA;
            }
        } else if (track->type == MATROSKA_TRACK_TYPE_SUBTITLE) {
            st->codec->codec_type = AVMEDIA_TYPE_SUBTITLE;
#if FF_API_ASS_SSA
            if (st->codec->codec_id == AV_CODEC_ID_SSA ||
                st->codec->codec_id == AV_CODEC_ID_ASS)
#else
            if (st->codec->codec_id == AV_CODEC_ID_ASS)
#endif
                matroska->contains_ssa = 1;
        }
    }

    return 0;
}

static int matroska_read_header(AVFormatContext *s)
{
    MatroskaDemuxContext *matroska = s->priv_data;
    EbmlList *attachments_list = &matroska->attachments;
    EbmlList *chapters_list    = &matroska->chapters;
    MatroskaAttachment *attachments;
    MatroskaChapter *chapters;
    uint64_t max_start = 0;
    int64_t pos;
    Ebml ebml = { 0 };
    int i, j, res;

    matroska->ctx = s;

    /* First read the EBML header. */
    if (ebml_parse(matroska, ebml_syntax, &ebml) ||
        ebml.version         > EBML_VERSION      ||
        ebml.max_size        > sizeof(uint64_t)  ||
        ebml.id_length       > sizeof(uint32_t)  ||
        ebml.doctype_version > 2) {
        av_log(matroska->ctx, AV_LOG_ERROR,
               "EBML header using unsupported features\n"
               "(EBML version %"PRIu64", doctype %s, doc version %"PRIu64")\n",
               ebml.version, ebml.doctype, ebml.doctype_version);
        ebml_free(ebml_syntax, &ebml);
        return AVERROR_PATCHWELCOME;
    }
    for (i = 0; i < FF_ARRAY_ELEMS(matroska_doctypes); i++)
        if (!strcmp(ebml.doctype, matroska_doctypes[i]))
            break;
    if (i >= FF_ARRAY_ELEMS(matroska_doctypes)) {
        av_log(s, AV_LOG_WARNING, "Unknown EBML doctype '%s'\n", ebml.doctype);
        if (matroska->ctx->error_recognition & AV_EF_EXPLODE) {
            ebml_free(ebml_syntax, &ebml);
            return AVERROR_INVALIDDATA;
        }
    }
    ebml_free(ebml_syntax, &ebml);

    /* The next thing is a segment. */
    pos = avio_tell(matroska->ctx->pb);
    res = ebml_parse(matroska, matroska_segments, matroska);
    // try resyncing until we find a EBML_STOP type element.
    while (res != 1) {
        res = matroska_resync(matroska, pos);
        if (res < 0)
            return res;
        pos = avio_tell(matroska->ctx->pb);
        res = ebml_parse(matroska, matroska_segment, matroska);
    }
    matroska_execute_seekhead(matroska);

    if (!matroska->time_scale)
        matroska->time_scale = 1000000;
    if (matroska->duration)
        matroska->ctx->duration = matroska->duration * matroska->time_scale *
                                  1000 / AV_TIME_BASE;
    av_dict_set(&s->metadata, "title", matroska->title, 0);

    res = matroska_parse_tracks(s);
    if (res < 0)
        return res;

    attachments = attachments_list->elem;
    for (j = 0; j < attachments_list->nb_elem; j++) {
        if (!(attachments[j].filename && attachments[j].mime &&
              attachments[j].bin.data && attachments[j].bin.size > 0)) {
            av_log(matroska->ctx, AV_LOG_ERROR, "incomplete attachment\n");
        } else {
            AVStream *st = avformat_new_stream(s, NULL);
            if (st == NULL)
                break;
            av_dict_set(&st->metadata, "filename", attachments[j].filename, 0);
            av_dict_set(&st->metadata, "mimetype", attachments[j].mime, 0);
            st->codec->codec_id   = AV_CODEC_ID_NONE;
            st->codec->codec_type = AVMEDIA_TYPE_ATTACHMENT;
            if (ff_alloc_extradata(st->codec, attachments[j].bin.size))
                break;
            memcpy(st->codec->extradata, attachments[j].bin.data,
                   attachments[j].bin.size);

            for (i = 0; ff_mkv_mime_tags[i].id != AV_CODEC_ID_NONE; i++) {
                if (!strncmp(ff_mkv_mime_tags[i].str, attachments[j].mime,
                             strlen(ff_mkv_mime_tags[i].str))) {
                    st->codec->codec_id = ff_mkv_mime_tags[i].id;
                    break;
                }
            }
            attachments[j].stream = st;
        }
    }

    chapters = chapters_list->elem;
    for (i = 0; i < chapters_list->nb_elem; i++)
        if (chapters[i].start != AV_NOPTS_VALUE && chapters[i].uid &&
            (max_start == 0 || chapters[i].start > max_start)) {
            chapters[i].chapter =
                avpriv_new_chapter(s, chapters[i].uid,
                                   (AVRational) { 1, 1000000000 },
                                   chapters[i].start, chapters[i].end,
                                   chapters[i].title);
            av_dict_set(&chapters[i].chapter->metadata,
                        "title", chapters[i].title, 0);
            max_start = chapters[i].start;
        }

    matroska_add_index_entries(matroska);

    matroska_convert_tags(s);

    return 0;
}

/*
 * Put one packet in an application-supplied AVPacket struct.
 * Returns 0 on success or -1 on failure.
 */
static int matroska_deliver_packet(MatroskaDemuxContext *matroska,
                                   AVPacket *pkt)
{
    if (matroska->num_packets > 0) {
        memcpy(pkt, matroska->packets[0], sizeof(AVPacket));
        av_free(matroska->packets[0]);
        if (matroska->num_packets > 1) {
            void *newpackets;
            memmove(&matroska->packets[0], &matroska->packets[1],
                    (matroska->num_packets - 1) * sizeof(AVPacket *));
            newpackets = av_realloc(matroska->packets,
                                    (matroska->num_packets - 1) *
                                    sizeof(AVPacket *));
            if (newpackets)
                matroska->packets = newpackets;
        } else {
            av_freep(&matroska->packets);
            matroska->prev_pkt = NULL;
        }
        matroska->num_packets--;
        return 0;
    }

    return -1;
}

/*
 * Free all packets in our internal queue.
 */
static void matroska_clear_queue(MatroskaDemuxContext *matroska)
{
    matroska->prev_pkt = NULL;
    if (matroska->packets) {
        int n;
        for (n = 0; n < matroska->num_packets; n++) {
            av_free_packet(matroska->packets[n]);
            av_free(matroska->packets[n]);
        }
        av_freep(&matroska->packets);
        matroska->num_packets = 0;
    }
}

static int matroska_parse_laces(MatroskaDemuxContext *matroska, uint8_t **buf,
                                int *buf_size, int type,
                                uint32_t **lace_buf, int *laces)
{
    int res = 0, n, size = *buf_size;
    uint8_t *data = *buf;
    uint32_t *lace_size;

    if (!type) {
        *laces    = 1;
        *lace_buf = av_mallocz(sizeof(int));
        if (!*lace_buf)
            return AVERROR(ENOMEM);

        *lace_buf[0] = size;
        return 0;
    }

    av_assert0(size > 0);
    *laces    = *data + 1;
    data     += 1;
    size     -= 1;
    lace_size = av_mallocz(*laces * sizeof(int));
    if (!lace_size)
        return AVERROR(ENOMEM);

    switch (type) {
    case 0x1: /* Xiph lacing */
    {
        uint8_t temp;
        uint32_t total = 0;
        for (n = 0; res == 0 && n < *laces - 1; n++) {
            while (1) {
                if (size <= total) {
                    res = AVERROR_INVALIDDATA;
                    break;
                }
                temp          = *data;
                total        += temp;
                lace_size[n] += temp;
                data         += 1;
                size         -= 1;
                if (temp != 0xff)
                    break;
            }
        }
        if (size <= total) {
            res = AVERROR_INVALIDDATA;
            break;
        }

        lace_size[n] = size - total;
        break;
    }

    case 0x2: /* fixed-size lacing */
        if (size % (*laces)) {
            res = AVERROR_INVALIDDATA;
            break;
        }
        for (n = 0; n < *laces; n++)
            lace_size[n] = size / *laces;
        break;

    case 0x3: /* EBML lacing */
    {
        uint64_t num;
        uint64_t total;
        n = matroska_ebmlnum_uint(matroska, data, size, &num);
        if (n < 0 || num > INT_MAX) {
            av_log(matroska->ctx, AV_LOG_INFO,
                   "EBML block data error\n");
            res = n<0 ? n : AVERROR_INVALIDDATA;
            break;
        }
        data += n;
        size -= n;
        total = lace_size[0] = num;
        for (n = 1; res == 0 && n < *laces - 1; n++) {
            int64_t snum;
            int r;
            r = matroska_ebmlnum_sint(matroska, data, size, &snum);
            if (r < 0 || lace_size[n - 1] + snum > (uint64_t)INT_MAX) {
                av_log(matroska->ctx, AV_LOG_INFO,
                       "EBML block data error\n");
                res = r<0 ? r : AVERROR_INVALIDDATA;
                break;
            }
            data        += r;
            size        -= r;
            lace_size[n] = lace_size[n - 1] + snum;
            total       += lace_size[n];
        }
        if (size <= total) {
            res = AVERROR_INVALIDDATA;
            break;
        }
        lace_size[*laces - 1] = size - total;
        break;
    }
    }

    *buf      = data;
    *lace_buf = lace_size;
    *buf_size = size;

    return res;
}

static int matroska_parse_rm_audio(MatroskaDemuxContext *matroska,
                                   MatroskaTrack *track, AVStream *st,
                                   uint8_t *data, int size, uint64_t timecode,
                                   int64_t pos)
{
    int a = st->codec->block_align;
    int sps = track->audio.sub_packet_size;
    int cfs = track->audio.coded_framesize;
    int h   = track->audio.sub_packet_h;
    int y   = track->audio.sub_packet_cnt;
    int w   = track->audio.frame_size;
    int x;

    if (!track->audio.pkt_cnt) {
        if (track->audio.sub_packet_cnt == 0)
            track->audio.buf_timecode = timecode;
        if (st->codec->codec_id == AV_CODEC_ID_RA_288) {
            if (size < cfs * h / 2) {
                av_log(matroska->ctx, AV_LOG_ERROR,
                       "Corrupt int4 RM-style audio packet size\n");
                return AVERROR_INVALIDDATA;
            }
            for (x = 0; x < h / 2; x++)
                memcpy(track->audio.buf + x * 2 * w + y * cfs,
                       data + x * cfs, cfs);
        } else if (st->codec->codec_id == AV_CODEC_ID_SIPR) {
            if (size < w) {
                av_log(matroska->ctx, AV_LOG_ERROR,
                       "Corrupt sipr RM-style audio packet size\n");
                return AVERROR_INVALIDDATA;
            }
            memcpy(track->audio.buf + y * w, data, w);
        } else {
            if (size < sps * w / sps || h<=0 || w%sps) {
                av_log(matroska->ctx, AV_LOG_ERROR,
                       "Corrupt generic RM-style audio packet size\n");
                return AVERROR_INVALIDDATA;
            }
            for (x = 0; x < w / sps; x++)
                memcpy(track->audio.buf +
                       sps * (h * x + ((h + 1) / 2) * (y & 1) + (y >> 1)),
                       data + x * sps, sps);
        }

        if (++track->audio.sub_packet_cnt >= h) {
            if (st->codec->codec_id == AV_CODEC_ID_SIPR)
                ff_rm_reorder_sipr_data(track->audio.buf, h, w);
            track->audio.sub_packet_cnt = 0;
            track->audio.pkt_cnt        = h * w / a;
        }
    }

    while (track->audio.pkt_cnt) {
        AVPacket *pkt = NULL;
        if (!(pkt = av_mallocz(sizeof(AVPacket))) || av_new_packet(pkt, a) < 0) {
            av_free(pkt);
            return AVERROR(ENOMEM);
        }
        memcpy(pkt->data,
               track->audio.buf + a * (h * w / a - track->audio.pkt_cnt--),
               a);
        pkt->pts                  = track->audio.buf_timecode;
        track->audio.buf_timecode = AV_NOPTS_VALUE;
        pkt->pos                  = pos;
        pkt->stream_index         = st->index;
        dynarray_add(&matroska->packets, &matroska->num_packets, pkt);
    }

    return 0;
}

/* reconstruct full wavpack blocks from mangled matroska ones */
static int matroska_parse_wavpack(MatroskaTrack *track, uint8_t *src,
                                  uint8_t **pdst, int *size)
{
    uint8_t *dst = NULL;
    int dstlen   = 0;
    int srclen   = *size;
    uint32_t samples;
    uint16_t ver;
    int ret, offset = 0;

    if (srclen < 12 || track->stream->codec->extradata_size < 2)
        return AVERROR_INVALIDDATA;

    ver = AV_RL16(track->stream->codec->extradata);

    samples = AV_RL32(src);
    src    += 4;
    srclen -= 4;

    while (srclen >= 8) {
        int multiblock;
        uint32_t blocksize;
        uint8_t *tmp;

        uint32_t flags = AV_RL32(src);
        uint32_t crc   = AV_RL32(src + 4);
        src    += 8;
        srclen -= 8;

        multiblock = (flags & 0x1800) != 0x1800;
        if (multiblock) {
            if (srclen < 4) {
                ret = AVERROR_INVALIDDATA;
                goto fail;
            }
            blocksize = AV_RL32(src);
            src      += 4;
            srclen   -= 4;
        } else
            blocksize = srclen;

        if (blocksize > srclen) {
            ret = AVERROR_INVALIDDATA;
            goto fail;
        }

        tmp = av_realloc(dst, dstlen + blocksize + 32);
        if (!tmp) {
            ret = AVERROR(ENOMEM);
            goto fail;
        }
        dst     = tmp;
        dstlen += blocksize + 32;

        AV_WL32(dst + offset, MKTAG('w', 'v', 'p', 'k'));   // tag
        AV_WL32(dst + offset +  4, blocksize + 24);         // blocksize - 8
        AV_WL16(dst + offset +  8, ver);                    // version
        AV_WL16(dst + offset + 10, 0);                      // track/index_no
        AV_WL32(dst + offset + 12, 0);                      // total samples
        AV_WL32(dst + offset + 16, 0);                      // block index
        AV_WL32(dst + offset + 20, samples);                // number of samples
        AV_WL32(dst + offset + 24, flags);                  // flags
        AV_WL32(dst + offset + 28, crc);                    // crc
        memcpy(dst + offset + 32, src, blocksize);          // block data

        src    += blocksize;
        srclen -= blocksize;
        offset += blocksize + 32;
    }

    *pdst = dst;
    *size = dstlen;

    return 0;

fail:
    av_freep(&dst);
    return ret;
}

static int matroska_parse_webvtt(MatroskaDemuxContext *matroska,
                                 MatroskaTrack *track,
                                 AVStream *st,
                                 uint8_t *data, int data_len,
                                 uint64_t timecode,
                                 uint64_t duration,
                                 int64_t pos)
{
    AVPacket *pkt;
    uint8_t *id, *settings, *text, *buf;
    int id_len, settings_len, text_len;
    uint8_t *p, *q;
    int err;

    if (data_len <= 0)
        return AVERROR_INVALIDDATA;

    p = data;
    q = data + data_len;

    id = p;
    id_len = -1;
    while (p < q) {
        if (*p == '\r' || *p == '\n') {
            id_len = p - id;
            if (*p == '\r')
                p++;
            break;
        }
        p++;
    }

    if (p >= q || *p != '\n')
        return AVERROR_INVALIDDATA;
    p++;

    settings = p;
    settings_len = -1;
    while (p < q) {
        if (*p == '\r' || *p == '\n') {
            settings_len = p - settings;
            if (*p == '\r')
                p++;
            break;
        }
        p++;
    }

    if (p >= q || *p != '\n')
        return AVERROR_INVALIDDATA;
    p++;

    text = p;
    text_len = q - p;
    while (text_len > 0) {
        const int len = text_len - 1;
        const uint8_t c = p[len];
        if (c != '\r' && c != '\n')
            break;
        text_len = len;
    }

    if (text_len <= 0)
        return AVERROR_INVALIDDATA;

    pkt = av_mallocz(sizeof(*pkt));
    err = av_new_packet(pkt, text_len);
    if (err < 0) {
        av_free(pkt);
        return AVERROR(err);
    }

    memcpy(pkt->data, text, text_len);

    if (id_len > 0) {
        buf = av_packet_new_side_data(pkt,
                                      AV_PKT_DATA_WEBVTT_IDENTIFIER,
                                      id_len);
        if (buf == NULL) {
            av_free(pkt);
            return AVERROR(ENOMEM);
        }
        memcpy(buf, id, id_len);
    }

    if (settings_len > 0) {
        buf = av_packet_new_side_data(pkt,
                                      AV_PKT_DATA_WEBVTT_SETTINGS,
                                      settings_len);
        if (buf == NULL) {
            av_free(pkt);
            return AVERROR(ENOMEM);
        }
        memcpy(buf, settings, settings_len);
    }

    // Do we need this for subtitles?
    // pkt->flags = AV_PKT_FLAG_KEY;

    pkt->stream_index = st->index;
    pkt->pts = timecode;

    // Do we need this for subtitles?
    // pkt->dts = timecode;

    pkt->duration = duration;
    pkt->pos = pos;

    dynarray_add(&matroska->packets, &matroska->num_packets, pkt);
    matroska->prev_pkt = pkt;

    return 0;
}

static int matroska_parse_frame(MatroskaDemuxContext *matroska,
                                MatroskaTrack *track, AVStream *st,
                                uint8_t *data, int pkt_size,
                                uint64_t timecode, uint64_t lace_duration,
                                int64_t pos, int is_keyframe,
                                uint8_t *additional, uint64_t additional_id, int additional_size,
                                int64_t discard_padding)
{
    MatroskaTrackEncoding *encodings = track->encodings.elem;
    uint8_t *pkt_data = data;
    int offset = 0, res;
    AVPacket *pkt;

    if (encodings && !encodings->type && encodings->scope & 1) {
        res = matroska_decode_buffer(&pkt_data, &pkt_size, track);
        if (res < 0)
            return res;
    }

    if (st->codec->codec_id == AV_CODEC_ID_WAVPACK) {
        uint8_t *wv_data;
        res = matroska_parse_wavpack(track, pkt_data, &wv_data, &pkt_size);
        if (res < 0) {
            av_log(matroska->ctx, AV_LOG_ERROR,
                   "Error parsing a wavpack block.\n");
            goto fail;
        }
        if (pkt_data != data)
            av_freep(&pkt_data);
        pkt_data = wv_data;
    }

    if (st->codec->codec_id == AV_CODEC_ID_PRORES &&
        AV_RB32(&data[4]) != MKBETAG('i', 'c', 'p', 'f'))
        offset = 8;

    pkt = av_mallocz(sizeof(AVPacket));
    /* XXX: prevent data copy... */
    if (av_new_packet(pkt, pkt_size + offset) < 0) {
        av_free(pkt);
        res = AVERROR(ENOMEM);
        goto fail;
    }

    if (st->codec->codec_id == AV_CODEC_ID_PRORES && offset == 8) {
        uint8_t *buf = pkt->data;
        bytestream_put_be32(&buf, pkt_size);
        bytestream_put_be32(&buf, MKBETAG('i', 'c', 'p', 'f'));
    }

    memcpy(pkt->data + offset, pkt_data, pkt_size);

    if (pkt_data != data)
        av_freep(&pkt_data);

    pkt->flags        = is_keyframe;
    pkt->stream_index = st->index;

    if (additional_size > 0) {
        uint8_t *side_data = av_packet_new_side_data(pkt,
                                                     AV_PKT_DATA_MATROSKA_BLOCKADDITIONAL,
                                                     additional_size + 8);
        if (side_data == NULL) {
            av_free_packet(pkt);
            av_free(pkt);
            return AVERROR(ENOMEM);
        }
        AV_WB64(side_data, additional_id);
        memcpy(side_data + 8, additional, additional_size);
    }

    if (discard_padding) {
        uint8_t *side_data = av_packet_new_side_data(pkt,
                                                     AV_PKT_DATA_SKIP_SAMPLES,
                                                     10);
        if (side_data == NULL) {
            av_free_packet(pkt);
            av_free(pkt);
            return AVERROR(ENOMEM);
        }
        AV_WL32(side_data, 0);
        AV_WL32(side_data + 4, av_rescale_q(discard_padding,
                                            (AVRational){1, 1000000000},
                                            (AVRational){1, st->codec->sample_rate}));
    }

    if (track->ms_compat)
        pkt->dts = timecode;
    else
        pkt->pts = timecode;
    pkt->pos = pos;
    if (st->codec->codec_id == AV_CODEC_ID_SUBRIP) {
        /*
         * For backward compatibility.
         * Historically, we have put subtitle duration
         * in convergence_duration, on the off chance
         * that the time_scale is less than 1us, which
         * could result in a 32bit overflow on the
         * normal duration field.
         */
        pkt->convergence_duration = lace_duration;
    }

    if (track->type != MATROSKA_TRACK_TYPE_SUBTITLE ||
        lace_duration <= INT_MAX) {
        /*
         * For non subtitle tracks, just store the duration
         * as normal.
         *
         * If it's a subtitle track and duration value does
         * not overflow a uint32, then also store it normally.
         */
        pkt->duration = lace_duration;
    }

#if FF_API_ASS_SSA
    if (st->codec->codec_id == AV_CODEC_ID_SSA)
        matroska_fix_ass_packet(matroska, pkt, lace_duration);

    if (matroska->prev_pkt                                 &&
        timecode                         != AV_NOPTS_VALUE &&
        matroska->prev_pkt->pts          == timecode       &&
        matroska->prev_pkt->stream_index == st->index      &&
        st->codec->codec_id == AV_CODEC_ID_SSA)
        matroska_merge_packets(matroska->prev_pkt, pkt);
    else {
        dynarray_add(&matroska->packets, &matroska->num_packets, pkt);
        matroska->prev_pkt = pkt;
    }
#else
    dynarray_add(&matroska->packets, &matroska->num_packets, pkt);
    matroska->prev_pkt = pkt;
#endif

    return 0;

fail:
    if (pkt_data != data)
        av_freep(&pkt_data);
    return res;
}

static int matroska_parse_block(MatroskaDemuxContext *matroska, uint8_t *data,
                                int size, int64_t pos, uint64_t cluster_time,
                                uint64_t block_duration, int is_keyframe,
                                uint8_t *additional, uint64_t additional_id, int additional_size,
                                int64_t cluster_pos, int64_t discard_padding)
{
    uint64_t timecode = AV_NOPTS_VALUE;
    MatroskaTrack *track;
    int res = 0;
    AVStream *st;
    int16_t block_time;
    uint32_t *lace_size = NULL;
    int n, flags, laces = 0;
    uint64_t num;
    int trust_default_duration = 1;

    if ((n = matroska_ebmlnum_uint(matroska, data, size, &num)) < 0) {
        av_log(matroska->ctx, AV_LOG_ERROR, "EBML block data error\n");
        return n;
    }
    data += n;
    size -= n;

    track = matroska_find_track_by_num(matroska, num);
    if (!track || !track->stream) {
        av_log(matroska->ctx, AV_LOG_INFO,
               "Invalid stream %"PRIu64" or size %u\n", num, size);
        return AVERROR_INVALIDDATA;
    } else if (size <= 3)
        return 0;
    st = track->stream;
    if (st->discard >= AVDISCARD_ALL)
        return res;
    av_assert1(block_duration != AV_NOPTS_VALUE);

    block_time = sign_extend(AV_RB16(data), 16);
    data      += 2;
    flags      = *data++;
    size      -= 3;
    if (is_keyframe == -1)
        is_keyframe = flags & 0x80 ? AV_PKT_FLAG_KEY : 0;

    if (cluster_time != (uint64_t) -1 &&
        (block_time >= 0 || cluster_time >= -block_time)) {
        timecode = cluster_time + block_time - track->codec_delay;
        if (track->type == MATROSKA_TRACK_TYPE_SUBTITLE &&
            timecode < track->end_timecode)
            is_keyframe = 0;  /* overlapping subtitles are not key frame */
        if (is_keyframe)
            av_add_index_entry(st, cluster_pos, timecode, 0, 0,
                               AVINDEX_KEYFRAME);
    }

    if (matroska->skip_to_keyframe &&
        track->type != MATROSKA_TRACK_TYPE_SUBTITLE) {
        if (timecode < matroska->skip_to_timecode)
            return res;
        if (is_keyframe)
            matroska->skip_to_keyframe = 0;
        else if (!st->skip_to_keyframe) {
            av_log(matroska->ctx, AV_LOG_ERROR, "File is broken, keyframes not correctly marked!\n");
            matroska->skip_to_keyframe = 0;
        }
    }

    res = matroska_parse_laces(matroska, &data, &size, (flags & 0x06) >> 1,
                               &lace_size, &laces);

    if (res)
        goto end;

    if (track->audio.samplerate == 8000) {
        // If this is needed for more codecs, then add them here
        if (st->codec->codec_id == AV_CODEC_ID_AC3) {
            if (track->audio.samplerate != st->codec->sample_rate || !st->codec->frame_size)
                trust_default_duration = 0;
        }
    }

    if (!block_duration && trust_default_duration)
        block_duration = track->default_duration * laces / matroska->time_scale;

    if (cluster_time != (uint64_t)-1 && (block_time >= 0 || cluster_time >= -block_time))
        track->end_timecode =
            FFMAX(track->end_timecode, timecode + block_duration);

    for (n = 0; n < laces; n++) {
        int64_t lace_duration = block_duration*(n+1) / laces - block_duration*n / laces;

        if (lace_size[n] > size) {
            av_log(matroska->ctx, AV_LOG_ERROR, "Invalid packet size\n");
            break;
        }

        if ((st->codec->codec_id == AV_CODEC_ID_RA_288 ||
             st->codec->codec_id == AV_CODEC_ID_COOK   ||
             st->codec->codec_id == AV_CODEC_ID_SIPR   ||
             st->codec->codec_id == AV_CODEC_ID_ATRAC3) &&
            st->codec->block_align && track->audio.sub_packet_size) {
            res = matroska_parse_rm_audio(matroska, track, st, data,
                                          lace_size[n],
                                          timecode, pos);
            if (res)
                goto end;

        } else if (st->codec->codec_id == AV_CODEC_ID_WEBVTT) {
            res = matroska_parse_webvtt(matroska, track, st,
                                        data, lace_size[n],
                                        timecode, lace_duration,
                                        pos);
            if (res)
                goto end;
        } else {
            res = matroska_parse_frame(matroska, track, st, data, lace_size[n],
                                       timecode, lace_duration, pos,
                                       !n ? is_keyframe : 0,
                                       additional, additional_id, additional_size,
                                       discard_padding);
            if (res)
                goto end;
        }

        if (timecode != AV_NOPTS_VALUE)
            timecode = lace_duration ? timecode + lace_duration : AV_NOPTS_VALUE;
        data += lace_size[n];
        size -= lace_size[n];
    }

end:
    av_free(lace_size);
    return res;
}

static int matroska_parse_cluster_incremental(MatroskaDemuxContext *matroska)
{
    EbmlList *blocks_list;
    MatroskaBlock *blocks;
    int i, res;
    res = ebml_parse(matroska,
                     matroska_cluster_incremental_parsing,
                     &matroska->current_cluster);
    if (res == 1) {
        /* New Cluster */
        if (matroska->current_cluster_pos)
            ebml_level_end(matroska);
        ebml_free(matroska_cluster, &matroska->current_cluster);
        memset(&matroska->current_cluster, 0, sizeof(MatroskaCluster));
        matroska->current_cluster_num_blocks = 0;
        matroska->current_cluster_pos        = avio_tell(matroska->ctx->pb);
        matroska->prev_pkt                   = NULL;
        /* sizeof the ID which was already read */
        if (matroska->current_id)
            matroska->current_cluster_pos -= 4;
        res = ebml_parse(matroska,
                         matroska_clusters_incremental,
                         &matroska->current_cluster);
        /* Try parsing the block again. */
        if (res == 1)
            res = ebml_parse(matroska,
                             matroska_cluster_incremental_parsing,
                             &matroska->current_cluster);
    }

    if (!res &&
        matroska->current_cluster_num_blocks <
        matroska->current_cluster.blocks.nb_elem) {
        blocks_list = &matroska->current_cluster.blocks;
        blocks      = blocks_list->elem;

        matroska->current_cluster_num_blocks = blocks_list->nb_elem;
        i                                    = blocks_list->nb_elem - 1;
        if (blocks[i].bin.size > 0 && blocks[i].bin.data) {
            int is_keyframe = blocks[i].non_simple ? !blocks[i].reference : -1;
            uint8_t* additional = blocks[i].additional.size > 0 ?
                                    blocks[i].additional.data : NULL;
            if (!blocks[i].non_simple)
                blocks[i].duration = 0;
            res = matroska_parse_block(matroska, blocks[i].bin.data,
                                       blocks[i].bin.size, blocks[i].bin.pos,
                                       matroska->current_cluster.timecode,
                                       blocks[i].duration, is_keyframe,
                                       additional, blocks[i].additional_id,
                                       blocks[i].additional.size,
                                       matroska->current_cluster_pos,
                                       blocks[i].discard_padding);
        }
    }

    return res;
}

static int matroska_parse_cluster(MatroskaDemuxContext *matroska)
{
    MatroskaCluster cluster = { 0 };
    EbmlList *blocks_list;
    MatroskaBlock *blocks;
    int i, res;
    int64_t pos;

    if (!matroska->contains_ssa)
        return matroska_parse_cluster_incremental(matroska);
    pos = avio_tell(matroska->ctx->pb);
    matroska->prev_pkt = NULL;
    if (matroska->current_id)
        pos -= 4;  /* sizeof the ID which was already read */
    res         = ebml_parse(matroska, matroska_clusters, &cluster);
    blocks_list = &cluster.blocks;
    blocks      = blocks_list->elem;
    for (i = 0; i < blocks_list->nb_elem; i++)
        if (blocks[i].bin.size > 0 && blocks[i].bin.data) {
            int is_keyframe = blocks[i].non_simple ? !blocks[i].reference : -1;
            res = matroska_parse_block(matroska, blocks[i].bin.data,
                                       blocks[i].bin.size, blocks[i].bin.pos,
                                       cluster.timecode, blocks[i].duration,
                                       is_keyframe, NULL, 0, 0, pos,
                                       blocks[i].discard_padding);
        }
    ebml_free(matroska_cluster, &cluster);
    return res;
}

static int matroska_read_packet(AVFormatContext *s, AVPacket *pkt)
{
    MatroskaDemuxContext *matroska = s->priv_data;

    while (matroska_deliver_packet(matroska, pkt)) {
        int64_t pos = avio_tell(matroska->ctx->pb);
        if (matroska->done)
            return AVERROR_EOF;
        if (matroska_parse_cluster(matroska) < 0)
            matroska_resync(matroska, pos);
    }

    return 0;
}

static int matroska_read_seek(AVFormatContext *s, int stream_index,
                              int64_t timestamp, int flags)
{
    MatroskaDemuxContext *matroska = s->priv_data;
    MatroskaTrack *tracks = matroska->tracks.elem;
    AVStream *st = s->streams[stream_index];
    int i, index, index_sub, index_min;

    /* Parse the CUES now since we need the index data to seek. */
    if (matroska->cues_parsing_deferred > 0) {
        matroska->cues_parsing_deferred = 0;
        matroska_parse_cues(matroska);
    }

    if (!st->nb_index_entries)
        goto err;
    timestamp = FFMAX(timestamp, st->index_entries[0].timestamp);

    if ((index = av_index_search_timestamp(st, timestamp, flags)) < 0) {
        avio_seek(s->pb, st->index_entries[st->nb_index_entries - 1].pos,
                  SEEK_SET);
        matroska->current_id = 0;
        while ((index = av_index_search_timestamp(st, timestamp, flags)) < 0) {
            matroska_clear_queue(matroska);
            if (matroska_parse_cluster(matroska) < 0)
                break;
        }
    }

    matroska_clear_queue(matroska);
    if (index < 0 || (matroska->cues_parsing_deferred < 0 && index == st->nb_index_entries - 1))
        goto err;

    index_min = index;
    for (i = 0; i < matroska->tracks.nb_elem; i++) {
        tracks[i].audio.pkt_cnt        = 0;
        tracks[i].audio.sub_packet_cnt = 0;
        tracks[i].audio.buf_timecode   = AV_NOPTS_VALUE;
        tracks[i].end_timecode         = 0;
        if (tracks[i].type == MATROSKA_TRACK_TYPE_SUBTITLE &&
            tracks[i].stream->discard != AVDISCARD_ALL) {
            index_sub = av_index_search_timestamp(
                tracks[i].stream, st->index_entries[index].timestamp,
                AVSEEK_FLAG_BACKWARD);
            while (index_sub >= 0 &&
                  index_min >= 0 &&
                  tracks[i].stream->index_entries[index_sub].pos < st->index_entries[index_min].pos &&
                  st->index_entries[index].timestamp - tracks[i].stream->index_entries[index_sub].timestamp < 30000000000 / matroska->time_scale)
                index_min--;
        }
    }

    avio_seek(s->pb, st->index_entries[index_min].pos, SEEK_SET);
    matroska->current_id       = 0;
    if (flags & AVSEEK_FLAG_ANY) {
        st->skip_to_keyframe = 0;
        matroska->skip_to_timecode = timestamp;
    } else {
        st->skip_to_keyframe = 1;
        matroska->skip_to_timecode = st->index_entries[index].timestamp;
    }
    matroska->skip_to_keyframe = 1;
    matroska->done             = 0;
    matroska->num_levels       = 0;
    ff_update_cur_dts(s, st, st->index_entries[index].timestamp);
    return 0;
err:
    // slightly hackish but allows proper fallback to
    // the generic seeking code.
    matroska_clear_queue(matroska);
    matroska->current_id = 0;
    st->skip_to_keyframe =
    matroska->skip_to_keyframe = 0;
    matroska->done = 0;
    matroska->num_levels = 0;
    return -1;
}

static int matroska_read_close(AVFormatContext *s)
{
    MatroskaDemuxContext *matroska = s->priv_data;
    MatroskaTrack *tracks = matroska->tracks.elem;
    int n;

    matroska_clear_queue(matroska);

    for (n = 0; n < matroska->tracks.nb_elem; n++)
        if (tracks[n].type == MATROSKA_TRACK_TYPE_AUDIO)
            av_free(tracks[n].audio.buf);
    ebml_free(matroska_cluster, &matroska->current_cluster);
    ebml_free(matroska_segment, matroska);

    return 0;
}

AVInputFormat ff_matroska_demuxer = {
    .name           = "matroska,webm",
    .long_name      = NULL_IF_CONFIG_SMALL("Matroska / WebM"),
    .priv_data_size = sizeof(MatroskaDemuxContext),
    .read_probe     = matroska_probe,
    .read_header    = matroska_read_header,
    .read_packet    = matroska_read_packet,
    .read_close     = matroska_read_close,
    .read_seek      = matroska_read_seek,
};<|MERGE_RESOLUTION|>--- conflicted
+++ resolved
@@ -1559,7 +1559,6 @@
     return sri;
 }
 
-<<<<<<< HEAD
 static void matroska_metadata_creation_time(AVDictionary **metadata, int64_t date_utc)
 {
     char buffer[32];
@@ -1571,76 +1570,13 @@
     av_dict_set(metadata, "creation_time", buffer, 0);
 }
 
-static int matroska_read_header(AVFormatContext *s)
-=======
 static int matroska_parse_tracks(AVFormatContext *s)
->>>>>>> 6df478bf
 {
     MatroskaDemuxContext *matroska = s->priv_data;
     MatroskaTrack *tracks = matroska->tracks.elem;
     AVStream *st;
-<<<<<<< HEAD
-    int i, j, k, res;
-
-    matroska->ctx = s;
-
-    /* First read the EBML header. */
-    if (ebml_parse(matroska, ebml_syntax, &ebml) ||
-        ebml.version         > EBML_VERSION      ||
-        ebml.max_size        > sizeof(uint64_t)  ||
-        ebml.id_length       > sizeof(uint32_t)  ||
-        ebml.doctype_version > 3                 ||
-        !ebml.doctype) {
-        av_log(matroska->ctx, AV_LOG_ERROR,
-               "EBML header using unsupported features\n"
-               "(EBML version %"PRIu64", doctype %s, doc version %"PRIu64")\n",
-               ebml.version, ebml.doctype, ebml.doctype_version);
-        ebml_free(ebml_syntax, &ebml);
-        return AVERROR_PATCHWELCOME;
-    } else if (ebml.doctype_version == 3) {
-        av_log(matroska->ctx, AV_LOG_WARNING,
-               "EBML header using unsupported features\n"
-               "(EBML version %"PRIu64", doctype %s, doc version %"PRIu64")\n",
-               ebml.version, ebml.doctype, ebml.doctype_version);
-    }
-    for (i = 0; i < FF_ARRAY_ELEMS(matroska_doctypes); i++)
-        if (!strcmp(ebml.doctype, matroska_doctypes[i]))
-            break;
-    if (i >= FF_ARRAY_ELEMS(matroska_doctypes)) {
-        av_log(s, AV_LOG_WARNING, "Unknown EBML doctype '%s'\n", ebml.doctype);
-        if (matroska->ctx->error_recognition & AV_EF_EXPLODE) {
-            ebml_free(ebml_syntax, &ebml);
-            return AVERROR_INVALIDDATA;
-        }
-    }
-    ebml_free(ebml_syntax, &ebml);
-
-    /* The next thing is a segment. */
-    pos = avio_tell(matroska->ctx->pb);
-    res = ebml_parse(matroska, matroska_segments, matroska);
-    // try resyncing until we find a EBML_STOP type element.
-    while (res != 1) {
-        res = matroska_resync(matroska, pos);
-        if (res < 0)
-            return res;
-        pos = avio_tell(matroska->ctx->pb);
-        res = ebml_parse(matroska, matroska_segment, matroska);
-    }
-    matroska_execute_seekhead(matroska);
-
-    if (!matroska->time_scale)
-        matroska->time_scale = 1000000;
-    if (matroska->duration)
-        matroska->ctx->duration = matroska->duration * matroska->time_scale *
-                                  1000 / AV_TIME_BASE;
-    av_dict_set(&s->metadata, "title", matroska->title, 0);
-    av_dict_set(&s->metadata, "encoder", matroska->muxingapp, 0);
-
-    if (matroska->date_utc.size == 8)
-        matroska_metadata_creation_time(&s->metadata, AV_RB64(matroska->date_utc.data));
-=======
     int i, j;
->>>>>>> 6df478bf
+    int k;
 
     for (i = 0; i < matroska->tracks.nb_elem; i++) {
         MatroskaTrack *track = &tracks[i];
@@ -2072,13 +2008,19 @@
         ebml.version         > EBML_VERSION      ||
         ebml.max_size        > sizeof(uint64_t)  ||
         ebml.id_length       > sizeof(uint32_t)  ||
-        ebml.doctype_version > 2) {
+        ebml.doctype_version > 3                 ||
+        !ebml.doctype) {
         av_log(matroska->ctx, AV_LOG_ERROR,
                "EBML header using unsupported features\n"
                "(EBML version %"PRIu64", doctype %s, doc version %"PRIu64")\n",
                ebml.version, ebml.doctype, ebml.doctype_version);
         ebml_free(ebml_syntax, &ebml);
         return AVERROR_PATCHWELCOME;
+    } else if (ebml.doctype_version == 3) {
+        av_log(matroska->ctx, AV_LOG_WARNING,
+               "EBML header using unsupported features\n"
+               "(EBML version %"PRIu64", doctype %s, doc version %"PRIu64")\n",
+               ebml.version, ebml.doctype, ebml.doctype_version);
     }
     for (i = 0; i < FF_ARRAY_ELEMS(matroska_doctypes); i++)
         if (!strcmp(ebml.doctype, matroska_doctypes[i]))
@@ -2111,6 +2053,10 @@
         matroska->ctx->duration = matroska->duration * matroska->time_scale *
                                   1000 / AV_TIME_BASE;
     av_dict_set(&s->metadata, "title", matroska->title, 0);
+    av_dict_set(&s->metadata, "encoder", matroska->muxingapp, 0);
+
+    if (matroska->date_utc.size == 8)
+        matroska_metadata_creation_time(&s->metadata, AV_RB64(matroska->date_utc.data));
 
     res = matroska_parse_tracks(s);
     if (res < 0)
