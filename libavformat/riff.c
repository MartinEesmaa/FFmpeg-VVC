/*
 * RIFF common functions and data
 * Copyright (c) 2000 Fabrice Bellard
 *
 * This file is part of FFmpeg.
 *
 * FFmpeg is free software; you can redistribute it and/or
 * modify it under the terms of the GNU Lesser General Public
 * License as published by the Free Software Foundation; either
 * version 2.1 of the License, or (at your option) any later version.
 *
 * FFmpeg is distributed in the hope that it will be useful,
 * but WITHOUT ANY WARRANTY; without even the implied warranty of
 * MERCHANTABILITY or FITNESS FOR A PARTICULAR PURPOSE.  See the GNU
 * Lesser General Public License for more details.
 *
 * You should have received a copy of the GNU Lesser General Public
 * License along with FFmpeg; if not, write to the Free Software
 * Foundation, Inc., 51 Franklin Street, Fifth Floor, Boston, MA 02110-1301 USA
 */

#include <stddef.h>
#include "config.h"
#include "config_components.h"
#include "libavutil/macros.h"
#include "avformat.h"
#include "internal.h"
#include "metadata.h"
#include "riff.h"

/* Note: When encoding, the first matching tag is used, so order is
 * important if multiple tags are possible for a given codec.
 * Note also that this list is used for more than just riff, other
 * files use it as well.
 */
const AVCodecTag ff_codec_bmp_tags[] = {
    { AV_CODEC_ID_H264,         MKTAG('H', '2', '6', '4') },
    { AV_CODEC_ID_H264,         MKTAG('h', '2', '6', '4') },
    { AV_CODEC_ID_H264,         MKTAG('X', '2', '6', '4') },
    { AV_CODEC_ID_H264,         MKTAG('x', '2', '6', '4') },
    { AV_CODEC_ID_H264,         MKTAG('a', 'v', 'c', '1') },
    { AV_CODEC_ID_H264,         MKTAG('D', 'A', 'V', 'C') },
    { AV_CODEC_ID_H264,         MKTAG('S', 'M', 'V', '2') },
    { AV_CODEC_ID_H264,         MKTAG('V', 'S', 'S', 'H') },
    { AV_CODEC_ID_H264,         MKTAG('Q', '2', '6', '4') }, /* QNAP surveillance system */
    { AV_CODEC_ID_H264,         MKTAG('V', '2', '6', '4') }, /* CCTV recordings */
    { AV_CODEC_ID_H264,         MKTAG('G', 'A', 'V', 'C') }, /* GeoVision camera */
    { AV_CODEC_ID_H264,         MKTAG('U', 'M', 'S', 'V') },
    { AV_CODEC_ID_H264,         MKTAG('t', 's', 'h', 'd') },
    { AV_CODEC_ID_H264,         MKTAG('I', 'N', 'M', 'C') },
    { AV_CODEC_ID_H263,         MKTAG('H', '2', '6', '3') },
    { AV_CODEC_ID_H263,         MKTAG('X', '2', '6', '3') },
    { AV_CODEC_ID_H263,         MKTAG('T', '2', '6', '3') },
    { AV_CODEC_ID_H263,         MKTAG('L', '2', '6', '3') },
    { AV_CODEC_ID_H263,         MKTAG('V', 'X', '1', 'K') },
    { AV_CODEC_ID_H263,         MKTAG('Z', 'y', 'G', 'o') },
    { AV_CODEC_ID_H263,         MKTAG('M', '2', '6', '3') },
    { AV_CODEC_ID_H263,         MKTAG('l', 's', 'v', 'm') },
    { AV_CODEC_ID_H263P,        MKTAG('H', '2', '6', '3') },
    { AV_CODEC_ID_H263I,        MKTAG('I', '2', '6', '3') }, /* Intel H.263 */
    { AV_CODEC_ID_H261,         MKTAG('H', '2', '6', '1') },
    { AV_CODEC_ID_H263,         MKTAG('U', '2', '6', '3') },
    { AV_CODEC_ID_H263,         MKTAG('V', 'S', 'M', '4') }, /* needs -vf il=l=i:c=i */
    { AV_CODEC_ID_MPEG4,        MKTAG('F', 'M', 'P', '4') },
    { AV_CODEC_ID_MPEG4,        MKTAG('D', 'I', 'V', 'X') },
    { AV_CODEC_ID_MPEG4,        MKTAG('D', 'X', '5', '0') },
    { AV_CODEC_ID_MPEG4,        MKTAG('X', 'V', 'I', 'D') },
    { AV_CODEC_ID_MPEG4,        MKTAG('M', 'P', '4', 'S') },
    { AV_CODEC_ID_MPEG4,        MKTAG('M', '4', 'S', '2') },
    /* some broken AVIs use this */
    { AV_CODEC_ID_MPEG4,        MKTAG( 4 ,  0 ,  0 ,  0 ) },
    /* some broken AVIs use this */
    { AV_CODEC_ID_MPEG4,        MKTAG('Z', 'M', 'P', '4') },
    { AV_CODEC_ID_MPEG4,        MKTAG('D', 'I', 'V', '1') },
    { AV_CODEC_ID_MPEG4,        MKTAG('B', 'L', 'Z', '0') },
    { AV_CODEC_ID_MPEG4,        MKTAG('m', 'p', '4', 'v') },
    { AV_CODEC_ID_MPEG4,        MKTAG('U', 'M', 'P', '4') },
    { AV_CODEC_ID_MPEG4,        MKTAG('W', 'V', '1', 'F') },
    { AV_CODEC_ID_MPEG4,        MKTAG('S', 'E', 'D', 'G') },
    { AV_CODEC_ID_MPEG4,        MKTAG('R', 'M', 'P', '4') },
    { AV_CODEC_ID_MPEG4,        MKTAG('3', 'I', 'V', '2') },
    /* WaWv MPEG-4 Video Codec */
    { AV_CODEC_ID_MPEG4,        MKTAG('W', 'A', 'W', 'V') },
    { AV_CODEC_ID_MPEG4,        MKTAG('F', 'F', 'D', 'S') },
    { AV_CODEC_ID_MPEG4,        MKTAG('F', 'V', 'F', 'W') },
    { AV_CODEC_ID_MPEG4,        MKTAG('D', 'C', 'O', 'D') },
    { AV_CODEC_ID_MPEG4,        MKTAG('M', 'V', 'X', 'M') },
    { AV_CODEC_ID_MPEG4,        MKTAG('P', 'M', '4', 'V') },
    { AV_CODEC_ID_MPEG4,        MKTAG('S', 'M', 'P', '4') },
    { AV_CODEC_ID_MPEG4,        MKTAG('D', 'X', 'G', 'M') },
    { AV_CODEC_ID_MPEG4,        MKTAG('V', 'I', 'D', 'M') },
    { AV_CODEC_ID_MPEG4,        MKTAG('M', '4', 'T', '3') },
    { AV_CODEC_ID_MPEG4,        MKTAG('G', 'E', 'O', 'X') },
    /* flipped video */
    { AV_CODEC_ID_MPEG4,        MKTAG('G', '2', '6', '4') },
    /* flipped video */
    { AV_CODEC_ID_MPEG4,        MKTAG('H', 'D', 'X', '4') },
    { AV_CODEC_ID_MPEG4,        MKTAG('D', 'M', '4', 'V') },
    { AV_CODEC_ID_MPEG4,        MKTAG('D', 'M', 'K', '2') },
    { AV_CODEC_ID_MPEG4,        MKTAG('D', 'Y', 'M', '4') },
    { AV_CODEC_ID_MPEG4,        MKTAG('D', 'I', 'G', 'I') },
    /* Ephv MPEG-4 */
    { AV_CODEC_ID_MPEG4,        MKTAG('E', 'P', 'H', 'V') },
    { AV_CODEC_ID_MPEG4,        MKTAG('E', 'M', '4', 'A') },
    /* Divio MPEG-4 */
    { AV_CODEC_ID_MPEG4,        MKTAG('M', '4', 'C', 'C') },
    { AV_CODEC_ID_MPEG4,        MKTAG('S', 'N', '4', '0') },
    { AV_CODEC_ID_MPEG4,        MKTAG('V', 'S', 'P', 'X') },
    { AV_CODEC_ID_MPEG4,        MKTAG('U', 'L', 'D', 'X') },
    { AV_CODEC_ID_MPEG4,        MKTAG('G', 'E', 'O', 'V') },
    /* Samsung SHR-6040 */
    { AV_CODEC_ID_MPEG4,        MKTAG('S', 'I', 'P', 'P') },
    { AV_CODEC_ID_MPEG4,        MKTAG('S', 'M', '4', 'V') },
    { AV_CODEC_ID_MPEG4,        MKTAG('X', 'V', 'I', 'X') },
    { AV_CODEC_ID_MPEG4,        MKTAG('D', 'r', 'e', 'X') },
    { AV_CODEC_ID_MPEG4,        MKTAG('Q', 'M', 'P', '4') }, /* QNAP Systems */
    { AV_CODEC_ID_MPEG4,        MKTAG('P', 'L', 'V', '1') }, /* Pelco DVR MPEG-4 */
    { AV_CODEC_ID_MPEG4,        MKTAG('G', 'L', 'V', '4') },
    { AV_CODEC_ID_MPEG4,        MKTAG('G', 'M', 'P', '4') }, /* GeoVision camera */
    { AV_CODEC_ID_MPEG4,        MKTAG('M', 'N', 'M', '4') }, /* March Networks DVR */
    { AV_CODEC_ID_MPEG4,        MKTAG('G', 'T', 'M', '4') }, /* Telefactor */
    { AV_CODEC_ID_MSMPEG4V3,    MKTAG('M', 'P', '4', '3') },
    { AV_CODEC_ID_MSMPEG4V3,    MKTAG('D', 'I', 'V', '3') },
    { AV_CODEC_ID_MSMPEG4V3,    MKTAG('M', 'P', 'G', '3') },
    { AV_CODEC_ID_MSMPEG4V3,    MKTAG('D', 'I', 'V', '5') },
    { AV_CODEC_ID_MSMPEG4V3,    MKTAG('D', 'I', 'V', '6') },
    { AV_CODEC_ID_MSMPEG4V3,    MKTAG('D', 'I', 'V', '4') },
    { AV_CODEC_ID_MSMPEG4V3,    MKTAG('D', 'V', 'X', '3') },
    { AV_CODEC_ID_MSMPEG4V3,    MKTAG('A', 'P', '4', '1') },
    { AV_CODEC_ID_MSMPEG4V3,    MKTAG('C', 'O', 'L', '1') },
    { AV_CODEC_ID_MSMPEG4V3,    MKTAG('C', 'O', 'L', '0') },
    { AV_CODEC_ID_MSMPEG4V2,    MKTAG('M', 'P', '4', '2') },
    { AV_CODEC_ID_MSMPEG4V2,    MKTAG('D', 'I', 'V', '2') },
    { AV_CODEC_ID_MSMPEG4V1,    MKTAG('M', 'P', 'G', '4') },
    { AV_CODEC_ID_MSMPEG4V1,    MKTAG('M', 'P', '4', '1') },
    { AV_CODEC_ID_WMV1,         MKTAG('W', 'M', 'V', '1') },
    { AV_CODEC_ID_WMV2,         MKTAG('W', 'M', 'V', '2') },
    { AV_CODEC_ID_WMV2,         MKTAG('G', 'X', 'V', 'E') },
    { AV_CODEC_ID_DVVIDEO,      MKTAG('d', 'v', 's', 'd') },
    { AV_CODEC_ID_DVVIDEO,      MKTAG('d', 'v', 'h', 'd') },
    { AV_CODEC_ID_DVVIDEO,      MKTAG('d', 'v', 'h', '1') },
    { AV_CODEC_ID_DVVIDEO,      MKTAG('d', 'v', 's', 'l') },
    { AV_CODEC_ID_DVVIDEO,      MKTAG('d', 'v', '2', '5') },
    { AV_CODEC_ID_DVVIDEO,      MKTAG('d', 'v', '5', '0') },
    /* Canopus DV */
    { AV_CODEC_ID_DVVIDEO,      MKTAG('c', 'd', 'v', 'c') },
    /* Canopus DV */
    { AV_CODEC_ID_DVVIDEO,      MKTAG('C', 'D', 'V', 'H') },
    /* Canopus DV */
    { AV_CODEC_ID_DVVIDEO,      MKTAG('C', 'D', 'V', '5') },
    { AV_CODEC_ID_DVVIDEO,      MKTAG('d', 'v', 'c', ' ') },
    { AV_CODEC_ID_DVVIDEO,      MKTAG('d', 'v', 'c', 's') },
    { AV_CODEC_ID_DVVIDEO,      MKTAG('d', 'v', 'h', '1') },
    { AV_CODEC_ID_DVVIDEO,      MKTAG('d', 'v', 'i', 's') },
    { AV_CODEC_ID_DVVIDEO,      MKTAG('p', 'd', 'v', 'c') },
    { AV_CODEC_ID_DVVIDEO,      MKTAG('S', 'L', '2', '5') },
    { AV_CODEC_ID_DVVIDEO,      MKTAG('S', 'L', 'D', 'V') },
    { AV_CODEC_ID_DVVIDEO,      MKTAG('A', 'V', 'd', '1') },
    { AV_CODEC_ID_MPEG1VIDEO,   MKTAG('m', 'p', 'g', '1') },
    { AV_CODEC_ID_MPEG2VIDEO,   MKTAG('m', 'p', 'g', '2') },
    { AV_CODEC_ID_MPEG2VIDEO,   MKTAG('M', 'P', 'E', 'G') },
    { AV_CODEC_ID_MPEG1VIDEO,   MKTAG('P', 'I', 'M', '1') },
    { AV_CODEC_ID_MPEG2VIDEO,   MKTAG('P', 'I', 'M', '2') },
    { AV_CODEC_ID_MPEG2VIDEO,   MKTAG('V', 'C', 'R', '2') },
    { AV_CODEC_ID_MPEG1VIDEO,   MKTAG( 1 ,  0 ,  0 ,  16) },
    { AV_CODEC_ID_MPEG2VIDEO,   MKTAG( 2 ,  0 ,  0 ,  16) },
    { AV_CODEC_ID_MPEG4,        MKTAG( 4 ,  0 ,  0 ,  16) },
    { AV_CODEC_ID_MPEG2VIDEO,   MKTAG('D', 'V', 'R', ' ') },
    { AV_CODEC_ID_MPEG2VIDEO,   MKTAG('M', 'M', 'E', 'S') },
    /* Lead MPEG-2 in AVI */
    { AV_CODEC_ID_MPEG2VIDEO,   MKTAG('L', 'M', 'P', '2') },
    { AV_CODEC_ID_MPEG2VIDEO,   MKTAG('s', 'l', 'i', 'f') },
    { AV_CODEC_ID_MPEG2VIDEO,   MKTAG('E', 'M', '2', 'V') },
    /* Matrox MPEG-2 intra-only */
    { AV_CODEC_ID_MPEG2VIDEO,   MKTAG('M', '7', '0', '1') },
    { AV_CODEC_ID_MPEG2VIDEO,   MKTAG('M', '7', '0', '2') },
    { AV_CODEC_ID_MPEG2VIDEO,   MKTAG('M', '7', '0', '3') },
    { AV_CODEC_ID_MPEG2VIDEO,   MKTAG('M', '7', '0', '4') },
    { AV_CODEC_ID_MPEG2VIDEO,   MKTAG('M', '7', '0', '5') },
    { AV_CODEC_ID_MPEG2VIDEO,   MKTAG('m', 'p', 'g', 'v') },
    { AV_CODEC_ID_MPEG1VIDEO,   MKTAG('B', 'W', '1', '0') },
    { AV_CODEC_ID_MPEG1VIDEO,   MKTAG('X', 'M', 'P', 'G') }, /* Xing MPEG intra only */
    { AV_CODEC_ID_MJPEG,        MKTAG('M', 'J', 'P', 'G') },
    { AV_CODEC_ID_MJPEG,        MKTAG('M', 'S', 'C', '2') }, /* Multiscope II */
    { AV_CODEC_ID_MJPEG,        MKTAG('L', 'J', 'P', 'G') },
    { AV_CODEC_ID_MJPEG,        MKTAG('d', 'm', 'b', '1') },
    { AV_CODEC_ID_MJPEG,        MKTAG('m', 'j', 'p', 'a') },
    { AV_CODEC_ID_MJPEG,        MKTAG('J', 'R', '2', '4') }, /* Quadrox Mjpeg */
    { AV_CODEC_ID_LJPEG,        MKTAG('L', 'J', 'P', 'G') },
    /* Pegasus lossless JPEG */
    { AV_CODEC_ID_MJPEG,        MKTAG('J', 'P', 'G', 'L') },
    /* JPEG-LS custom FOURCC for AVI - encoder */
    { AV_CODEC_ID_JPEGLS,       MKTAG('M', 'J', 'L', 'S') },
    { AV_CODEC_ID_JPEGLS,       MKTAG('M', 'J', 'P', 'G') },
    /* JPEG-LS custom FOURCC for AVI - decoder */
    { AV_CODEC_ID_MJPEG,        MKTAG('M', 'J', 'L', 'S') },
    { AV_CODEC_ID_MJPEG,        MKTAG('j', 'p', 'e', 'g') },
    { AV_CODEC_ID_MJPEG,        MKTAG('I', 'J', 'P', 'G') },
    { AV_CODEC_ID_AVRN,         MKTAG('A', 'V', 'R', 'n') },
    { AV_CODEC_ID_MJPEG,        MKTAG('A', 'C', 'D', 'V') },
    { AV_CODEC_ID_MJPEG,        MKTAG('Q', 'I', 'V', 'G') },
    /* SL M-JPEG */
    { AV_CODEC_ID_MJPEG,        MKTAG('S', 'L', 'M', 'J') },
    /* Creative Webcam JPEG */
    { AV_CODEC_ID_MJPEG,        MKTAG('C', 'J', 'P', 'G') },
    /* Intel JPEG Library Video Codec */
    { AV_CODEC_ID_MJPEG,        MKTAG('I', 'J', 'L', 'V') },
    /* Midvid JPEG Video Codec */
    { AV_CODEC_ID_MJPEG,        MKTAG('M', 'V', 'J', 'P') },
    { AV_CODEC_ID_MJPEG,        MKTAG('A', 'V', 'I', '1') },
    { AV_CODEC_ID_MJPEG,        MKTAG('A', 'V', 'I', '2') },
    { AV_CODEC_ID_MJPEG,        MKTAG('M', 'T', 'S', 'J') },
    /* Paradigm Matrix M-JPEG Codec */
    { AV_CODEC_ID_MJPEG,        MKTAG('Z', 'J', 'P', 'G') },
    { AV_CODEC_ID_MJPEG,        MKTAG('M', 'M', 'J', 'P') },
    { AV_CODEC_ID_HUFFYUV,      MKTAG('H', 'F', 'Y', 'U') },
    { AV_CODEC_ID_FFVHUFF,      MKTAG('F', 'F', 'V', 'H') },
    { AV_CODEC_ID_CYUV,         MKTAG('C', 'Y', 'U', 'V') },
    { AV_CODEC_ID_RAWVIDEO,     MKTAG( 0 ,  0 ,  0 ,  0 ) },
    { AV_CODEC_ID_RAWVIDEO,     MKTAG( 3 ,  0 ,  0 ,  0 ) },
    { AV_CODEC_ID_RAWVIDEO,     MKTAG('I', '4', '2', '0') },
    { AV_CODEC_ID_RAWVIDEO,     MKTAG('Y', 'U', 'Y', '2') },
    { AV_CODEC_ID_RAWVIDEO,     MKTAG('Y', '2', '1', '0') },
    { AV_CODEC_ID_RAWVIDEO,     MKTAG('Y', '2', '1', '6') },
    { AV_CODEC_ID_RAWVIDEO,     MKTAG('Y', '4', '1', '6') },
    { AV_CODEC_ID_RAWVIDEO,     MKTAG('Y', '4', '2', '2') },
    { AV_CODEC_ID_RAWVIDEO,     MKTAG('V', '4', '2', '2') },
    { AV_CODEC_ID_RAWVIDEO,     MKTAG('Y', '4', '1', '0') },
    { AV_CODEC_ID_RAWVIDEO,     MKTAG('Y', 'U', 'N', 'V') },
    { AV_CODEC_ID_RAWVIDEO,     MKTAG('U', 'Y', 'N', 'V') },
    { AV_CODEC_ID_RAWVIDEO,     MKTAG('U', 'Y', 'N', 'Y') },
    { AV_CODEC_ID_RAWVIDEO,     MKTAG('u', 'y', 'v', '1') },
    { AV_CODEC_ID_RAWVIDEO,     MKTAG('2', 'V', 'u', '1') },
    { AV_CODEC_ID_RAWVIDEO,     MKTAG('2', 'v', 'u', 'y') },
    { AV_CODEC_ID_RAWVIDEO,     MKTAG('y', 'u', 'v', 's') },
    { AV_CODEC_ID_RAWVIDEO,     MKTAG('y', 'u', 'v', '2') },
    { AV_CODEC_ID_RAWVIDEO,     MKTAG('P', '4', '2', '2') },
    { AV_CODEC_ID_RAWVIDEO,     MKTAG('Y', 'V', '1', '2') },
    { AV_CODEC_ID_RAWVIDEO,     MKTAG('Y', 'V', '1', '6') },
    { AV_CODEC_ID_RAWVIDEO,     MKTAG('Y', 'V', '2', '4') },
    { AV_CODEC_ID_RAWVIDEO,     MKTAG('U', 'Y', 'V', 'Y') },
    { AV_CODEC_ID_RAWVIDEO,     MKTAG('V', 'Y', 'U', 'Y') },
    { AV_CODEC_ID_RAWVIDEO,     MKTAG('I', 'Y', 'U', 'V') },
    { AV_CODEC_ID_RAWVIDEO,     MKTAG('A', 'Y', 'U', 'V') },
    { AV_CODEC_ID_RAWVIDEO,     MKTAG('Y', '8', '0', '0') },
    { AV_CODEC_ID_RAWVIDEO,     MKTAG('Y', '8', ' ', ' ') },
    { AV_CODEC_ID_RAWVIDEO,     MKTAG('H', 'D', 'Y', 'C') },
    { AV_CODEC_ID_RAWVIDEO,     MKTAG('Y', 'V', 'U', '9') },
    /* SoftLab-NSK VideoTizer */
    { AV_CODEC_ID_RAWVIDEO,     MKTAG('V', 'D', 'T', 'Z') },
    { AV_CODEC_ID_RAWVIDEO,     MKTAG('Y', '4', '1', '1') },
    { AV_CODEC_ID_RAWVIDEO,     MKTAG('N', 'V', '1', '2') },
    { AV_CODEC_ID_RAWVIDEO,     MKTAG('N', 'V', '2', '1') },
    { AV_CODEC_ID_RAWVIDEO,     MKTAG('Y', '4', '1', 'B') },
    { AV_CODEC_ID_RAWVIDEO,     MKTAG('Y', '4', '2', 'B') },
    { AV_CODEC_ID_RAWVIDEO,     MKTAG('Y', 'U', 'V', '9') },
    { AV_CODEC_ID_RAWVIDEO,     MKTAG('Y', 'V', 'U', '9') },
    { AV_CODEC_ID_RAWVIDEO,     MKTAG('a', 'u', 'v', '2') },
    { AV_CODEC_ID_RAWVIDEO,     MKTAG('Y', 'V', 'Y', 'U') },
    { AV_CODEC_ID_RAWVIDEO,     MKTAG('Y', 'U', 'Y', 'V') },
    { AV_CODEC_ID_RAWVIDEO,     MKTAG('I', '4', '1', '0') },
    { AV_CODEC_ID_RAWVIDEO,     MKTAG('I', '4', '1', '1') },
    { AV_CODEC_ID_RAWVIDEO,     MKTAG('I', '4', '2', '2') },
    { AV_CODEC_ID_RAWVIDEO,     MKTAG('I', '4', '4', '0') },
    { AV_CODEC_ID_RAWVIDEO,     MKTAG('I', '4', '4', '4') },
    { AV_CODEC_ID_RAWVIDEO,     MKTAG('J', '4', '2', '0') },
    { AV_CODEC_ID_RAWVIDEO,     MKTAG('J', '4', '2', '2') },
    { AV_CODEC_ID_RAWVIDEO,     MKTAG('J', '4', '4', '0') },
    { AV_CODEC_ID_RAWVIDEO,     MKTAG('J', '4', '4', '4') },
    { AV_CODEC_ID_RAWVIDEO,     MKTAG('Y', 'U', 'V', 'A') },
    { AV_CODEC_ID_RAWVIDEO,     MKTAG('I', '4', '0', 'A') },
    { AV_CODEC_ID_RAWVIDEO,     MKTAG('I', '4', '2', 'A') },
    { AV_CODEC_ID_RAWVIDEO,     MKTAG('R', 'G', 'B', '2') },
    { AV_CODEC_ID_RAWVIDEO,     MKTAG('R', 'V', '1', '5') },
    { AV_CODEC_ID_RAWVIDEO,     MKTAG('R', 'V', '1', '6') },
    { AV_CODEC_ID_RAWVIDEO,     MKTAG('R', 'V', '2', '4') },
    { AV_CODEC_ID_RAWVIDEO,     MKTAG('R', 'V', '3', '2') },
    { AV_CODEC_ID_RAWVIDEO,     MKTAG('R', 'G', 'B', 'A') },
    { AV_CODEC_ID_RAWVIDEO,     MKTAG('A', 'V', '3', '2') },
    { AV_CODEC_ID_RAWVIDEO,     MKTAG('G', 'R', 'E', 'Y') },
    { AV_CODEC_ID_RAWVIDEO,     MKTAG('I', '0', '9', 'L') },
    { AV_CODEC_ID_RAWVIDEO,     MKTAG('I', '0', '9', 'B') },
    { AV_CODEC_ID_RAWVIDEO,     MKTAG('I', '2', '9', 'L') },
    { AV_CODEC_ID_RAWVIDEO,     MKTAG('I', '2', '9', 'B') },
    { AV_CODEC_ID_RAWVIDEO,     MKTAG('I', '4', '9', 'L') },
    { AV_CODEC_ID_RAWVIDEO,     MKTAG('I', '4', '9', 'B') },
    { AV_CODEC_ID_RAWVIDEO,     MKTAG('I', '0', 'A', 'L') },
    { AV_CODEC_ID_RAWVIDEO,     MKTAG('I', '0', 'A', 'B') },
    { AV_CODEC_ID_RAWVIDEO,     MKTAG('I', '2', 'A', 'L') },
    { AV_CODEC_ID_RAWVIDEO,     MKTAG('I', '2', 'A', 'B') },
    { AV_CODEC_ID_RAWVIDEO,     MKTAG('I', '4', 'A', 'L') },
    { AV_CODEC_ID_RAWVIDEO,     MKTAG('I', '4', 'A', 'B') },
    { AV_CODEC_ID_RAWVIDEO,     MKTAG('I', '4', 'F', 'L') },
    { AV_CODEC_ID_RAWVIDEO,     MKTAG('I', '4', 'F', 'B') },
    { AV_CODEC_ID_RAWVIDEO,     MKTAG('I', '0', 'C', 'L') },
    { AV_CODEC_ID_RAWVIDEO,     MKTAG('I', '0', 'C', 'B') },
    { AV_CODEC_ID_RAWVIDEO,     MKTAG('I', '2', 'C', 'L') },
    { AV_CODEC_ID_RAWVIDEO,     MKTAG('I', '2', 'C', 'B') },
    { AV_CODEC_ID_RAWVIDEO,     MKTAG('I', '4', 'C', 'L') },
    { AV_CODEC_ID_RAWVIDEO,     MKTAG('I', '4', 'C', 'B') },
    { AV_CODEC_ID_RAWVIDEO,     MKTAG('I', '0', 'F', 'L') },
    { AV_CODEC_ID_RAWVIDEO,     MKTAG('I', '0', 'F', 'B') },
    { AV_CODEC_ID_RAWVIDEO,     MKTAG('v', '3', '0', '8') },
    { AV_CODEC_ID_RAWVIDEO,     MKTAG('v', '4', '0', '8') },
    { AV_CODEC_ID_RAWVIDEO,     MKTAG('v', '4', '1', '0') },
    { AV_CODEC_ID_RAWVIDEO,     MKTAG('y', '4', '0', '8') },
    { AV_CODEC_ID_FRWU,         MKTAG('F', 'R', 'W', 'U') },
    { AV_CODEC_ID_R10K,         MKTAG('R', '1', '0', 'k') },
    { AV_CODEC_ID_R210,         MKTAG('r', '2', '1', '0') },
    { AV_CODEC_ID_V210,         MKTAG('v', '2', '1', '0') },
    { AV_CODEC_ID_V210,         MKTAG('C', '2', '1', '0') },
#if FF_API_V408_CODECID
    { AV_CODEC_ID_V308,         MKTAG('v', '3', '0', '8') },
    { AV_CODEC_ID_V408,         MKTAG('v', '4', '0', '8') },
    { AV_CODEC_ID_V410,         MKTAG('v', '4', '1', '0') },
#endif
    { AV_CODEC_ID_YUV4,         MKTAG('y', 'u', 'v', '4') },
    { AV_CODEC_ID_INDEO3,       MKTAG('I', 'V', '3', '1') },
    { AV_CODEC_ID_INDEO3,       MKTAG('I', 'V', '3', '2') },
    { AV_CODEC_ID_INDEO4,       MKTAG('I', 'V', '4', '1') },
    { AV_CODEC_ID_INDEO5,       MKTAG('I', 'V', '5', '0') },
    { AV_CODEC_ID_VP3,          MKTAG('V', 'P', '3', '1') },
    { AV_CODEC_ID_VP3,          MKTAG('V', 'P', '3', '0') },
    { AV_CODEC_ID_VP4,          MKTAG('V', 'P', '4', '0') },
    { AV_CODEC_ID_VP5,          MKTAG('V', 'P', '5', '0') },
    { AV_CODEC_ID_VP6,          MKTAG('V', 'P', '6', '0') },
    { AV_CODEC_ID_VP6,          MKTAG('V', 'P', '6', '1') },
    { AV_CODEC_ID_VP6,          MKTAG('V', 'P', '6', '2') },
    { AV_CODEC_ID_VP6A,         MKTAG('V', 'P', '6', 'A') },
    { AV_CODEC_ID_VP6F,         MKTAG('V', 'P', '6', 'F') },
    { AV_CODEC_ID_VP6F,         MKTAG('F', 'L', 'V', '4') },
    { AV_CODEC_ID_VP7,          MKTAG('V', 'P', '7', '0') },
    { AV_CODEC_ID_VP7,          MKTAG('V', 'P', '7', '1') },
    { AV_CODEC_ID_VP8,          MKTAG('V', 'P', '8', '0') },
    { AV_CODEC_ID_VP9,          MKTAG('V', 'P', '9', '0') },
    { AV_CODEC_ID_ASV1,         MKTAG('A', 'S', 'V', '1') },
    { AV_CODEC_ID_ASV2,         MKTAG('A', 'S', 'V', '2') },
    { AV_CODEC_ID_VCR1,         MKTAG('V', 'C', 'R', '1') },
    { AV_CODEC_ID_FFV1,         MKTAG('F', 'F', 'V', '1') },
    { AV_CODEC_ID_XAN_WC4,      MKTAG('X', 'x', 'a', 'n') },
    { AV_CODEC_ID_MIMIC,        MKTAG('L', 'M', '2', '0') },
    { AV_CODEC_ID_MSRLE,        MKTAG('m', 'r', 'l', 'e') },
    { AV_CODEC_ID_MSRLE,        MKTAG( 1 ,  0 ,  0 ,  0 ) },
    { AV_CODEC_ID_MSRLE,        MKTAG( 2 ,  0 ,  0 ,  0 ) },
    { AV_CODEC_ID_MSVIDEO1,     MKTAG('M', 'S', 'V', 'C') },
    { AV_CODEC_ID_MSVIDEO1,     MKTAG('m', 's', 'v', 'c') },
    { AV_CODEC_ID_MSVIDEO1,     MKTAG('C', 'R', 'A', 'M') },
    { AV_CODEC_ID_MSVIDEO1,     MKTAG('c', 'r', 'a', 'm') },
    { AV_CODEC_ID_MSVIDEO1,     MKTAG('W', 'H', 'A', 'M') },
    { AV_CODEC_ID_MSVIDEO1,     MKTAG('w', 'h', 'a', 'm') },
    { AV_CODEC_ID_CINEPAK,      MKTAG('c', 'v', 'i', 'd') },
    { AV_CODEC_ID_TRUEMOTION1,  MKTAG('D', 'U', 'C', 'K') },
    { AV_CODEC_ID_TRUEMOTION1,  MKTAG('P', 'V', 'E', 'Z') },
    { AV_CODEC_ID_MSZH,         MKTAG('M', 'S', 'Z', 'H') },
    { AV_CODEC_ID_ZLIB,         MKTAG('Z', 'L', 'I', 'B') },
    { AV_CODEC_ID_SNOW,         MKTAG('S', 'N', 'O', 'W') },
    { AV_CODEC_ID_4XM,          MKTAG('4', 'X', 'M', 'V') },
    { AV_CODEC_ID_FLV1,         MKTAG('F', 'L', 'V', '1') },
    { AV_CODEC_ID_FLV1,         MKTAG('S', '2', '6', '3') },
    { AV_CODEC_ID_FLASHSV,      MKTAG('F', 'S', 'V', '1') },
    { AV_CODEC_ID_SVQ1,         MKTAG('s', 'v', 'q', '1') },
    { AV_CODEC_ID_TSCC,         MKTAG('t', 's', 'c', 'c') },
    { AV_CODEC_ID_ULTI,         MKTAG('U', 'L', 'T', 'I') },
    { AV_CODEC_ID_VIXL,         MKTAG('V', 'I', 'X', 'L') },
    { AV_CODEC_ID_QPEG,         MKTAG('Q', 'P', 'E', 'G') },
    { AV_CODEC_ID_QPEG,         MKTAG('Q', '1', '.', '0') },
    { AV_CODEC_ID_QPEG,         MKTAG('Q', '1', '.', '1') },
    { AV_CODEC_ID_WMV3,         MKTAG('W', 'M', 'V', '3') },
    { AV_CODEC_ID_WMV3IMAGE,    MKTAG('W', 'M', 'V', 'P') },
    { AV_CODEC_ID_VC1,          MKTAG('W', 'V', 'C', '1') },
    { AV_CODEC_ID_VC1,          MKTAG('W', 'M', 'V', 'A') },
    { AV_CODEC_ID_VC1IMAGE,     MKTAG('W', 'V', 'P', '2') },
    { AV_CODEC_ID_LOCO,         MKTAG('L', 'O', 'C', 'O') },
    { AV_CODEC_ID_WNV1,         MKTAG('W', 'N', 'V', '1') },
    { AV_CODEC_ID_WNV1,         MKTAG('Y', 'U', 'V', '8') },
    { AV_CODEC_ID_AASC,         MKTAG('A', 'A', 'S', '4') }, /* Autodesk 24 bit RLE compressor */
    { AV_CODEC_ID_AASC,         MKTAG('A', 'A', 'S', 'C') },
    { AV_CODEC_ID_INDEO2,       MKTAG('R', 'T', '2', '1') },
    { AV_CODEC_ID_FRAPS,        MKTAG('F', 'P', 'S', '1') },
    { AV_CODEC_ID_THEORA,       MKTAG('t', 'h', 'e', 'o') },
    { AV_CODEC_ID_TRUEMOTION2,  MKTAG('T', 'M', '2', '0') },
    { AV_CODEC_ID_TRUEMOTION2RT,MKTAG('T', 'R', '2', '0') },
    { AV_CODEC_ID_CSCD,         MKTAG('C', 'S', 'C', 'D') },
    { AV_CODEC_ID_ZMBV,         MKTAG('Z', 'M', 'B', 'V') },
    { AV_CODEC_ID_KMVC,         MKTAG('K', 'M', 'V', 'C') },
    { AV_CODEC_ID_CAVS,         MKTAG('C', 'A', 'V', 'S') },
    { AV_CODEC_ID_AVS2,         MKTAG('A', 'V', 'S', '2') },
    { AV_CODEC_ID_JPEG2000,     MKTAG('m', 'j', 'p', '2') },
    { AV_CODEC_ID_JPEG2000,     MKTAG('M', 'J', '2', 'C') },
    { AV_CODEC_ID_JPEG2000,     MKTAG('L', 'J', '2', 'C') },
    { AV_CODEC_ID_JPEG2000,     MKTAG('L', 'J', '2', 'K') },
    { AV_CODEC_ID_JPEG2000,     MKTAG('I', 'P', 'J', '2') },
    { AV_CODEC_ID_JPEG2000,     MKTAG('A', 'V', 'j', '2') }, /* Avid jpeg2000 */
    { AV_CODEC_ID_VMNC,         MKTAG('V', 'M', 'n', 'c') },
    { AV_CODEC_ID_TARGA,        MKTAG('t', 'g', 'a', ' ') },
    { AV_CODEC_ID_PNG,          MKTAG('M', 'P', 'N', 'G') },
    { AV_CODEC_ID_PNG,          MKTAG('P', 'N', 'G', '1') },
    { AV_CODEC_ID_PNG,          MKTAG('p', 'n', 'g', ' ') }, /* ImageJ */
    { AV_CODEC_ID_CLJR,         MKTAG('C', 'L', 'J', 'R') },
    { AV_CODEC_ID_DIRAC,        MKTAG('d', 'r', 'a', 'c') },
    { AV_CODEC_ID_RPZA,         MKTAG('a', 'z', 'p', 'r') },
    { AV_CODEC_ID_RPZA,         MKTAG('R', 'P', 'Z', 'A') },
    { AV_CODEC_ID_RPZA,         MKTAG('r', 'p', 'z', 'a') },
    { AV_CODEC_ID_SP5X,         MKTAG('S', 'P', '5', '4') },
    { AV_CODEC_ID_AURA,         MKTAG('A', 'U', 'R', 'A') },
    { AV_CODEC_ID_AURA2,        MKTAG('A', 'U', 'R', '2') },
    { AV_CODEC_ID_DPX,          MKTAG('d', 'p', 'x', ' ') },
    { AV_CODEC_ID_KGV1,         MKTAG('K', 'G', 'V', '1') },
    { AV_CODEC_ID_LAGARITH,     MKTAG('L', 'A', 'G', 'S') },
    { AV_CODEC_ID_AMV,          MKTAG('A', 'M', 'V', 'F') },
    { AV_CODEC_ID_UTVIDEO,      MKTAG('U', 'L', 'R', 'A') },
    { AV_CODEC_ID_UTVIDEO,      MKTAG('U', 'L', 'R', 'G') },
    { AV_CODEC_ID_UTVIDEO,      MKTAG('U', 'L', 'Y', '0') },
    { AV_CODEC_ID_UTVIDEO,      MKTAG('U', 'L', 'Y', '2') },
    { AV_CODEC_ID_UTVIDEO,      MKTAG('U', 'L', 'Y', '4') },
    /* Ut Video version 13.0.1 BT.709 codecs */
    { AV_CODEC_ID_UTVIDEO,      MKTAG('U', 'L', 'H', '0') },
    { AV_CODEC_ID_UTVIDEO,      MKTAG('U', 'L', 'H', '2') },
    { AV_CODEC_ID_UTVIDEO,      MKTAG('U', 'L', 'H', '4') },
    { AV_CODEC_ID_UTVIDEO,      MKTAG('U', 'Q', 'Y', '0') },
    { AV_CODEC_ID_UTVIDEO,      MKTAG('U', 'Q', 'Y', '2') },
    { AV_CODEC_ID_UTVIDEO,      MKTAG('U', 'Q', 'R', 'A') },
    { AV_CODEC_ID_UTVIDEO,      MKTAG('U', 'Q', 'R', 'G') },
    { AV_CODEC_ID_UTVIDEO,      MKTAG('U', 'M', 'Y', '2') },
    { AV_CODEC_ID_UTVIDEO,      MKTAG('U', 'M', 'H', '2') },
    { AV_CODEC_ID_UTVIDEO,      MKTAG('U', 'M', 'Y', '4') },
    { AV_CODEC_ID_UTVIDEO,      MKTAG('U', 'M', 'H', '4') },
    { AV_CODEC_ID_UTVIDEO,      MKTAG('U', 'M', 'R', 'A') },
    { AV_CODEC_ID_UTVIDEO,      MKTAG('U', 'M', 'R', 'G') },
    { AV_CODEC_ID_VBLE,         MKTAG('V', 'B', 'L', 'E') },
    { AV_CODEC_ID_ESCAPE130,    MKTAG('E', '1', '3', '0') },
    { AV_CODEC_ID_DXTORY,       MKTAG('x', 't', 'o', 'r') },
    { AV_CODEC_ID_ZEROCODEC,    MKTAG('Z', 'E', 'C', 'O') },
    { AV_CODEC_ID_Y41P,         MKTAG('Y', '4', '1', 'P') },
    { AV_CODEC_ID_FLIC,         MKTAG('A', 'F', 'L', 'C') },
    { AV_CODEC_ID_MSS1,         MKTAG('M', 'S', 'S', '1') },
    { AV_CODEC_ID_MSA1,         MKTAG('M', 'S', 'A', '1') },
    { AV_CODEC_ID_TSCC2,        MKTAG('T', 'S', 'C', '2') },
    { AV_CODEC_ID_MTS2,         MKTAG('M', 'T', 'S', '2') },
    { AV_CODEC_ID_CLLC,         MKTAG('C', 'L', 'L', 'C') },
    { AV_CODEC_ID_MSS2,         MKTAG('M', 'S', 'S', '2') },
    { AV_CODEC_ID_SVQ3,         MKTAG('S', 'V', 'Q', '3') },
    { AV_CODEC_ID_012V,         MKTAG('0', '1', '2', 'v') },
    { AV_CODEC_ID_012V,         MKTAG('a', '1', '2', 'v') },
    { AV_CODEC_ID_G2M,          MKTAG('G', '2', 'M', '2') },
    { AV_CODEC_ID_G2M,          MKTAG('G', '2', 'M', '3') },
    { AV_CODEC_ID_G2M,          MKTAG('G', '2', 'M', '4') },
    { AV_CODEC_ID_G2M,          MKTAG('G', '2', 'M', '5') },
    { AV_CODEC_ID_FIC,          MKTAG('F', 'I', 'C', 'V') },
    { AV_CODEC_ID_HQX,          MKTAG('C', 'H', 'Q', 'X') },
    { AV_CODEC_ID_TDSC,         MKTAG('T', 'D', 'S', 'C') },
    { AV_CODEC_ID_HQ_HQA,       MKTAG('C', 'U', 'V', 'C') },
    { AV_CODEC_ID_RV40,         MKTAG('R', 'V', '4', '0') },
    { AV_CODEC_ID_SCREENPRESSO, MKTAG('S', 'P', 'V', '1') },
    { AV_CODEC_ID_RSCC,         MKTAG('R', 'S', 'C', 'C') },
    { AV_CODEC_ID_RSCC,         MKTAG('I', 'S', 'C', 'C') },
    { AV_CODEC_ID_CFHD,         MKTAG('C', 'F', 'H', 'D') },
    { AV_CODEC_ID_M101,         MKTAG('M', '1', '0', '1') },
    { AV_CODEC_ID_M101,         MKTAG('M', '1', '0', '2') },
    { AV_CODEC_ID_MAGICYUV,     MKTAG('M', 'A', 'G', 'Y') },
    { AV_CODEC_ID_MAGICYUV,     MKTAG('M', '8', 'R', 'G') },
    { AV_CODEC_ID_MAGICYUV,     MKTAG('M', '8', 'R', 'A') },
    { AV_CODEC_ID_MAGICYUV,     MKTAG('M', '8', 'G', '0') },
    { AV_CODEC_ID_MAGICYUV,     MKTAG('M', '8', 'Y', '0') },
    { AV_CODEC_ID_MAGICYUV,     MKTAG('M', '8', 'Y', '2') },
    { AV_CODEC_ID_MAGICYUV,     MKTAG('M', '8', 'Y', '4') },
    { AV_CODEC_ID_MAGICYUV,     MKTAG('M', '8', 'Y', 'A') },
    { AV_CODEC_ID_MAGICYUV,     MKTAG('M', '0', 'R', 'A') },
    { AV_CODEC_ID_MAGICYUV,     MKTAG('M', '0', 'R', 'G') },
    { AV_CODEC_ID_MAGICYUV,     MKTAG('M', '0', 'G', '0') },
    { AV_CODEC_ID_MAGICYUV,     MKTAG('M', '0', 'Y', '0') },
    { AV_CODEC_ID_MAGICYUV,     MKTAG('M', '0', 'Y', '2') },
    { AV_CODEC_ID_MAGICYUV,     MKTAG('M', '0', 'Y', '4') },
    { AV_CODEC_ID_MAGICYUV,     MKTAG('M', '2', 'R', 'A') },
    { AV_CODEC_ID_MAGICYUV,     MKTAG('M', '2', 'R', 'G') },
    { AV_CODEC_ID_MAGICYUV,     MKTAG('M', '4', 'R', 'A') },
    { AV_CODEC_ID_MAGICYUV,     MKTAG('M', '4', 'R', 'G') },
    { AV_CODEC_ID_YLC,          MKTAG('Y', 'L', 'C', '0') },
    { AV_CODEC_ID_SPEEDHQ,      MKTAG('S', 'H', 'Q', '0') },
    { AV_CODEC_ID_SPEEDHQ,      MKTAG('S', 'H', 'Q', '1') },
    { AV_CODEC_ID_SPEEDHQ,      MKTAG('S', 'H', 'Q', '2') },
    { AV_CODEC_ID_SPEEDHQ,      MKTAG('S', 'H', 'Q', '3') },
    { AV_CODEC_ID_SPEEDHQ,      MKTAG('S', 'H', 'Q', '4') },
    { AV_CODEC_ID_SPEEDHQ,      MKTAG('S', 'H', 'Q', '5') },
    { AV_CODEC_ID_SPEEDHQ,      MKTAG('S', 'H', 'Q', '7') },
    { AV_CODEC_ID_SPEEDHQ,      MKTAG('S', 'H', 'Q', '9') },
    { AV_CODEC_ID_FMVC,         MKTAG('F', 'M', 'V', 'C') },
    { AV_CODEC_ID_SCPR,         MKTAG('S', 'C', 'P', 'R') },
    { AV_CODEC_ID_CLEARVIDEO,   MKTAG('U', 'C', 'O', 'D') },
    { AV_CODEC_ID_AV1,          MKTAG('A', 'V', '0', '1') },
    { AV_CODEC_ID_MSCC,         MKTAG('M', 'S', 'C', 'C') },
    { AV_CODEC_ID_SRGC,         MKTAG('S', 'R', 'G', 'C') },
    { AV_CODEC_ID_IMM4,         MKTAG('I', 'M', 'M', '4') },
    { AV_CODEC_ID_PROSUMER,     MKTAG('B', 'T', '2', '0') },
    { AV_CODEC_ID_MWSC,         MKTAG('M', 'W', 'S', 'C') },
    { AV_CODEC_ID_WCMV,         MKTAG('W', 'C', 'M', 'V') },
    { AV_CODEC_ID_RASC,         MKTAG('R', 'A', 'S', 'C') },
    { AV_CODEC_ID_HYMT,         MKTAG('H', 'Y', 'M', 'T') },
    { AV_CODEC_ID_ARBC,         MKTAG('A', 'R', 'B', 'C') },
    { AV_CODEC_ID_AGM,          MKTAG('A', 'G', 'M', '0') },
    { AV_CODEC_ID_AGM,          MKTAG('A', 'G', 'M', '1') },
    { AV_CODEC_ID_AGM,          MKTAG('A', 'G', 'M', '2') },
    { AV_CODEC_ID_AGM,          MKTAG('A', 'G', 'M', '3') },
    { AV_CODEC_ID_AGM,          MKTAG('A', 'G', 'M', '4') },
    { AV_CODEC_ID_AGM,          MKTAG('A', 'G', 'M', '5') },
    { AV_CODEC_ID_AGM,          MKTAG('A', 'G', 'M', '6') },
    { AV_CODEC_ID_AGM,          MKTAG('A', 'G', 'M', '7') },
    { AV_CODEC_ID_LSCR,         MKTAG('L', 'S', 'C', 'R') },
    { AV_CODEC_ID_IMM5,         MKTAG('I', 'M', 'M', '5') },
    { AV_CODEC_ID_MVDV,         MKTAG('M', 'V', 'D', 'V') },
    { AV_CODEC_ID_MVHA,         MKTAG('M', 'V', 'H', 'A') },
    { AV_CODEC_ID_MV30,         MKTAG('M', 'V', '3', '0') },
    { AV_CODEC_ID_NOTCHLC,      MKTAG('n', 'l', 'c', '1') },
    { AV_CODEC_ID_VQC,          MKTAG('V', 'Q', 'C', '1') },
    { AV_CODEC_ID_VQC,          MKTAG('V', 'Q', 'C', '2') },
    { AV_CODEC_ID_RTV1,         MKTAG('R', 'T', 'V', '1') },
    { AV_CODEC_ID_VMIX,         MKTAG('V', 'M', 'X', '1') },
    { AV_CODEC_ID_LEAD,         MKTAG('L', 'E', 'A', 'D') },
    { AV_CODEC_ID_EVC,          MKTAG('e', 'v', 'c', '1') },
<<<<<<< HEAD
    { AV_CODEC_ID_VVC,          MKTAG('v', 'v', 'c', '1') },
    { AV_CODEC_ID_JPEGXL,       MKTAG('m', 'j', 'x', 'l') },
=======
    { AV_CODEC_ID_RV60,         MKTAG('R', 'V', '6', '0') },
>>>>>>> 2d81eaa3
    { AV_CODEC_ID_NONE,         0 }
};

const AVCodecTag ff_codec_bmp_tags_unofficial[] = {
    { AV_CODEC_ID_HEVC,         MKTAG('H', 'E', 'V', 'C') },
    { AV_CODEC_ID_HEVC,         MKTAG('H', '2', '6', '5') },
    { AV_CODEC_ID_NONE,         0 }
};

const AVCodecTag ff_codec_wav_tags[] = {
    { AV_CODEC_ID_PCM_S16LE,       0x0001 },
    /* must come after s16le in this list */
    { AV_CODEC_ID_PCM_U8,          0x0001 },
    { AV_CODEC_ID_PCM_S24LE,       0x0001 },
    { AV_CODEC_ID_PCM_S32LE,       0x0001 },
    { AV_CODEC_ID_PCM_S64LE,       0x0001 },
    { AV_CODEC_ID_ADPCM_MS,        0x0002 },
    { AV_CODEC_ID_PCM_F32LE,       0x0003 },
    /* must come after f32le in this list */
    { AV_CODEC_ID_PCM_F64LE,       0x0003 },
    { AV_CODEC_ID_PCM_ALAW,        0x0006 },
    { AV_CODEC_ID_PCM_MULAW,       0x0007 },
    { AV_CODEC_ID_WMAVOICE,        0x000A },
    { AV_CODEC_ID_ADPCM_IMA_OKI,   0x0010 },
    { AV_CODEC_ID_ADPCM_IMA_WAV,   0x0011 },
    /* must come after adpcm_ima_wav in this list */
    { AV_CODEC_ID_ADPCM_ZORK,      0x0011 },
    { AV_CODEC_ID_ADPCM_IMA_OKI,   0x0017 },
    { AV_CODEC_ID_ADPCM_YAMAHA,    0x0020 },
    { AV_CODEC_ID_TRUESPEECH,      0x0022 },
    { AV_CODEC_ID_GSM_MS,          0x0031 },
    { AV_CODEC_ID_GSM_MS,          0x0032 },  /* msn audio */
    { AV_CODEC_ID_AMR_NB,          0x0038 },  /* rogue format number */
    { AV_CODEC_ID_G723_1,          0x0042 },
    { AV_CODEC_ID_ADPCM_G726,      0x0045 },
    { AV_CODEC_ID_ADPCM_G726,      0x0014 },  /* g723 Antex */
    { AV_CODEC_ID_ADPCM_G726,      0x0040 },  /* g721 Antex */
    { AV_CODEC_ID_MP2,             0x0050 },
    { AV_CODEC_ID_MP3,             0x0055 },
    { AV_CODEC_ID_AMR_NB,          0x0057 },
    { AV_CODEC_ID_AMR_WB,          0x0058 },
    /* rogue format number */
    { AV_CODEC_ID_ADPCM_IMA_DK4,   0x0061 },
    /* rogue format number */
    { AV_CODEC_ID_ADPCM_IMA_DK3,   0x0062 },
    { AV_CODEC_ID_ADPCM_G726,      0x0064 },
    { AV_CODEC_ID_ADPCM_IMA_WAV,   0x0069 },
    { AV_CODEC_ID_METASOUND,       0x0075 },
    { AV_CODEC_ID_G729,            0x0083 },
    { AV_CODEC_ID_AAC,             0x00ff },
    { AV_CODEC_ID_G723_1,          0x0111 },
    { AV_CODEC_ID_SIPR,            0x0130 },
    { AV_CODEC_ID_ACELP_KELVIN,    0x0135 },
    { AV_CODEC_ID_WMAV1,           0x0160 },
    { AV_CODEC_ID_WMAV2,           0x0161 },
    { AV_CODEC_ID_WMAPRO,          0x0162 },
    { AV_CODEC_ID_WMALOSSLESS,     0x0163 },
    { AV_CODEC_ID_XMA1,            0x0165 },
    { AV_CODEC_ID_XMA2,            0x0166 },
    { AV_CODEC_ID_FTR,             0x0180 },
    { AV_CODEC_ID_ADPCM_CT,        0x0200 },
    { AV_CODEC_ID_DVAUDIO,         0x0215 },
    { AV_CODEC_ID_DVAUDIO,         0x0216 },
    { AV_CODEC_ID_ATRAC3,          0x0270 },
    { AV_CODEC_ID_MSNSIREN,        0x028E },
    { AV_CODEC_ID_ADPCM_G722,      0x028F },
    { AV_CODEC_ID_MISC4,           0x0350 },
    { AV_CODEC_ID_IMC,             0x0401 },
    { AV_CODEC_ID_IAC,             0x0402 },
    { AV_CODEC_ID_ON2AVC,          0x0500 },
    { AV_CODEC_ID_ON2AVC,          0x0501 },
    { AV_CODEC_ID_GSM_MS,          0x1500 },
    { AV_CODEC_ID_TRUESPEECH,      0x1501 },
    /* ADTS AAC */
    { AV_CODEC_ID_AAC,             0x1600 },
    { AV_CODEC_ID_AAC_LATM,        0x1602 },
    { AV_CODEC_ID_AC3,             0x2000 },
    /* There is no Microsoft Format Tag for E-AC3, the GUID has to be used */
    { AV_CODEC_ID_EAC3,            0x2000 },
    { AV_CODEC_ID_DTS,             0x2001 },
    { AV_CODEC_ID_SONIC,           0x2048 },
    { AV_CODEC_ID_SONIC_LS,        0x2048 },
    { AV_CODEC_ID_G729,            0x2222 },
    { AV_CODEC_ID_PCM_MULAW,       0x6c75 },
    { AV_CODEC_ID_AAC,             0x706d },
    { AV_CODEC_ID_AAC,             0x4143 },
    { AV_CODEC_ID_FTR,             0x4180 },
    { AV_CODEC_ID_XAN_DPCM,        0x594a },
    { AV_CODEC_ID_G729,            0x729A },
    { AV_CODEC_ID_FTR,             0x8180 },
    { AV_CODEC_ID_G723_1,          0xA100 }, /* Comverse Infosys Ltd. G723 1 */
    { AV_CODEC_ID_AAC,             0xA106 },
    { AV_CODEC_ID_SPEEX,           0xA109 },
    { AV_CODEC_ID_FLAC,            0xF1AC },
    /* DFPWM does not have an assigned format tag; it uses a GUID in WAVEFORMATEX instead */
    { AV_CODEC_ID_DFPWM,           0xFFFE },
    { AV_CODEC_ID_ADPCM_SWF,       ('S' << 8) + 'F' },
    /* HACK/FIXME: Does Vorbis in WAV/AVI have an (in)official ID? */
    { AV_CODEC_ID_VORBIS,          ('V' << 8) + 'o' },
    { AV_CODEC_ID_NONE,      0 },
};

#if CONFIG_AVI_MUXER || CONFIG_WTV_MUXER
const AVCodecTag *const ff_riff_codec_tags_list[] = {
    ff_codec_bmp_tags, ff_codec_wav_tags, NULL
};
#endif

#if CONFIG_WAV_DEMUXER || CONFIG_WAV_MUXER || CONFIG_W64_DEMUXER || CONFIG_W64_MUXER
const AVCodecTag *const ff_wav_codec_tags_list[] = { ff_codec_wav_tags, NULL };
#endif

const AVMetadataConv ff_riff_info_conv[] = {
    { "IART", "artist"     },
    { "ICMT", "comment"    },
    { "ICOP", "copyright"  },
    { "ICRD", "date"       },
    { "IGNR", "genre"      },
    { "ILNG", "language"   },
    { "INAM", "title"      },
    { "IPRD", "album"      },
    { "IPRT", "track"      },
    { "ITRK", "track"      },
    { "ISFT", "encoder"    },
    { "ISMP", "timecode"   },
    { "ITCH", "encoded_by" },
    { 0 },
};

const struct AVCodecTag *avformat_get_riff_video_tags(void)
{
    return ff_codec_bmp_tags;
}

const struct AVCodecTag *avformat_get_riff_audio_tags(void)
{
    return ff_codec_wav_tags;
}

const AVCodecGuid ff_codec_wav_guids[] = {
    { AV_CODEC_ID_AC3,      { 0x2C, 0x80, 0x6D, 0xE0, 0x46, 0xDB, 0xCF, 0x11, 0xB4, 0xD1, 0x00, 0x80, 0x5F, 0x6C, 0xBB, 0xEA } },
    { AV_CODEC_ID_ATRAC3P,  { 0xBF, 0xAA, 0x23, 0xE9, 0x58, 0xCB, 0x71, 0x44, 0xA1, 0x19, 0xFF, 0xFA, 0x01, 0xE4, 0xCE, 0x62 } },
    { AV_CODEC_ID_ATRAC9,   { 0xD2, 0x42, 0xE1, 0x47, 0xBA, 0x36, 0x8D, 0x4D, 0x88, 0xFC, 0x61, 0x65, 0x4F, 0x8C, 0x83, 0x6C } },
    { AV_CODEC_ID_EAC3,     { 0xAF, 0x87, 0xFB, 0xA7, 0x02, 0x2D, 0xFB, 0x42, 0xA4, 0xD4, 0x05, 0xCD, 0x93, 0x84, 0x3B, 0xDD } },
    { AV_CODEC_ID_MP2,      { 0x2B, 0x80, 0x6D, 0xE0, 0x46, 0xDB, 0xCF, 0x11, 0xB4, 0xD1, 0x00, 0x80, 0x5F, 0x6C, 0xBB, 0xEA } },
    { AV_CODEC_ID_ADPCM_AGM,{ 0x82, 0xEC, 0x1F, 0x6A, 0xCA, 0xDB, 0x19, 0x45, 0xBD, 0xE7, 0x56, 0xD3, 0xB3, 0xEF, 0x98, 0x1D } },
    { AV_CODEC_ID_DFPWM,    { 0x3A, 0xC1, 0xFA, 0x38, 0x81, 0x1D, 0x43, 0x61, 0xA4, 0x0D, 0xCE, 0x53, 0xCA, 0x60, 0x7C, 0xD1 } },
    { AV_CODEC_ID_NONE }
};<|MERGE_RESOLUTION|>--- conflicted
+++ resolved
@@ -517,12 +517,9 @@
     { AV_CODEC_ID_VMIX,         MKTAG('V', 'M', 'X', '1') },
     { AV_CODEC_ID_LEAD,         MKTAG('L', 'E', 'A', 'D') },
     { AV_CODEC_ID_EVC,          MKTAG('e', 'v', 'c', '1') },
-<<<<<<< HEAD
     { AV_CODEC_ID_VVC,          MKTAG('v', 'v', 'c', '1') },
     { AV_CODEC_ID_JPEGXL,       MKTAG('m', 'j', 'x', 'l') },
-=======
     { AV_CODEC_ID_RV60,         MKTAG('R', 'V', '6', '0') },
->>>>>>> 2d81eaa3
     { AV_CODEC_ID_NONE,         0 }
 };
 
