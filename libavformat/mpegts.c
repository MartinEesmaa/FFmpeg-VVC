/*
 * MPEG-2 transport stream (aka DVB) demuxer
 * Copyright (c) 2002-2003 Fabrice Bellard
 *
 * This file is part of FFmpeg.
 *
 * FFmpeg is free software; you can redistribute it and/or
 * modify it under the terms of the GNU Lesser General Public
 * License as published by the Free Software Foundation; either
 * version 2.1 of the License, or (at your option) any later version.
 *
 * FFmpeg is distributed in the hope that it will be useful,
 * but WITHOUT ANY WARRANTY; without even the implied warranty of
 * MERCHANTABILITY or FITNESS FOR A PARTICULAR PURPOSE.  See the GNU
 * Lesser General Public License for more details.
 *
 * You should have received a copy of the GNU Lesser General Public
 * License along with FFmpeg; if not, write to the Free Software
 * Foundation, Inc., 51 Franklin Street, Fifth Floor, Boston, MA 02110-1301 USA
 */

#include "config_components.h"

#include "libavutil/attributes_internal.h"
#include "libavutil/buffer.h"
#include "libavutil/crc.h"
#include "libavutil/internal.h"
#include "libavutil/intreadwrite.h"
#include "libavutil/log.h"
#include "libavutil/dict.h"
#include "libavutil/mem.h"
#include "libavutil/opt.h"
#include "libavutil/avassert.h"
#include "libavutil/dovi_meta.h"
#include "libavcodec/bytestream.h"
#include "libavcodec/defs.h"
#include "libavcodec/get_bits.h"
#include "libavcodec/opus/opus.h"
#include "avformat.h"
#include "mpegts.h"
#include "internal.h"
#include "avio_internal.h"
#include "demux.h"
#include "mpeg.h"
#include "isom.h"
#if CONFIG_ICONV
#include <iconv.h>
#endif

/* maximum size in which we look for synchronization if
 * synchronization is lost */
#define MAX_RESYNC_SIZE 65536

#define MAX_MP4_DESCR_COUNT 16

#define MOD_UNLIKELY(modulus, dividend, divisor, prev_dividend)                \
    do {                                                                       \
        if ((prev_dividend) == 0 || (dividend) - (prev_dividend) != (divisor)) \
            (modulus) = (dividend) % (divisor);                                \
        (prev_dividend) = (dividend);                                          \
    } while (0)

#define PROBE_PACKET_MAX_BUF 8192
#define PROBE_PACKET_MARGIN 5

enum MpegTSFilterType {
    MPEGTS_PES,
    MPEGTS_SECTION,
    MPEGTS_PCR,
};

typedef struct MpegTSFilter MpegTSFilter;

typedef int PESCallback (MpegTSFilter *f, const uint8_t *buf, int len,
                         int is_start, int64_t pos);

typedef struct MpegTSPESFilter {
    PESCallback *pes_cb;
    void *opaque;
} MpegTSPESFilter;

typedef void SectionCallback (MpegTSFilter *f, const uint8_t *buf, int len);

typedef void SetServiceCallback (void *opaque, int ret);

typedef struct MpegTSSectionFilter {
    int section_index;
    int section_h_size;
    int last_ver;
    unsigned crc;
    unsigned last_crc;
    uint8_t *section_buf;
    unsigned int check_crc : 1;
    unsigned int end_of_section_reached : 1;
    SectionCallback *section_cb;
    void *opaque;
} MpegTSSectionFilter;

struct MpegTSFilter {
    int pid;
    int es_id;
    int last_cc; /* last cc code (-1 if first packet) */
    int64_t last_pcr;
    int discard;
    enum MpegTSFilterType type;
    union {
        MpegTSPESFilter pes_filter;
        MpegTSSectionFilter section_filter;
    } u;
};

struct Stream {
    int idx;
    int stream_identifier;
};

#define MAX_STREAMS_PER_PROGRAM 128
#define MAX_PIDS_PER_PROGRAM (MAX_STREAMS_PER_PROGRAM + 2)
struct Program {
    unsigned int id; // program id/service id
    unsigned int nb_pids;
    unsigned int pids[MAX_PIDS_PER_PROGRAM];
    unsigned int nb_streams;
    struct Stream streams[MAX_STREAMS_PER_PROGRAM];

    /** have we found pmt for this program */
    int pmt_found;
};

struct MpegTSContext {
    const AVClass *class;
    /* user data */
    AVFormatContext *stream;
    /** raw packet size, including FEC if present */
    int raw_packet_size;

    int64_t pos47_full;

    /** if true, all pids are analyzed to find streams */
    int auto_guess;

    /** compute exact PCR for each transport stream packet */
    int mpeg2ts_compute_pcr;

    /** fix dvb teletext pts                                 */
    int fix_teletext_pts;

    int64_t cur_pcr;    /**< used to estimate the exact PCR */
    int64_t pcr_incr;   /**< used to estimate the exact PCR */

    /* data needed to handle file based ts */
    /** stop parsing loop */
    int stop_parse;
    /** packet containing Audio/Video data */
    AVPacket *pkt;
    /** to detect seek */
    int64_t last_pos;

    int skip_changes;
    int skip_clear;
    int skip_unknown_pmt;

    int scan_all_pmts;

    int resync_size;
    int merge_pmt_versions;
    int max_packet_size;

    int id;

    /******************************************/
    /* private mpegts data */
    /* scan context */
    /** structure to keep track of Program->pids mapping */
    unsigned int nb_prg;
    struct Program *prg;

    int8_t crc_validity[NB_PID_MAX];
    /** filters for various streams specified by PMT + for the PAT and PMT */
    MpegTSFilter *pids[NB_PID_MAX];
    int current_pid;

    AVStream *epg_stream;
    AVBufferPool* pools[32];
};

#define MPEGTS_OPTIONS \
    { "resync_size",   "set size limit for looking up a new synchronization",  \
        offsetof(MpegTSContext, resync_size), AV_OPT_TYPE_INT,                 \
        { .i64 =  MAX_RESYNC_SIZE}, 0, INT_MAX, AV_OPT_FLAG_DECODING_PARAM },  \
    { "ts_id", "transport stream id",                                          \
        offsetof(MpegTSContext, id), AV_OPT_TYPE_INT,                          \
        { .i64 = 0 }, 0, INT_MAX, AV_OPT_FLAG_EXPORT | AV_OPT_FLAG_READONLY }, \
    { "ts_packetsize", "output option carrying the raw packet size",           \
        offsetof(MpegTSContext, raw_packet_size), AV_OPT_TYPE_INT,             \
        { .i64 = 0 }, 0, INT_MAX, AV_OPT_FLAG_EXPORT | AV_OPT_FLAG_READONLY }

static const AVOption options[] = {
    MPEGTS_OPTIONS,
    {"fix_teletext_pts", "try to fix pts values of dvb teletext streams", offsetof(MpegTSContext, fix_teletext_pts), AV_OPT_TYPE_BOOL,
     {.i64 = 1}, 0, 1, AV_OPT_FLAG_DECODING_PARAM },
    {"scan_all_pmts", "scan and combine all PMTs", offsetof(MpegTSContext, scan_all_pmts), AV_OPT_TYPE_BOOL,
     {.i64 = -1}, -1, 1, AV_OPT_FLAG_DECODING_PARAM },
    {"skip_unknown_pmt", "skip PMTs for programs not advertised in the PAT", offsetof(MpegTSContext, skip_unknown_pmt), AV_OPT_TYPE_BOOL,
     {.i64 = 0}, 0, 1, AV_OPT_FLAG_DECODING_PARAM },
    {"merge_pmt_versions", "reuse streams when PMT's version/pids change", offsetof(MpegTSContext, merge_pmt_versions), AV_OPT_TYPE_BOOL,
     {.i64 = 0}, 0, 1,  AV_OPT_FLAG_DECODING_PARAM },
    {"skip_changes", "skip changing / adding streams / programs", offsetof(MpegTSContext, skip_changes), AV_OPT_TYPE_BOOL,
     {.i64 = 0}, 0, 1, 0 },
    {"skip_clear", "skip clearing programs", offsetof(MpegTSContext, skip_clear), AV_OPT_TYPE_BOOL,
     {.i64 = 0}, 0, 1, 0 },
    {"max_packet_size", "maximum size of emitted packet", offsetof(MpegTSContext, max_packet_size), AV_OPT_TYPE_INT,
     {.i64 = 204800}, 1, INT_MAX/2, AV_OPT_FLAG_DECODING_PARAM },
    { NULL },
};

static const AVClass mpegts_class = {
    .class_name = "mpegts demuxer",
    .item_name  = av_default_item_name,
    .option     = options,
    .version    = LIBAVUTIL_VERSION_INT,
};

static const AVOption raw_options[] = {
    MPEGTS_OPTIONS,
    { "compute_pcr",   "compute exact PCR for each transport stream packet",
          offsetof(MpegTSContext, mpeg2ts_compute_pcr), AV_OPT_TYPE_BOOL,
          { .i64 = 0 }, 0, 1,  AV_OPT_FLAG_DECODING_PARAM },
    { NULL },
};

static const AVClass mpegtsraw_class = {
    .class_name = "mpegtsraw demuxer",
    .item_name  = av_default_item_name,
    .option     = raw_options,
    .version    = LIBAVUTIL_VERSION_INT,
};

/* TS stream handling */

enum MpegTSState {
    MPEGTS_HEADER = 0,
    MPEGTS_PESHEADER,
    MPEGTS_PESHEADER_FILL,
    MPEGTS_PAYLOAD,
    MPEGTS_SKIP,
};

/* enough for PES header + length */
#define PES_START_SIZE  6
#define PES_HEADER_SIZE 9
#define MAX_PES_HEADER_SIZE (9 + 255)

typedef struct PESContext {
    int pid;
    int pcr_pid; /**< if -1 then all packets containing PCR are considered */
    int stream_type;
    MpegTSContext *ts;
    AVFormatContext *stream;
    AVStream *st;
    AVStream *sub_st; /**< stream for the embedded AC3 stream in HDMV TrueHD */
    enum MpegTSState state;
    /* used to get the format */
    int data_index;
    int flags; /**< copied to the AVPacket flags */
    int PES_packet_length;
    int pes_header_size;
    int extended_stream_id;
    uint8_t stream_id;
    int64_t pts, dts;
    int64_t ts_packet_pos; /**< position of first TS packet of this PES packet */
    uint8_t header[MAX_PES_HEADER_SIZE];
    AVBufferRef *buffer;
    SLConfigDescr sl;
    int merged_st;
} PESContext;

EXTERN const FFInputFormat ff_mpegts_demuxer;

static struct Program * get_program(MpegTSContext *ts, unsigned int programid)
{
    int i;
    for (i = 0; i < ts->nb_prg; i++) {
        if (ts->prg[i].id == programid) {
            return &ts->prg[i];
        }
    }
    return NULL;
}

static void clear_avprogram(MpegTSContext *ts, unsigned int programid)
{
    AVProgram *prg = NULL;
    int i;

    for (i = 0; i < ts->stream->nb_programs; i++)
        if (ts->stream->programs[i]->id == programid) {
            prg = ts->stream->programs[i];
            break;
        }
    if (!prg)
        return;
    prg->nb_stream_indexes = 0;
}

static void clear_program(struct Program *p)
{
    if (!p)
        return;
    p->nb_pids = 0;
    p->nb_streams = 0;
    p->pmt_found = 0;
}

static void clear_programs(MpegTSContext *ts)
{
    av_freep(&ts->prg);
    ts->nb_prg = 0;
}

static struct Program * add_program(MpegTSContext *ts, unsigned int programid)
{
    struct Program *p = get_program(ts, programid);
    if (p)
        return p;
    if (av_reallocp_array(&ts->prg, ts->nb_prg + 1, sizeof(*ts->prg)) < 0) {
        ts->nb_prg = 0;
        return NULL;
    }
    p = &ts->prg[ts->nb_prg];
    p->id = programid;
    clear_program(p);
    ts->nb_prg++;
    return p;
}

static void add_pid_to_program(struct Program *p, unsigned int pid)
{
    int i;
    if (!p)
        return;

    if (p->nb_pids >= MAX_PIDS_PER_PROGRAM)
        return;

    for (i = 0; i < p->nb_pids; i++)
        if (p->pids[i] == pid)
            return;

    p->pids[p->nb_pids++] = pid;
}

static void update_av_program_info(AVFormatContext *s, unsigned int programid,
                                   unsigned int pid, int version)
{
    int i;
    for (i = 0; i < s->nb_programs; i++) {
        AVProgram *program = s->programs[i];
        if (program->id == programid) {
            int old_pcr_pid = program->pcr_pid,
                old_version = program->pmt_version;
            program->pcr_pid = pid;
            program->pmt_version = version;

            if (old_version != -1 && old_version != version) {
                av_log(s, AV_LOG_VERBOSE,
                       "detected PMT change (program=%d, version=%d/%d, pcr_pid=0x%x/0x%x)\n",
                       programid, old_version, version, old_pcr_pid, pid);
            }
            break;
        }
    }
}

/**
 * @brief discard_pid() decides if the pid is to be discarded according
 *                      to caller's programs selection
 * @param ts    : - TS context
 * @param pid   : - pid
 * @return 1 if the pid is only comprised in programs that have .discard=AVDISCARD_ALL
 *         0 otherwise
 */
static int discard_pid(MpegTSContext *ts, unsigned int pid)
{
    int i, j, k;
    int used = 0, discarded = 0;
    struct Program *p;

    if (pid == PAT_PID)
        return 0;

    /* If none of the programs have .discard=AVDISCARD_ALL then there's
     * no way we have to discard this packet */
    for (k = 0; k < ts->stream->nb_programs; k++)
        if (ts->stream->programs[k]->discard == AVDISCARD_ALL)
            break;
    if (k == ts->stream->nb_programs)
        return 0;

    for (i = 0; i < ts->nb_prg; i++) {
        p = &ts->prg[i];
        for (j = 0; j < p->nb_pids; j++) {
            if (p->pids[j] != pid)
                continue;
            // is program with id p->id set to be discarded?
            for (k = 0; k < ts->stream->nb_programs; k++) {
                if (ts->stream->programs[k]->id == p->id) {
                    if (ts->stream->programs[k]->discard == AVDISCARD_ALL)
                        discarded++;
                    else
                        used++;
                }
            }
        }
    }

    return !used && discarded;
}

/**
 *  Assemble PES packets out of TS packets, and then call the "section_cb"
 *  function when they are complete.
 */
static void write_section_data(MpegTSContext *ts, MpegTSFilter *tss1,
                               const uint8_t *buf, int buf_size, int is_start)
{
    MpegTSSectionFilter *tss = &tss1->u.section_filter;
    uint8_t *cur_section_buf = NULL;
    int len, offset;

    if (is_start) {
        memcpy(tss->section_buf, buf, buf_size);
        tss->section_index = buf_size;
        tss->section_h_size = -1;
        tss->end_of_section_reached = 0;
    } else {
        if (tss->end_of_section_reached)
            return;
        len = MAX_SECTION_SIZE - tss->section_index;
        if (buf_size < len)
            len = buf_size;
        memcpy(tss->section_buf + tss->section_index, buf, len);
        tss->section_index += len;
    }

    offset = 0;
    cur_section_buf = tss->section_buf;
    while (cur_section_buf - tss->section_buf < MAX_SECTION_SIZE && cur_section_buf[0] != STUFFING_BYTE) {
        /* compute section length if possible */
        if (tss->section_h_size == -1 && tss->section_index - offset >= 3) {
            len = (AV_RB16(cur_section_buf + 1) & 0xfff) + 3;
            if (len > MAX_SECTION_SIZE)
                return;
            tss->section_h_size = len;
        }

        if (tss->section_h_size != -1 &&
            tss->section_index >= offset + tss->section_h_size) {
            int crc_valid = 1;
            tss->end_of_section_reached = 1;

            if (tss->check_crc) {
                crc_valid = !av_crc(av_crc_get_table(AV_CRC_32_IEEE), -1, cur_section_buf, tss->section_h_size);
                if (tss->section_h_size >= 4)
                    tss->crc = AV_RB32(cur_section_buf + tss->section_h_size - 4);

                if (crc_valid) {
                    ts->crc_validity[ tss1->pid ] = 100;
                }else if (ts->crc_validity[ tss1->pid ] > -10) {
                    ts->crc_validity[ tss1->pid ]--;
                }else
                    crc_valid = 2;
            }
            if (crc_valid) {
                tss->section_cb(tss1, cur_section_buf, tss->section_h_size);
                if (crc_valid != 1)
                    tss->last_ver = -1;
            }

            cur_section_buf += tss->section_h_size;
            offset += tss->section_h_size;
            tss->section_h_size = -1;
        } else {
            tss->section_h_size = -1;
            tss->end_of_section_reached = 0;
            break;
        }
    }
}

static MpegTSFilter *mpegts_open_filter(MpegTSContext *ts, unsigned int pid,
                                        enum MpegTSFilterType type)
{
    MpegTSFilter *filter;

    av_log(ts->stream, AV_LOG_TRACE, "Filter: pid=0x%x type=%d\n", pid, type);

    if (pid >= NB_PID_MAX || ts->pids[pid])
        return NULL;
    filter = av_mallocz(sizeof(MpegTSFilter));
    if (!filter)
        return NULL;
    ts->pids[pid] = filter;

    filter->type    = type;
    filter->pid     = pid;
    filter->es_id   = -1;
    filter->last_cc = -1;
    filter->last_pcr= -1;

    return filter;
}

static MpegTSFilter *mpegts_open_section_filter(MpegTSContext *ts,
                                                unsigned int pid,
                                                SectionCallback *section_cb,
                                                void *opaque,
                                                int check_crc)
{
    MpegTSFilter *filter;
    MpegTSSectionFilter *sec;
    uint8_t *section_buf = av_mallocz(MAX_SECTION_SIZE);

    if (!section_buf)
        return NULL;

    if (!(filter = mpegts_open_filter(ts, pid, MPEGTS_SECTION))) {
        av_free(section_buf);
        return NULL;
    }
    sec = &filter->u.section_filter;
    sec->section_cb  = section_cb;
    sec->opaque      = opaque;
    sec->section_buf = section_buf;
    sec->check_crc   = check_crc;
    sec->last_ver    = -1;

    return filter;
}

static MpegTSFilter *mpegts_open_pes_filter(MpegTSContext *ts, unsigned int pid,
                                            PESCallback *pes_cb,
                                            void *opaque)
{
    MpegTSFilter *filter;
    MpegTSPESFilter *pes;

    if (!(filter = mpegts_open_filter(ts, pid, MPEGTS_PES)))
        return NULL;

    pes = &filter->u.pes_filter;
    pes->pes_cb = pes_cb;
    pes->opaque = opaque;
    return filter;
}

static MpegTSFilter *mpegts_open_pcr_filter(MpegTSContext *ts, unsigned int pid)
{
    return mpegts_open_filter(ts, pid, MPEGTS_PCR);
}

static void mpegts_close_filter(MpegTSContext *ts, MpegTSFilter *filter)
{
    int pid;

    pid = filter->pid;
    if (filter->type == MPEGTS_SECTION)
        av_freep(&filter->u.section_filter.section_buf);
    else if (filter->type == MPEGTS_PES) {
        PESContext *pes = filter->u.pes_filter.opaque;
        av_buffer_unref(&pes->buffer);
        /* referenced private data will be freed later in
         * avformat_close_input (pes->st->priv_data == pes) */
        if (!pes->st || pes->merged_st) {
            av_freep(&filter->u.pes_filter.opaque);
        }
    }

    av_free(filter);
    ts->pids[pid] = NULL;
}

static int analyze(const uint8_t *buf, int size, int packet_size,
                   int probe)
{
    int stat[TS_MAX_PACKET_SIZE];
    int stat_all = 0;
    int i;
    int best_score = 0;

    memset(stat, 0, packet_size * sizeof(*stat));

    for (i = 0; i < size - 3; i++) {
        if (buf[i] == SYNC_BYTE) {
            int pid = AV_RB16(buf+1) & 0x1FFF;
            int asc = buf[i + 3] & 0x30;
            if (!probe || pid == 0x1FFF || asc) {
                int x = i % packet_size;
                stat[x]++;
                stat_all++;
                if (stat[x] > best_score) {
                    best_score = stat[x];
                }
            }
        }
    }

    return best_score - FFMAX(stat_all - 10*best_score, 0)/10;
}

/* autodetect fec presence */
static int get_packet_size(AVFormatContext* s)
{
    int score, fec_score, dvhs_score;
    int margin;
    int ret;

    /*init buffer to store stream for probing */
    uint8_t buf[PROBE_PACKET_MAX_BUF] = {0};
    int buf_size = 0;
    int max_iterations = 16;

    while (buf_size < PROBE_PACKET_MAX_BUF && max_iterations--) {
        ret = avio_read_partial(s->pb, buf + buf_size, PROBE_PACKET_MAX_BUF - buf_size);
        if (ret < 0)
            return AVERROR_INVALIDDATA;
        buf_size += ret;

        score      = analyze(buf, buf_size, TS_PACKET_SIZE,      0);
        dvhs_score = analyze(buf, buf_size, TS_DVHS_PACKET_SIZE, 0);
        fec_score  = analyze(buf, buf_size, TS_FEC_PACKET_SIZE,  0);
        av_log(s, AV_LOG_TRACE, "Probe: %d, score: %d, dvhs_score: %d, fec_score: %d \n",
            buf_size, score, dvhs_score, fec_score);

        margin = mid_pred(score, fec_score, dvhs_score);

        if (buf_size < PROBE_PACKET_MAX_BUF)
            margin += PROBE_PACKET_MARGIN; /*if buffer not filled */

        if (score > margin)
            return TS_PACKET_SIZE;
        else if (dvhs_score > margin)
            return TS_DVHS_PACKET_SIZE;
        else if (fec_score > margin)
            return TS_FEC_PACKET_SIZE;
    }
    return AVERROR_INVALIDDATA;
}

typedef struct SectionHeader {
    uint8_t tid;
    uint16_t id;
    uint8_t version;
    uint8_t current_next;
    uint8_t sec_num;
    uint8_t last_sec_num;
} SectionHeader;

static int skip_identical(const SectionHeader *h, MpegTSSectionFilter *tssf)
{
    if (h->version == tssf->last_ver && tssf->last_crc == tssf->crc)
        return 1;

    tssf->last_ver = h->version;
    tssf->last_crc = tssf->crc;

    return 0;
}

static inline int get8(const uint8_t **pp, const uint8_t *p_end)
{
    const uint8_t *p;
    int c;

    p = *pp;
    if (p >= p_end)
        return AVERROR_INVALIDDATA;
    c   = *p++;
    *pp = p;
    return c;
}

static inline int get16(const uint8_t **pp, const uint8_t *p_end)
{
    const uint8_t *p;
    int c;

    p = *pp;
    if (1 >= p_end - p)
        return AVERROR_INVALIDDATA;
    c   = AV_RB16(p);
    p  += 2;
    *pp = p;
    return c;
}

/* read and allocate a DVB string preceded by its length */
static char *getstr8(const uint8_t **pp, const uint8_t *p_end)
{
    int len;
    const uint8_t *p;
    char *str;

    p   = *pp;
    len = get8(&p, p_end);
    if (len < 0)
        return NULL;
    if (len > p_end - p)
        return NULL;
#if CONFIG_ICONV
    if (len) {
        const char *encodings[] = {
            "ISO6937", "ISO-8859-5", "ISO-8859-6", "ISO-8859-7",
            "ISO-8859-8", "ISO-8859-9", "ISO-8859-10", "ISO-8859-11",
            "", "ISO-8859-13", "ISO-8859-14", "ISO-8859-15", "", "", "", "",
            "", "UCS-2BE", "KSC_5601", "GB2312", "UCS-2BE", "UTF-8", "", "",
            "", "", "", "", "", "", "", ""
        };
        iconv_t cd;
        char *in, *out;
        size_t inlen = len, outlen = inlen * 6 + 1;
        if (len >= 3 && p[0] == 0x10 && !p[1] && p[2] && p[2] <= 0xf && p[2] != 0xc) {
            char iso8859[12];
            snprintf(iso8859, sizeof(iso8859), "ISO-8859-%d", p[2]);
            inlen -= 3;
            in = (char *)p + 3;
            cd = iconv_open("UTF-8", iso8859);
        } else if (p[0] < 0x20) {
            inlen -= 1;
            in = (char *)p + 1;
            cd = iconv_open("UTF-8", encodings[*p]);
        } else {
            in = (char *)p;
            cd = iconv_open("UTF-8", encodings[0]);
        }
        if (cd == (iconv_t)-1)
            goto no_iconv;
        str = out = av_malloc(outlen);
        if (!str) {
            iconv_close(cd);
            return NULL;
        }
        if (iconv(cd, &in, &inlen, &out, &outlen) == -1) {
            iconv_close(cd);
            av_freep(&str);
            goto no_iconv;
        }
        iconv_close(cd);
        *out = 0;
        *pp = p + len;
        return str;
    }
no_iconv:
#endif
    str = av_malloc(len + 1);
    if (!str)
        return NULL;
    memcpy(str, p, len);
    str[len] = '\0';
    p  += len;
    *pp = p;
    return str;
}

static int parse_section_header(SectionHeader *h,
                                const uint8_t **pp, const uint8_t *p_end)
{
    int val;

    val = get8(pp, p_end);
    if (val < 0)
        return val;
    h->tid = val;
    *pp += 2;
    val  = get16(pp, p_end);
    if (val < 0)
        return val;
    h->id = val;
    val = get8(pp, p_end);
    if (val < 0)
        return val;
    h->version = (val >> 1) & 0x1f;
    h->current_next = val & 0x01;
    val = get8(pp, p_end);
    if (val < 0)
        return val;
    h->sec_num = val;
    val = get8(pp, p_end);
    if (val < 0)
        return val;
    h->last_sec_num = val;
    return 0;
}

typedef struct StreamType {
    uint32_t stream_type;
    enum AVMediaType codec_type;
    enum AVCodecID codec_id;
} StreamType;

static const StreamType ISO_types[] = {
    { STREAM_TYPE_VIDEO_MPEG1,    AVMEDIA_TYPE_VIDEO, AV_CODEC_ID_MPEG2VIDEO },
    { STREAM_TYPE_VIDEO_MPEG2,    AVMEDIA_TYPE_VIDEO, AV_CODEC_ID_MPEG2VIDEO },
    { STREAM_TYPE_AUDIO_MPEG1,    AVMEDIA_TYPE_AUDIO, AV_CODEC_ID_MP3        },
    { STREAM_TYPE_AUDIO_MPEG2,    AVMEDIA_TYPE_AUDIO, AV_CODEC_ID_MP3        },
    { STREAM_TYPE_AUDIO_AAC,      AVMEDIA_TYPE_AUDIO, AV_CODEC_ID_AAC        },
    { STREAM_TYPE_VIDEO_MPEG4,    AVMEDIA_TYPE_VIDEO, AV_CODEC_ID_MPEG4      },
    /* Makito encoder sets stream type 0x11 for AAC,
     * so auto-detect LOAS/LATM instead of hardcoding it. */
#if !CONFIG_LOAS_DEMUXER
    { STREAM_TYPE_AUDIO_AAC_LATM, AVMEDIA_TYPE_AUDIO, AV_CODEC_ID_AAC_LATM   }, /* LATM syntax */
#endif
    { STREAM_TYPE_VIDEO_H264,     AVMEDIA_TYPE_VIDEO, AV_CODEC_ID_H264       },
    { STREAM_TYPE_AUDIO_MPEG4,    AVMEDIA_TYPE_AUDIO, AV_CODEC_ID_AAC        },
    { STREAM_TYPE_VIDEO_MVC,      AVMEDIA_TYPE_VIDEO, AV_CODEC_ID_H264       },
    { STREAM_TYPE_VIDEO_JPEG2000, AVMEDIA_TYPE_VIDEO, AV_CODEC_ID_JPEG2000   },
    { STREAM_TYPE_VIDEO_HEVC,     AVMEDIA_TYPE_VIDEO, AV_CODEC_ID_HEVC       },
<<<<<<< HEAD
    { STREAM_TYPE_VIDEO_JPEGXL,   AVMEDIA_TYPE_VIDEO, AV_CODEC_ID_JPEGXL     },
=======
    { STREAM_TYPE_VIDEO_JPEGXS,   AVMEDIA_TYPE_VIDEO, AV_CODEC_ID_JPEGXS     },
>>>>>>> 649a4e98
    { STREAM_TYPE_VIDEO_VVC,      AVMEDIA_TYPE_VIDEO, AV_CODEC_ID_VVC        },
    { STREAM_TYPE_VIDEO_CAVS,     AVMEDIA_TYPE_VIDEO, AV_CODEC_ID_CAVS       },
    { STREAM_TYPE_VIDEO_DIRAC,    AVMEDIA_TYPE_VIDEO, AV_CODEC_ID_DIRAC      },
    { STREAM_TYPE_VIDEO_AVS2,     AVMEDIA_TYPE_VIDEO, AV_CODEC_ID_AVS2       },
    { STREAM_TYPE_VIDEO_AVS3,     AVMEDIA_TYPE_VIDEO, AV_CODEC_ID_AVS3       },
    { STREAM_TYPE_VIDEO_VC1,      AVMEDIA_TYPE_VIDEO, AV_CODEC_ID_VC1        },
    { 0 },
};

static const StreamType HDMV_types[] = {
    { STREAM_TYPE_BLURAY_AUDIO_PCM_BLURAY,            AVMEDIA_TYPE_AUDIO,    AV_CODEC_ID_PCM_BLURAY         },
    { STREAM_TYPE_BLURAY_AUDIO_AC3,                   AVMEDIA_TYPE_AUDIO,    AV_CODEC_ID_AC3                },
    { STREAM_TYPE_BLURAY_AUDIO_DTS,                   AVMEDIA_TYPE_AUDIO,    AV_CODEC_ID_DTS                },
    { STREAM_TYPE_BLURAY_AUDIO_TRUEHD,                AVMEDIA_TYPE_AUDIO,    AV_CODEC_ID_TRUEHD             },
    { STREAM_TYPE_BLURAY_AUDIO_EAC3,                  AVMEDIA_TYPE_AUDIO,    AV_CODEC_ID_EAC3               },
    { STREAM_TYPE_BLURAY_AUDIO_DTS_HD,                AVMEDIA_TYPE_AUDIO,    AV_CODEC_ID_DTS                },
    { STREAM_TYPE_BLURAY_AUDIO_DTS_HD_MASTER,         AVMEDIA_TYPE_AUDIO,    AV_CODEC_ID_DTS                },
    { STREAM_TYPE_BLURAY_AUDIO_EAC3_SECONDARY,        AVMEDIA_TYPE_AUDIO,    AV_CODEC_ID_EAC3               },
    { STREAM_TYPE_BLURAY_AUDIO_DTS_EXPRESS_SECONDARY, AVMEDIA_TYPE_AUDIO,    AV_CODEC_ID_DTS                },
    { STREAM_TYPE_BLURAY_SUBTITLE_PGS,                AVMEDIA_TYPE_SUBTITLE, AV_CODEC_ID_HDMV_PGS_SUBTITLE  },
    { STREAM_TYPE_BLURAY_SUBTITLE_TEXT,               AVMEDIA_TYPE_SUBTITLE, AV_CODEC_ID_HDMV_TEXT_SUBTITLE },
    { 0 },
};

/* SCTE types */
static const StreamType SCTE_types[] = {
    { STREAM_TYPE_SCTE_DATA_SCTE_35, AVMEDIA_TYPE_DATA,  AV_CODEC_ID_SCTE_35    },
    { 0 },
};

/* ATSC ? */
static const StreamType MISC_types[] = {
    { STREAM_TYPE_ATSC_AUDIO_AC3,   AVMEDIA_TYPE_AUDIO, AV_CODEC_ID_AC3 },
    { STREAM_TYPE_ATSC_AUDIO_EAC3,  AVMEDIA_TYPE_AUDIO, AV_CODEC_ID_EAC3 },
    { 0x8a, AVMEDIA_TYPE_AUDIO, AV_CODEC_ID_DTS },
    { 0 },
};

/* HLS Sample Encryption Types  */
static const StreamType HLS_SAMPLE_ENC_types[] = {
    { STREAM_TYPE_HLS_SE_VIDEO_H264, AVMEDIA_TYPE_VIDEO, AV_CODEC_ID_H264},
    { STREAM_TYPE_HLS_SE_AUDIO_AAC,  AVMEDIA_TYPE_AUDIO, AV_CODEC_ID_AAC },
    { STREAM_TYPE_HLS_SE_AUDIO_AC3,  AVMEDIA_TYPE_AUDIO, AV_CODEC_ID_AC3 },
    { STREAM_TYPE_HLS_SE_AUDIO_EAC3, AVMEDIA_TYPE_AUDIO, AV_CODEC_ID_EAC3},
    { 0 },
};

static const StreamType REGD_types[] = {
    { MKTAG('d', 'r', 'a', 'c'), AVMEDIA_TYPE_VIDEO, AV_CODEC_ID_DIRAC },
    { MKTAG('A', 'C', '-', '3'), AVMEDIA_TYPE_AUDIO, AV_CODEC_ID_AC3   },
    { MKTAG('A', 'C', '-', '4'), AVMEDIA_TYPE_AUDIO, AV_CODEC_ID_AC4   },
    { MKTAG('B', 'S', 'S', 'D'), AVMEDIA_TYPE_AUDIO, AV_CODEC_ID_S302M },
    { MKTAG('D', 'T', 'S', '1'), AVMEDIA_TYPE_AUDIO, AV_CODEC_ID_DTS   },
    { MKTAG('D', 'T', 'S', '2'), AVMEDIA_TYPE_AUDIO, AV_CODEC_ID_DTS   },
    { MKTAG('D', 'T', 'S', '3'), AVMEDIA_TYPE_AUDIO, AV_CODEC_ID_DTS   },
    { MKTAG('E', 'A', 'C', '3'), AVMEDIA_TYPE_AUDIO, AV_CODEC_ID_EAC3  },
    { MKTAG('H', 'E', 'V', 'C'), AVMEDIA_TYPE_VIDEO, AV_CODEC_ID_HEVC  },
    { MKTAG('V', 'V', 'C', ' '), AVMEDIA_TYPE_VIDEO, AV_CODEC_ID_VVC   },
    { MKTAG('K', 'L', 'V', 'A'), AVMEDIA_TYPE_DATA,  AV_CODEC_ID_SMPTE_KLV },
    { MKTAG('V', 'A', 'N', 'C'), AVMEDIA_TYPE_DATA,  AV_CODEC_ID_SMPTE_2038 },
    { MKTAG('I', 'D', '3', ' '), AVMEDIA_TYPE_DATA,  AV_CODEC_ID_TIMED_ID3 },
    { MKTAG('V', 'C', '-', '1'), AVMEDIA_TYPE_VIDEO, AV_CODEC_ID_VC1   },
    { MKTAG('O', 'p', 'u', 's'), AVMEDIA_TYPE_AUDIO, AV_CODEC_ID_OPUS  },
    { 0 },
};

static const StreamType METADATA_types[] = {
    { MKTAG('K','L','V','A'), AVMEDIA_TYPE_DATA, AV_CODEC_ID_SMPTE_KLV },
    { MKTAG('I','D','3',' '), AVMEDIA_TYPE_DATA, AV_CODEC_ID_TIMED_ID3 },
    { 0 },
};

/* descriptor present */
static const StreamType DESC_types[] = {
    { AC3_DESCRIPTOR,           AVMEDIA_TYPE_AUDIO,    AV_CODEC_ID_AC3          },
    { ENHANCED_AC3_DESCRIPTOR,  AVMEDIA_TYPE_AUDIO,    AV_CODEC_ID_EAC3         },
    { DTS_DESCRIPTOR,           AVMEDIA_TYPE_AUDIO,    AV_CODEC_ID_DTS          },
    { TELETEXT_DESCRIPTOR,      AVMEDIA_TYPE_SUBTITLE, AV_CODEC_ID_DVB_TELETEXT },
    { SUBTITLING_DESCRIPTOR,    AVMEDIA_TYPE_SUBTITLE, AV_CODEC_ID_DVB_SUBTITLE },
    { 0 },
};

static void mpegts_find_stream_type(AVStream *st,
                                    uint32_t stream_type,
                                    const StreamType *types)
{
    FFStream *const sti = ffstream(st);
    for (; types->stream_type; types++)
        if (stream_type == types->stream_type) {
            if (st->codecpar->codec_type != types->codec_type ||
                st->codecpar->codec_id   != types->codec_id) {
                st->codecpar->codec_type = types->codec_type;
                st->codecpar->codec_id   = types->codec_id;
                sti->need_context_update = 1;
            }
            sti->request_probe = 0;
            return;
        }
}

static int mpegts_set_stream_info(AVStream *st, PESContext *pes,
                                  uint32_t stream_type, uint32_t prog_reg_desc)
{
    FFStream *const sti = ffstream(st);
    int old_codec_type = st->codecpar->codec_type;
    int old_codec_id   = st->codecpar->codec_id;
    int old_codec_tag  = st->codecpar->codec_tag;

    avpriv_set_pts_info(st, 33, 1, 90000);
    st->priv_data         = pes;
    st->codecpar->codec_type = AVMEDIA_TYPE_DATA;
    st->codecpar->codec_id   = AV_CODEC_ID_NONE;
    sti->need_parsing = AVSTREAM_PARSE_FULL;
    pes->st          = st;
    pes->stream_type = stream_type;

    av_log(pes->stream, AV_LOG_DEBUG,
           "stream=%d stream_type=%x pid=%x prog_reg_desc=%.4s\n",
           st->index, pes->stream_type, pes->pid, (char *)&prog_reg_desc);

    st->codecpar->codec_tag = pes->stream_type;

    mpegts_find_stream_type(st, pes->stream_type, ISO_types);
    if (pes->stream_type == STREAM_TYPE_AUDIO_MPEG2 || pes->stream_type == STREAM_TYPE_AUDIO_AAC)
        sti->request_probe = 50;
    if (pes->stream_type == STREAM_TYPE_PRIVATE_DATA)
        sti->request_probe = AVPROBE_SCORE_STREAM_RETRY;
    if ((prog_reg_desc == AV_RL32("HDMV") ||
         prog_reg_desc == AV_RL32("HDPR")) &&
        st->codecpar->codec_id == AV_CODEC_ID_NONE) {
        mpegts_find_stream_type(st, pes->stream_type, HDMV_types);
        if (pes->stream_type == STREAM_TYPE_BLURAY_AUDIO_TRUEHD) {
            // HDMV TrueHD streams also contain an AC3 coded version of the
            // audio track - add a second stream for this
            AVStream *sub_st;
            // priv_data cannot be shared between streams
            PESContext *sub_pes = av_memdup(pes, sizeof(*sub_pes));
            if (!sub_pes)
                return AVERROR(ENOMEM);

            sub_st = avformat_new_stream(pes->stream, NULL);
            if (!sub_st) {
                av_free(sub_pes);
                return AVERROR(ENOMEM);
            }

            sub_st->id = pes->pid;
            avpriv_set_pts_info(sub_st, 33, 1, 90000);
            sub_st->priv_data         = sub_pes;
            sub_st->codecpar->codec_type = AVMEDIA_TYPE_AUDIO;
            sub_st->codecpar->codec_id   = AV_CODEC_ID_AC3;
            ffstream(sub_st)->need_parsing = AVSTREAM_PARSE_FULL;
            sub_pes->sub_st           = pes->sub_st = sub_st;
        }
    }
    if (st->codecpar->codec_id == AV_CODEC_ID_NONE)
        mpegts_find_stream_type(st, pes->stream_type, MISC_types);
    if (st->codecpar->codec_id == AV_CODEC_ID_NONE)
        mpegts_find_stream_type(st, pes->stream_type, HLS_SAMPLE_ENC_types);
    if (st->codecpar->codec_id == AV_CODEC_ID_NONE) {
        st->codecpar->codec_id  = old_codec_id;
        st->codecpar->codec_type = old_codec_type;
    }
    if ((st->codecpar->codec_id == AV_CODEC_ID_NONE ||
            (sti->request_probe > 0 && sti->request_probe < AVPROBE_SCORE_STREAM_RETRY / 5)) &&
        sti->probe_packets > 0 &&
        stream_type == STREAM_TYPE_PRIVATE_DATA) {
        st->codecpar->codec_type = AVMEDIA_TYPE_DATA;
        st->codecpar->codec_id   = AV_CODEC_ID_BIN_DATA;
        sti->request_probe = AVPROBE_SCORE_STREAM_RETRY / 5;
    }

    /* queue a context update if properties changed */
    if (old_codec_type != st->codecpar->codec_type ||
        old_codec_id   != st->codecpar->codec_id   ||
        old_codec_tag  != st->codecpar->codec_tag)
        sti->need_context_update = 1;

    return 0;
}

static void reset_pes_packet_state(PESContext *pes)
{
    pes->pts        = AV_NOPTS_VALUE;
    pes->dts        = AV_NOPTS_VALUE;
    pes->data_index = 0;
    pes->flags      = 0;
    av_buffer_unref(&pes->buffer);
}

static void new_data_packet(const uint8_t *buffer, int len, AVPacket *pkt)
{
    av_packet_unref(pkt);
    pkt->data = (uint8_t *)buffer;
    pkt->size = len;
}

static int new_pes_packet(PESContext *pes, AVPacket *pkt)
{
    uint8_t *sd;

    av_packet_unref(pkt);

    pkt->buf  = pes->buffer;
    pkt->data = pes->buffer->data;
    pkt->size = pes->data_index;

    if (pes->PES_packet_length &&
        pes->pes_header_size + pes->data_index != pes->PES_packet_length +
        PES_START_SIZE) {
        av_log(pes->stream, AV_LOG_WARNING, "PES packet size mismatch\n");
        pes->flags |= AV_PKT_FLAG_CORRUPT;
    }

    // JPEG-XS PES payload
    if (pes->stream_id == 0xbd && pes->stream_type == 0x32 &&
        pkt->size >= 8 && memcmp(pkt->data + 4, "jxes", 4) == 0)
    {
        uint32_t header_size = AV_RB32(pkt->data);
        if (header_size > pkt->size) {
            av_log(pes->stream, AV_LOG_WARNING,
                   "Invalid JPEG-XS header size %"PRIu32" > packet size %d\n",
                   header_size, pkt->size);
            pes->flags |= AV_PKT_FLAG_CORRUPT;
            return AVERROR_INVALIDDATA;
        }
        pkt->data += header_size;
        pkt->size -= header_size;
    }

    memset(pkt->data + pkt->size, 0, AV_INPUT_BUFFER_PADDING_SIZE);

    // Separate out the AC3 substream from an HDMV combined TrueHD/AC3 PID
    if (pes->sub_st && pes->stream_type == STREAM_TYPE_BLURAY_AUDIO_TRUEHD && pes->extended_stream_id == 0x76)
        pkt->stream_index = pes->sub_st->index;
    else
        pkt->stream_index = pes->st->index;
    pkt->pts = pes->pts;
    pkt->dts = pes->dts;
    /* store position of first TS packet of this PES packet */
    pkt->pos   = pes->ts_packet_pos;
    pkt->flags = pes->flags;

    pes->buffer = NULL;
    reset_pes_packet_state(pes);

    sd = av_packet_new_side_data(pkt, AV_PKT_DATA_MPEGTS_STREAM_ID, 1);
    if (!sd)
        return AVERROR(ENOMEM);
    *sd = pes->stream_id;

    return 0;
}

static uint64_t get_ts64(GetBitContext *gb, int bits)
{
    if (get_bits_left(gb) < bits)
        return AV_NOPTS_VALUE;
    return get_bits64(gb, bits);
}

static int read_sl_header(PESContext *pes, SLConfigDescr *sl,
                          const uint8_t *buf, int buf_size)
{
    GetBitContext gb;
    int au_start_flag = 0, au_end_flag = 0, ocr_flag = 0, idle_flag = 0;
    int padding_flag = 0, padding_bits = 0, inst_bitrate_flag = 0;
    int dts_flag = -1, cts_flag = -1;
    int64_t dts = AV_NOPTS_VALUE, cts = AV_NOPTS_VALUE;
    uint8_t buf_padded[128 + AV_INPUT_BUFFER_PADDING_SIZE];
    int buf_padded_size = FFMIN(buf_size, sizeof(buf_padded) - AV_INPUT_BUFFER_PADDING_SIZE);

    memcpy(buf_padded, buf, buf_padded_size);

    init_get_bits(&gb, buf_padded, buf_padded_size * 8);

    if (sl->use_au_start)
        au_start_flag = get_bits1(&gb);
    if (sl->use_au_end)
        au_end_flag = get_bits1(&gb);
    if (!sl->use_au_start && !sl->use_au_end)
        au_start_flag = au_end_flag = 1;
    if (sl->ocr_len > 0)
        ocr_flag = get_bits1(&gb);
    if (sl->use_idle)
        idle_flag = get_bits1(&gb);
    if (sl->use_padding)
        padding_flag = get_bits1(&gb);
    if (padding_flag)
        padding_bits = get_bits(&gb, 3);

    if (!idle_flag && (!padding_flag || padding_bits != 0)) {
        if (sl->packet_seq_num_len)
            skip_bits_long(&gb, sl->packet_seq_num_len);
        if (sl->degr_prior_len)
            if (get_bits1(&gb))
                skip_bits(&gb, sl->degr_prior_len);
        if (ocr_flag)
            skip_bits_long(&gb, sl->ocr_len);
        if (au_start_flag) {
            if (sl->use_rand_acc_pt)
                get_bits1(&gb);
            if (sl->au_seq_num_len > 0)
                skip_bits_long(&gb, sl->au_seq_num_len);
            if (sl->use_timestamps) {
                dts_flag = get_bits1(&gb);
                cts_flag = get_bits1(&gb);
            }
        }
        if (sl->inst_bitrate_len)
            inst_bitrate_flag = get_bits1(&gb);
        if (dts_flag == 1)
            dts = get_ts64(&gb, sl->timestamp_len);
        if (cts_flag == 1)
            cts = get_ts64(&gb, sl->timestamp_len);
        if (sl->au_len > 0)
            skip_bits_long(&gb, sl->au_len);
        if (inst_bitrate_flag)
            skip_bits_long(&gb, sl->inst_bitrate_len);
    }

    if (dts != AV_NOPTS_VALUE)
        pes->dts = dts;
    if (cts != AV_NOPTS_VALUE)
        pes->pts = cts;

    if (sl->timestamp_len && sl->timestamp_res)
        avpriv_set_pts_info(pes->st, sl->timestamp_len, 1, sl->timestamp_res);

    return (get_bits_count(&gb) + 7) >> 3;
}

static AVBufferRef *buffer_pool_get(MpegTSContext *ts, int size)
{
    int index = av_log2(size + AV_INPUT_BUFFER_PADDING_SIZE);
    if (!ts->pools[index]) {
        int pool_size = FFMIN(ts->max_packet_size + AV_INPUT_BUFFER_PADDING_SIZE, 2 << index);
        ts->pools[index] = av_buffer_pool_init(pool_size, NULL);
        if (!ts->pools[index])
            return NULL;
    }
    return av_buffer_pool_get(ts->pools[index]);
}

/* return non zero if a packet could be constructed */
static int mpegts_push_data(MpegTSFilter *filter,
                            const uint8_t *buf, int buf_size, int is_start,
                            int64_t pos)
{
    PESContext *pes   = filter->u.pes_filter.opaque;
    MpegTSContext *ts = pes->ts;
    const uint8_t *p;
    int ret, len;

    if (!ts->pkt)
        return 0;

    if (is_start) {
        if (pes->state == MPEGTS_PAYLOAD && pes->data_index > 0) {
            ret = new_pes_packet(pes, ts->pkt);
            if (ret < 0)
                return ret;
            ts->stop_parse = 1;
        } else {
            reset_pes_packet_state(pes);
        }
        pes->state         = MPEGTS_HEADER;
        pes->ts_packet_pos = pos;
    }
    p = buf;
    while (buf_size > 0) {
        switch (pes->state) {
        case MPEGTS_HEADER:
            len = PES_START_SIZE - pes->data_index;
            if (len > buf_size)
                len = buf_size;
            memcpy(pes->header + pes->data_index, p, len);
            pes->data_index += len;
            p += len;
            buf_size -= len;
            if (pes->data_index == PES_START_SIZE) {
                /* we got all the PES or section header. We can now
                 * decide */
                if (pes->header[0] == 0x00 && pes->header[1] == 0x00 &&
                    pes->header[2] == 0x01) {
                    /* it must be an MPEG-2 PES stream */
                    pes->stream_id = pes->header[3];
                    av_log(pes->stream, AV_LOG_TRACE, "pid=%x stream_id=%#x\n", pes->pid, pes->stream_id);

                    if ((pes->st && pes->st->discard == AVDISCARD_ALL &&
                         (!pes->sub_st ||
                          pes->sub_st->discard == AVDISCARD_ALL)) ||
                        pes->stream_id == STREAM_ID_PADDING_STREAM)
                        goto skip;

                    /* stream not present in PMT */
                    if (!pes->st) {
                        if (ts->skip_changes)
                            goto skip;
                        if (ts->merge_pmt_versions)
                            goto skip; /* wait for PMT to merge new stream */

                        pes->st = avformat_new_stream(ts->stream, NULL);
                        if (!pes->st)
                            return AVERROR(ENOMEM);
                        pes->st->id = pes->pid;
                        mpegts_set_stream_info(pes->st, pes, 0, 0);
                    }

                    pes->PES_packet_length = AV_RB16(pes->header + 4);
                    /* NOTE: zero length means the PES size is unbounded */

                    if (pes->stream_id != STREAM_ID_PROGRAM_STREAM_MAP &&
                        pes->stream_id != STREAM_ID_PRIVATE_STREAM_2 &&
                        pes->stream_id != STREAM_ID_ECM_STREAM &&
                        pes->stream_id != STREAM_ID_EMM_STREAM &&
                        pes->stream_id != STREAM_ID_PROGRAM_STREAM_DIRECTORY &&
                        pes->stream_id != STREAM_ID_DSMCC_STREAM &&
                        pes->stream_id != STREAM_ID_TYPE_E_STREAM) {
                        FFStream *const pes_sti = ffstream(pes->st);
                        pes->state = MPEGTS_PESHEADER;
                        if (pes->st->codecpar->codec_id == AV_CODEC_ID_NONE && !pes_sti->request_probe) {
                            av_log(pes->stream, AV_LOG_TRACE,
                                    "pid=%x stream_type=%x probing\n",
                                    pes->pid,
                                    pes->stream_type);
                            pes_sti->request_probe = 1;
                        }
                    } else {
                        pes->pes_header_size = 6;
                        pes->state      = MPEGTS_PAYLOAD;
                        pes->data_index = 0;
                    }
                } else {
                    /* otherwise, it should be a table */
                    /* skip packet */
skip:
                    pes->state = MPEGTS_SKIP;
                    continue;
                }
            }
            break;
        /**********************************************/
        /* PES packing parsing */
        case MPEGTS_PESHEADER:
            len = PES_HEADER_SIZE - pes->data_index;
            if (len < 0)
                return AVERROR_INVALIDDATA;
            if (len > buf_size)
                len = buf_size;
            memcpy(pes->header + pes->data_index, p, len);
            pes->data_index += len;
            p += len;
            buf_size -= len;
            if (pes->data_index == PES_HEADER_SIZE) {
                pes->pes_header_size = pes->header[8] + 9;
                pes->state           = MPEGTS_PESHEADER_FILL;
            }
            break;
        case MPEGTS_PESHEADER_FILL:
            len = pes->pes_header_size - pes->data_index;
            if (len < 0)
                return AVERROR_INVALIDDATA;
            if (len > buf_size)
                len = buf_size;
            memcpy(pes->header + pes->data_index, p, len);
            pes->data_index += len;
            p += len;
            buf_size -= len;
            if (pes->data_index == pes->pes_header_size) {
                const uint8_t *r;
                unsigned int flags, pes_ext, skip;

                flags = pes->header[7];
                r = pes->header + 9;
                pes->pts = AV_NOPTS_VALUE;
                pes->dts = AV_NOPTS_VALUE;
                if ((flags & 0xc0) == 0x80) {
                    pes->dts = pes->pts = ff_parse_pes_pts(r);
                    r += 5;
                } else if ((flags & 0xc0) == 0xc0) {
                    pes->pts = ff_parse_pes_pts(r);
                    r += 5;
                    pes->dts = ff_parse_pes_pts(r);
                    r += 5;
                }
                pes->extended_stream_id = -1;
                if (flags & 0x01) { /* PES extension */
                    pes_ext = *r++;
                    /* Skip PES private data, program packet sequence counter and P-STD buffer */
                    skip  = (pes_ext >> 4) & 0xb;
                    skip += skip & 0x9;
                    r    += skip;
                    if ((pes_ext & 0x41) == 0x01 &&
                        (r + 2) <= (pes->header + pes->pes_header_size)) {
                        /* PES extension 2 */
                        if ((r[0] & 0x7f) > 0 && (r[1] & 0x80) == 0)
                            pes->extended_stream_id = r[1];
                    }
                }

                /* we got the full header. We parse it and get the payload */
                pes->state = MPEGTS_PAYLOAD;
                pes->data_index = 0;
                if (pes->stream_type == STREAM_TYPE_ISO_IEC_14496_PES && buf_size > 0) {
                    int sl_header_bytes = read_sl_header(pes, &pes->sl, p,
                                                         buf_size);
                    pes->pes_header_size += sl_header_bytes;
                    p += sl_header_bytes;
                    buf_size -= sl_header_bytes;
                }
                if (pes->stream_type == STREAM_TYPE_METADATA &&
                    pes->stream_id == STREAM_ID_METADATA_STREAM &&
                    pes->st->codecpar->codec_id == AV_CODEC_ID_SMPTE_KLV &&
                    buf_size >= 5) {
                    /* skip metadata access unit header - see MISB ST 1402 */
                    pes->pes_header_size += 5;
                    p += 5;
                    buf_size -= 5;
                }
                if (   pes->ts->fix_teletext_pts
                    && (   pes->st->codecpar->codec_id == AV_CODEC_ID_DVB_TELETEXT
                        || pes->st->codecpar->codec_id == AV_CODEC_ID_DVB_SUBTITLE)
                    ) {
                    AVProgram *p = NULL;
                    int pcr_found = 0;
                    while ((p = av_find_program_from_stream(pes->stream, p, pes->st->index))) {
                        if (p->pcr_pid != -1 && p->discard != AVDISCARD_ALL) {
                            MpegTSFilter *f = pes->ts->pids[p->pcr_pid];
                            if (f) {
                                AVStream *st = NULL;
                                if (f->type == MPEGTS_PES) {
                                    PESContext *pcrpes = f->u.pes_filter.opaque;
                                    if (pcrpes)
                                        st = pcrpes->st;
                                } else if (f->type == MPEGTS_PCR) {
                                    int i;
                                    for (i = 0; i < p->nb_stream_indexes; i++) {
                                        AVStream *pst = pes->stream->streams[p->stream_index[i]];
                                        if (pst->codecpar->codec_type == AVMEDIA_TYPE_VIDEO)
                                            st = pst;
                                    }
                                }
                                if (f->last_pcr != -1 && !f->discard) {
                                    // teletext packets do not always have correct timestamps,
                                    // the standard says they should be handled after 40.6 ms at most,
                                    // and the pcr error to this packet should be no more than 100 ms.
                                    // TODO: we should interpolate the PCR, not just use the last one
                                    int64_t pcr = f->last_pcr / SYSTEM_CLOCK_FREQUENCY_DIVISOR;
                                    pcr_found = 1;
                                    if (st) {
                                        const FFStream *const sti = ffstream(st);
                                        FFStream *const pes_sti   = ffstream(pes->st);

                                        pes_sti->pts_wrap_reference = sti->pts_wrap_reference;
                                        pes_sti->pts_wrap_behavior  = sti->pts_wrap_behavior;
                                    }
                                    if (pes->dts == AV_NOPTS_VALUE || pes->dts < pcr) {
                                        pes->pts = pes->dts = pcr;
                                    } else if (pes->st->codecpar->codec_id == AV_CODEC_ID_DVB_TELETEXT &&
                                               pes->dts > pcr + 3654 + 9000) {
                                        pes->pts = pes->dts = pcr + 3654 + 9000;
                                    } else if (pes->st->codecpar->codec_id == AV_CODEC_ID_DVB_SUBTITLE &&
                                               pes->dts > pcr + 10*90000) { //10sec
                                        pes->pts = pes->dts = pcr + 3654 + 9000;
                                    }
                                    break;
                                }
                            }
                        }
                    }

                    if (pes->st->codecpar->codec_id == AV_CODEC_ID_DVB_TELETEXT &&
                        !pcr_found) {
                        av_log(pes->stream, AV_LOG_VERBOSE,
                               "Forcing DTS/PTS to be unset for a "
                               "non-trustworthy PES packet for PID %d as "
                               "PCR hasn't been received yet.\n",
                               pes->pid);
                        pes->dts = pes->pts = AV_NOPTS_VALUE;
                    }
                }
            }
            break;
        case MPEGTS_PAYLOAD:
            do {
                int max_packet_size = ts->max_packet_size;
                if (pes->PES_packet_length && pes->PES_packet_length + PES_START_SIZE > pes->pes_header_size)
                    max_packet_size = pes->PES_packet_length + PES_START_SIZE - pes->pes_header_size;

                if (pes->data_index > 0 &&
                    pes->data_index + buf_size > max_packet_size) {
                    ret = new_pes_packet(pes, ts->pkt);
                    if (ret < 0)
                        return ret;
                    pes->PES_packet_length = 0;
                    max_packet_size = ts->max_packet_size;
                    ts->stop_parse = 1;
                } else if (pes->data_index == 0 &&
                           buf_size > max_packet_size) {
                    // pes packet size is < ts size packet and pes data is padded with STUFFING_BYTE
                    // not sure if this is legal in ts but see issue #2392
                    buf_size = max_packet_size;
                }

                if (!pes->buffer) {
                    pes->buffer = buffer_pool_get(ts, max_packet_size);
                    if (!pes->buffer)
                        return AVERROR(ENOMEM);
                }

                memcpy(pes->buffer->data + pes->data_index, p, buf_size);
                pes->data_index += buf_size;
                /* emit complete packets with known packet size
                 * decreases demuxer delay for infrequent packets like subtitles from
                 * a couple of seconds to milliseconds for properly muxed files. */
                if (!ts->stop_parse && pes->PES_packet_length &&
                    pes->pes_header_size + pes->data_index == pes->PES_packet_length + PES_START_SIZE) {
                    ts->stop_parse = 1;
                    ret = new_pes_packet(pes, ts->pkt);
                    pes->state = MPEGTS_SKIP;
                    if (ret < 0)
                        return ret;
                }
            } while (0);
            buf_size = 0;
            break;
        case MPEGTS_SKIP:
            buf_size = 0;
            break;
        }
    }

    return 0;
}

static PESContext *add_pes_stream(MpegTSContext *ts, int pid, int pcr_pid)
{
    MpegTSFilter *tss;
    PESContext *pes;

    /* if no pid found, then add a pid context */
    pes = av_mallocz(sizeof(PESContext));
    if (!pes)
        return 0;
    pes->ts      = ts;
    pes->stream  = ts->stream;
    pes->pid     = pid;
    pes->pcr_pid = pcr_pid;
    pes->state   = MPEGTS_SKIP;
    pes->pts     = AV_NOPTS_VALUE;
    pes->dts     = AV_NOPTS_VALUE;
    tss          = mpegts_open_pes_filter(ts, pid, mpegts_push_data, pes);
    if (!tss) {
        av_free(pes);
        return 0;
    }
    return pes;
}

#define MAX_LEVEL 4
typedef struct MP4DescrParseContext {
    AVFormatContext *s;
    FFIOContext pb;
    Mp4Descr *descr;
    Mp4Descr *active_descr;
    int descr_count;
    int max_descr_count;
    int level;
    int predefined_SLConfigDescriptor_seen;
} MP4DescrParseContext;

static int init_MP4DescrParseContext(MP4DescrParseContext *d, AVFormatContext *s,
                                     const uint8_t *buf, unsigned size,
                                     Mp4Descr *descr, int max_descr_count)
{
    if (size > (1 << 30))
        return AVERROR_INVALIDDATA;

    ffio_init_read_context(&d->pb, buf, size);

    d->s               = s;
    d->level           = 0;
    d->descr_count     = 0;
    d->descr           = descr;
    d->active_descr    = NULL;
    d->max_descr_count = max_descr_count;

    return 0;
}

static void update_offsets(AVIOContext *pb, int64_t *off, int *len)
{
    int64_t new_off = avio_tell(pb);
    (*len) -= new_off - *off;
    *off    = new_off;
}

static int parse_mp4_descr(MP4DescrParseContext *d, int64_t off, int len,
                           int target_tag);

static int parse_mp4_descr_arr(MP4DescrParseContext *d, int64_t off, int len)
{
    while (len > 0) {
        int ret = parse_mp4_descr(d, off, len, 0);
        if (ret < 0)
            return ret;
        update_offsets(&d->pb.pub, &off, &len);
    }
    return 0;
}

static int parse_MP4IODescrTag(MP4DescrParseContext *d, int64_t off, int len)
{
    AVIOContext *const pb = &d->pb.pub;
    avio_rb16(pb); // ID
    avio_r8(pb);
    avio_r8(pb);
    avio_r8(pb);
    avio_r8(pb);
    avio_r8(pb);
    update_offsets(pb, &off, &len);
    return parse_mp4_descr_arr(d, off, len);
}

static int parse_MP4ODescrTag(MP4DescrParseContext *d, int64_t off, int len)
{
    int id_flags;
    if (len < 2)
        return 0;
    id_flags = avio_rb16(&d->pb.pub);
    if (!(id_flags & 0x0020)) { // URL_Flag
        update_offsets(&d->pb.pub, &off, &len);
        return parse_mp4_descr_arr(d, off, len); // ES_Descriptor[]
    } else {
        return 0;
    }
}

static int parse_MP4ESDescrTag(MP4DescrParseContext *d, int64_t off, int len)
{
    AVIOContext *const pb = &d->pb.pub;
    int es_id = 0;
    int ret   = 0;

    if (d->descr_count >= d->max_descr_count)
        return AVERROR_INVALIDDATA;
    ff_mp4_parse_es_descr(pb, &es_id);
    d->active_descr = d->descr + (d->descr_count++);

    d->active_descr->es_id = es_id;
    update_offsets(pb, &off, &len);
    if ((ret = parse_mp4_descr(d, off, len, MP4DecConfigDescrTag)) < 0)
        return ret;
    update_offsets(pb, &off, &len);
    if (len > 0)
        ret = parse_mp4_descr(d, off, len, MP4SLDescrTag);
    d->active_descr = NULL;
    return ret;
}

static int parse_MP4DecConfigDescrTag(MP4DescrParseContext *d, int64_t off,
                                      int len)
{
    Mp4Descr *descr = d->active_descr;
    if (!descr)
        return AVERROR_INVALIDDATA;
    d->active_descr->dec_config_descr = av_malloc(len);
    if (!descr->dec_config_descr)
        return AVERROR(ENOMEM);
    descr->dec_config_descr_len = len;
    avio_read(&d->pb.pub, descr->dec_config_descr, len);
    return 0;
}

static int parse_MP4SLDescrTag(MP4DescrParseContext *d, int64_t off, int len)
{
    Mp4Descr *descr = d->active_descr;
    AVIOContext *const pb = &d->pb.pub;
    int predefined;
    if (!descr)
        return AVERROR_INVALIDDATA;

#define R8_CHECK_CLIP_MAX(dst, maxv) do {                       \
    descr->sl.dst = avio_r8(pb);                                \
    if (descr->sl.dst > maxv) {                                 \
        descr->sl.dst = maxv;                                   \
        return AVERROR_INVALIDDATA;                             \
    }                                                           \
} while (0)

    predefined = avio_r8(pb);
    if (!predefined) {
        int lengths;
        int flags = avio_r8(pb);
        descr->sl.use_au_start    = !!(flags & 0x80);
        descr->sl.use_au_end      = !!(flags & 0x40);
        descr->sl.use_rand_acc_pt = !!(flags & 0x20);
        descr->sl.use_padding     = !!(flags & 0x08);
        descr->sl.use_timestamps  = !!(flags & 0x04);
        descr->sl.use_idle        = !!(flags & 0x02);
        descr->sl.timestamp_res   = avio_rb32(pb);
        avio_rb32(pb);
        R8_CHECK_CLIP_MAX(timestamp_len, 63);
        R8_CHECK_CLIP_MAX(ocr_len,       63);
        R8_CHECK_CLIP_MAX(au_len,        31);
        descr->sl.inst_bitrate_len   = avio_r8(pb);
        lengths                      = avio_rb16(pb);
        descr->sl.degr_prior_len     = lengths >> 12;
        descr->sl.au_seq_num_len     = (lengths >> 7) & 0x1f;
        descr->sl.packet_seq_num_len = (lengths >> 2) & 0x1f;
    } else if (!d->predefined_SLConfigDescriptor_seen){
        avpriv_report_missing_feature(d->s, "Predefined SLConfigDescriptor");
        d->predefined_SLConfigDescriptor_seen = 1;
    }
    return 0;
}

static int parse_mp4_descr(MP4DescrParseContext *d, int64_t off, int len,
                           int target_tag)
{
    int tag;
    AVIOContext *const pb = &d->pb.pub;
    int len1 = ff_mp4_read_descr(d->s, pb, &tag);
    int ret = 0;

    update_offsets(pb, &off, &len);
    if (len < 0 || len1 > len || len1 <= 0) {
        av_log(d->s, AV_LOG_ERROR,
               "Tag %x length violation new length %d bytes remaining %d\n",
               tag, len1, len);
        return AVERROR_INVALIDDATA;
    }

    if (d->level++ >= MAX_LEVEL) {
        av_log(d->s, AV_LOG_ERROR, "Maximum MP4 descriptor level exceeded\n");
        ret = AVERROR_INVALIDDATA;
        goto done;
    }

    if (target_tag && tag != target_tag) {
        av_log(d->s, AV_LOG_ERROR, "Found tag %x expected %x\n", tag,
               target_tag);
        ret = AVERROR_INVALIDDATA;
        goto done;
    }

    switch (tag) {
    case MP4IODescrTag:
        ret = parse_MP4IODescrTag(d, off, len1);
        break;
    case MP4ODescrTag:
        ret = parse_MP4ODescrTag(d, off, len1);
        break;
    case MP4ESDescrTag:
        ret = parse_MP4ESDescrTag(d, off, len1);
        break;
    case MP4DecConfigDescrTag:
        ret = parse_MP4DecConfigDescrTag(d, off, len1);
        break;
    case MP4SLDescrTag:
        ret = parse_MP4SLDescrTag(d, off, len1);
        break;
    }


done:
    d->level--;
    avio_seek(pb, off + len1, SEEK_SET);
    return ret;
}

static int mp4_read_iods(AVFormatContext *s, const uint8_t *buf, unsigned size,
                         Mp4Descr *descr, int *descr_count, int max_descr_count)
{
    MP4DescrParseContext d;
    int ret;

    d.predefined_SLConfigDescriptor_seen = 0;

    ret = init_MP4DescrParseContext(&d, s, buf, size, descr, max_descr_count);
    if (ret < 0)
        return ret;

    ret = parse_mp4_descr(&d, avio_tell(&d.pb.pub), size, MP4IODescrTag);

    *descr_count = d.descr_count;
    return ret;
}

static int mp4_read_od(AVFormatContext *s, const uint8_t *buf, unsigned size,
                       Mp4Descr *descr, int *descr_count, int max_descr_count)
{
    MP4DescrParseContext d;
    int ret;

    ret = init_MP4DescrParseContext(&d, s, buf, size, descr, max_descr_count);
    if (ret < 0)
        return ret;

    ret = parse_mp4_descr_arr(&d, avio_tell(&d.pb.pub), size);

    *descr_count = d.descr_count;
    return ret;
}

static void m4sl_cb(MpegTSFilter *filter, const uint8_t *section,
                    int section_len)
{
    MpegTSContext *ts = filter->u.section_filter.opaque;
    MpegTSSectionFilter *tssf = &filter->u.section_filter;
    SectionHeader h;
    const uint8_t *p, *p_end;
    int mp4_descr_count = 0;
    Mp4Descr mp4_descr[MAX_MP4_DESCR_COUNT] = { { 0 } };
    int i, pid;
    AVFormatContext *s = ts->stream;

    p_end = section + section_len - 4;
    p = section;
    if (parse_section_header(&h, &p, p_end) < 0)
        return;
    if (h.tid != M4OD_TID)
        return;
    if (skip_identical(&h, tssf))
        return;

    mp4_read_od(s, p, (unsigned) (p_end - p), mp4_descr, &mp4_descr_count,
                MAX_MP4_DESCR_COUNT);

    for (pid = 0; pid < NB_PID_MAX; pid++) {
        if (!ts->pids[pid])
            continue;
        for (i = 0; i < mp4_descr_count; i++) {
            PESContext *pes;
            AVStream *st;
            FFStream *sti;
            FFIOContext pb;
            if (ts->pids[pid]->es_id != mp4_descr[i].es_id)
                continue;
            if (ts->pids[pid]->type != MPEGTS_PES) {
                av_log(s, AV_LOG_ERROR, "pid %x is not PES\n", pid);
                continue;
            }
            pes = ts->pids[pid]->u.pes_filter.opaque;
            st  = pes->st;
            if (!st)
                continue;
            sti = ffstream(st);

            pes->sl = mp4_descr[i].sl;

            ffio_init_read_context(&pb, mp4_descr[i].dec_config_descr,
                                   mp4_descr[i].dec_config_descr_len);
            ff_mp4_read_dec_config_descr(s, st, &pb.pub);
            if (st->codecpar->codec_id == AV_CODEC_ID_AAC &&
                st->codecpar->extradata_size > 0)
                sti->need_parsing = 0;
            if (st->codecpar->codec_id == AV_CODEC_ID_H264 &&
                st->codecpar->extradata_size > 0)
                sti->need_parsing = 0;

            st->codecpar->codec_type = avcodec_get_type(st->codecpar->codec_id);
            sti->need_context_update = 1;
        }
    }
    for (i = 0; i < mp4_descr_count; i++)
        av_free(mp4_descr[i].dec_config_descr);
}

static void scte_data_cb(MpegTSFilter *filter, const uint8_t *section,
                    int section_len)
{
    AVProgram *prg = NULL;
    MpegTSContext *ts = filter->u.section_filter.opaque;

    int idx = ff_find_stream_index(ts->stream, filter->pid);
    if (idx < 0)
        return;

    /**
     * In case we receive an SCTE-35 packet before mpegts context is fully
     * initialized.
     */
    if (!ts->pkt)
        return;

    new_data_packet(section, section_len, ts->pkt);
    ts->pkt->stream_index = idx;
    prg = av_find_program_from_stream(ts->stream, NULL, idx);
    if (prg && prg->pcr_pid != -1 && prg->discard != AVDISCARD_ALL) {
        MpegTSFilter *f = ts->pids[prg->pcr_pid];
        if (f && f->last_pcr != -1)
            ts->pkt->pts = ts->pkt->dts = f->last_pcr/SYSTEM_CLOCK_FREQUENCY_DIVISOR;
    }
    ts->stop_parse = 1;

}

static const uint8_t opus_coupled_stream_cnt[9] = {
    1, 0, 1, 1, 2, 2, 2, 3, 3
};

static const uint8_t opus_stream_cnt[9] = {
    1, 1, 1, 2, 2, 3, 4, 4, 5,
};

static const uint8_t opus_channel_map[8][8] = {
    { 0 },
    { 0,1 },
    { 0,2,1 },
    { 0,1,2,3 },
    { 0,4,1,2,3 },
    { 0,4,1,2,3,5 },
    { 0,4,1,2,3,5,6 },
    { 0,6,1,2,3,4,5,7 },
};

static int parse_mpeg2_extension_descriptor(AVFormatContext *fc, AVStream *st,
                                            const uint8_t **pp, const uint8_t *desc_end)
{
    int ext_tag = get8(pp, desc_end);

    switch (ext_tag) {
    case JXS_VIDEO_DESCRIPTOR: /* JPEG-XS video descriptor*/
        {
            int horizontal_size, vertical_size, schar;
            int colour_primaries, transfer_characteristics, matrix_coefficients, video_full_range_flag;
            int descriptor_version, interlace_mode, n_fields;
            unsigned frat;

            if (desc_end - *pp < 29)
                return AVERROR_INVALIDDATA;

            descriptor_version = get8(pp, desc_end);
            if (descriptor_version) {
                av_log(fc, AV_LOG_WARNING, "Unsupported JPEG-XS descriptor version (%d != 0)", descriptor_version);
                return AVERROR_INVALIDDATA;
            }

            horizontal_size = get16(pp, desc_end);
            vertical_size = get16(pp, desc_end);
            *pp += 4; /* brat */
            frat = bytestream_get_be32(pp);
            schar = get16(pp, desc_end);
            *pp += 2; /* Ppih */
            *pp += 2; /* Plev */
            *pp += 4; /* max_buffer_size */
            *pp += 1; /* buffer_model_type */
            colour_primaries = get8(pp, desc_end);
            transfer_characteristics = get8(pp, desc_end);
            matrix_coefficients = get8(pp, desc_end);
            video_full_range_flag = (get8(pp, desc_end) & 0x80) == 0x80 ? 1 : 0;

            interlace_mode = (frat >> 30) & 0x3;
            if (interlace_mode == 3) {
                av_log(fc, AV_LOG_WARNING, "Unknown JPEG XS interlace mode 3");
                return AVERROR_INVALIDDATA;
            }

            st->codecpar->field_order = interlace_mode == 0 ? AV_FIELD_PROGRESSIVE
                                                            : (interlace_mode == 1 ? AV_FIELD_TT : AV_FIELD_BB);
            n_fields = st->codecpar->field_order == AV_FIELD_PROGRESSIVE ? 1 : 2;

            st->codecpar->width  = horizontal_size;
            st->codecpar->height = vertical_size * n_fields;

            if (frat != 0) {
                int framerate_num = (frat & 0x0000FFFFU);
                int framerate_den = ((frat >> 24) & 0x0000003FU);

                if (framerate_den == 2) {
                    framerate_num *= 1000;
                    framerate_den = 1001;
                } else if (framerate_den != 1) {
                    av_log(fc, AV_LOG_WARNING, "Unknown JPEG XS framerate denominator code %u", framerate_den);
                    return AVERROR_INVALIDDATA;
                }

                st->codecpar->framerate.num = framerate_num;
                st->codecpar->framerate.den = framerate_den;
            }

            switch (schar & 0xf) {
            case 0: st->codecpar->format = AV_PIX_FMT_YUV422P10LE; break;
            case 1: st->codecpar->format = AV_PIX_FMT_YUV444P10LE; break;
            default:
                av_log(fc, AV_LOG_WARNING, "Unknown JPEG XS sampling format");
                break;
            }

            st->codecpar->color_range = video_full_range_flag ? AVCOL_RANGE_JPEG : AVCOL_RANGE_MPEG;
            st->codecpar->color_primaries = colour_primaries;
            st->codecpar->color_trc = transfer_characteristics;
            st->codecpar->color_space = matrix_coefficients;
        }
        break;
    default:
        break;
    }

    return 0;
}

int ff_parse_mpeg2_descriptor(AVFormatContext *fc, AVStream *st, int stream_type,
                              const uint8_t **pp, const uint8_t *desc_list_end,
                              Mp4Descr *mp4_descr, int mp4_descr_count, int pid,
                              MpegTSContext *ts)
{
    FFStream *const sti = ffstream(st);
    const uint8_t *desc_end;
    int desc_len, desc_tag, desc_es_id, ext_desc_tag, channels, channel_config_code;
    char language[252];
    int i;

    desc_tag = get8(pp, desc_list_end);
    if (desc_tag < 0)
        return AVERROR_INVALIDDATA;
    desc_len = get8(pp, desc_list_end);
    if (desc_len < 0)
        return AVERROR_INVALIDDATA;
    desc_end = *pp + desc_len;
    if (desc_end > desc_list_end)
        return AVERROR_INVALIDDATA;

    av_log(fc, AV_LOG_TRACE, "tag: 0x%02x len=%d\n", desc_tag, desc_len);

    if ((st->codecpar->codec_id == AV_CODEC_ID_NONE || sti->request_probe > 0) &&
        stream_type == STREAM_TYPE_PRIVATE_DATA)
        mpegts_find_stream_type(st, desc_tag, DESC_types);

    switch (desc_tag) {
    case VIDEO_STREAM_DESCRIPTOR:
        if (get8(pp, desc_end) & 0x1) {
            st->disposition |= AV_DISPOSITION_STILL_IMAGE;
        }
        break;
    case SL_DESCRIPTOR:
        desc_es_id = get16(pp, desc_end);
        if (desc_es_id < 0)
            break;
        if (ts && ts->pids[pid])
            ts->pids[pid]->es_id = desc_es_id;
        for (i = 0; i < mp4_descr_count; i++)
            if (mp4_descr[i].dec_config_descr_len &&
                mp4_descr[i].es_id == desc_es_id) {
                FFIOContext pb;
                ffio_init_read_context(&pb, mp4_descr[i].dec_config_descr,
                                       mp4_descr[i].dec_config_descr_len);
                ff_mp4_read_dec_config_descr(fc, st, &pb.pub);
                if (st->codecpar->codec_id == AV_CODEC_ID_AAC &&
                    st->codecpar->extradata_size > 0) {
                    sti->need_parsing        = 0;
                    sti->need_context_update = 1;
                }
                if (st->codecpar->codec_id == AV_CODEC_ID_MPEG4SYSTEMS)
                    mpegts_open_section_filter(ts, pid, m4sl_cb, ts, 1);
            }
        break;
    case FMC_DESCRIPTOR:
        if (get16(pp, desc_end) < 0)
            break;
        if (mp4_descr_count > 0 &&
            (st->codecpar->codec_id == AV_CODEC_ID_AAC_LATM ||
             (sti->request_probe == 0 && st->codecpar->codec_id == AV_CODEC_ID_NONE) ||
             sti->request_probe > 0) &&
            mp4_descr->dec_config_descr_len && mp4_descr->es_id == pid) {
            FFIOContext pb;
            ffio_init_read_context(&pb, mp4_descr->dec_config_descr,
                                   mp4_descr->dec_config_descr_len);
            ff_mp4_read_dec_config_descr(fc, st, &pb.pub);
            if (st->codecpar->codec_id == AV_CODEC_ID_AAC &&
                st->codecpar->extradata_size > 0) {
                sti->request_probe = sti->need_parsing = 0;
                st->codecpar->codec_type = AVMEDIA_TYPE_AUDIO;
                sti->need_context_update = 1;
            }
        }
        break;
    case TELETEXT_DESCRIPTOR:
        {
            uint8_t *extradata = NULL;
            int language_count = desc_len / 5, ret;

            if (desc_len > 0 && desc_len % 5 != 0)
                return AVERROR_INVALIDDATA;

            if (language_count > 0) {
                /* 4 bytes per language code (3 bytes) with comma or NUL byte should fit language buffer */
                av_assert0(language_count <= sizeof(language) / 4);

                if (st->codecpar->extradata == NULL) {
                    ret = ff_alloc_extradata(st->codecpar, language_count * 2);
                    if (ret < 0)
                        return ret;
                }

                if (st->codecpar->extradata_size < language_count * 2)
                    return AVERROR_INVALIDDATA;

                extradata = st->codecpar->extradata;

                for (i = 0; i < language_count; i++) {
                    language[i * 4 + 0] = get8(pp, desc_end);
                    language[i * 4 + 1] = get8(pp, desc_end);
                    language[i * 4 + 2] = get8(pp, desc_end);
                    language[i * 4 + 3] = ',';

                    memcpy(extradata, *pp, 2);
                    extradata += 2;

                    *pp += 2;
                }

                language[i * 4 - 1] = 0;
                av_dict_set(&st->metadata, "language", language, 0);
                sti->need_context_update = 1;
            }
        }
        break;
    case SUBTITLING_DESCRIPTOR:
        {
            /* 8 bytes per DVB subtitle substream data:
             * ISO_639_language_code (3 bytes),
             * subtitling_type (1 byte),
             * composition_page_id (2 bytes),
             * ancillary_page_id (2 bytes) */
            int language_count = desc_len / 8, ret;

            if (desc_len > 0 && desc_len % 8 != 0)
                return AVERROR_INVALIDDATA;

            if (language_count > 1) {
                avpriv_request_sample(fc, "DVB subtitles with multiple languages");
            }

            if (language_count > 0) {
                uint8_t *extradata;

                /* 4 bytes per language code (3 bytes) with comma or NUL byte should fit language buffer */
                av_assert0(language_count <= sizeof(language) / 4);

                if (st->codecpar->extradata == NULL) {
                    ret = ff_alloc_extradata(st->codecpar, language_count * 5);
                    if (ret < 0)
                        return ret;
                }

                if (st->codecpar->extradata_size < language_count * 5)
                    return AVERROR_INVALIDDATA;

                extradata = st->codecpar->extradata;

                for (i = 0; i < language_count; i++) {
                    language[i * 4 + 0] = get8(pp, desc_end);
                    language[i * 4 + 1] = get8(pp, desc_end);
                    language[i * 4 + 2] = get8(pp, desc_end);
                    language[i * 4 + 3] = ',';

                    /* hearing impaired subtitles detection using subtitling_type */
                    switch (*pp[0]) {
                    case 0x20: /* DVB subtitles (for the hard of hearing) with no monitor aspect ratio criticality */
                    case 0x21: /* DVB subtitles (for the hard of hearing) for display on 4:3 aspect ratio monitor */
                    case 0x22: /* DVB subtitles (for the hard of hearing) for display on 16:9 aspect ratio monitor */
                    case 0x23: /* DVB subtitles (for the hard of hearing) for display on 2.21:1 aspect ratio monitor */
                    case 0x24: /* DVB subtitles (for the hard of hearing) for display on a high definition monitor */
                    case 0x25: /* DVB subtitles (for the hard of hearing) with plano-stereoscopic disparity for display on a high definition monitor */
                        st->disposition |= AV_DISPOSITION_HEARING_IMPAIRED;
                        break;
                    }

                    extradata[4] = get8(pp, desc_end); /* subtitling_type */
                    memcpy(extradata, *pp, 4); /* composition_page_id and ancillary_page_id */
                    extradata += 5;

                    *pp += 4;
                }

                language[i * 4 - 1] = 0;
                av_dict_set(&st->metadata, "language", language, 0);
                sti->need_context_update = 1;
            }
        }
        break;
    case ISO_639_LANGUAGE_DESCRIPTOR:
        for (i = 0; i + 4 <= desc_len; i += 4) {
            language[i + 0] = get8(pp, desc_end);
            language[i + 1] = get8(pp, desc_end);
            language[i + 2] = get8(pp, desc_end);
            language[i + 3] = ',';
            switch (get8(pp, desc_end)) {
            case 0x01:
                st->disposition |= AV_DISPOSITION_CLEAN_EFFECTS;
                break;
            case 0x02:
                st->disposition |= AV_DISPOSITION_HEARING_IMPAIRED;
                break;
            case 0x03:
                st->disposition |= AV_DISPOSITION_VISUAL_IMPAIRED;
                st->disposition |= AV_DISPOSITION_DESCRIPTIONS;
                break;
            }
        }
        if (i && language[0]) {
            language[i - 1] = 0;
            /* don't overwrite language, as it may already have been set by
             * another, more specific descriptor (e.g. supplementary audio) */
            av_dict_set(&st->metadata, "language", language, AV_DICT_DONT_OVERWRITE);
        }
        break;
    case REGISTRATION_DESCRIPTOR:
        st->codecpar->codec_tag = bytestream_get_le32(pp);
        av_log(fc, AV_LOG_TRACE, "reg_desc=%.4s\n", (char *)&st->codecpar->codec_tag);
        if (st->codecpar->codec_id == AV_CODEC_ID_NONE || sti->request_probe > 0) {
            mpegts_find_stream_type(st, st->codecpar->codec_tag, REGD_types);
            if (st->codecpar->codec_tag == MKTAG('B', 'S', 'S', 'D'))
                sti->request_probe = 50;
        }
        break;
    case STREAM_IDENTIFIER_DESCRIPTOR:
        sti->stream_identifier = 1 + get8(pp, desc_end);
        break;
    case METADATA_DESCRIPTOR:
        if (get16(pp, desc_end) == 0xFFFF)
            *pp += 4;
        if (get8(pp, desc_end) == 0xFF) {
            st->codecpar->codec_tag = bytestream_get_le32(pp);
            if (st->codecpar->codec_id == AV_CODEC_ID_NONE)
                mpegts_find_stream_type(st, st->codecpar->codec_tag, METADATA_types);
        }
        break;
    case DVB_EXTENSION_DESCRIPTOR: /* DVB extension descriptor */
        ext_desc_tag = get8(pp, desc_end);
        if (ext_desc_tag < 0)
            return AVERROR_INVALIDDATA;
        if (st->codecpar->codec_id == AV_CODEC_ID_OPUS &&
            ext_desc_tag == 0x80) { /* User defined (provisional Opus) */
            if (!st->codecpar->extradata) {
                st->codecpar->extradata = av_mallocz(sizeof(opus_default_extradata) +
                                                     AV_INPUT_BUFFER_PADDING_SIZE);
                if (!st->codecpar->extradata)
                    return AVERROR(ENOMEM);

                st->codecpar->extradata_size = sizeof(opus_default_extradata);
                memcpy(st->codecpar->extradata, opus_default_extradata, sizeof(opus_default_extradata));

                channel_config_code = get8(pp, desc_end);
                if (channel_config_code < 0)
                    return AVERROR_INVALIDDATA;
                if (channel_config_code <= 0x8) {
                    st->codecpar->extradata[9]  = channels = channel_config_code ? channel_config_code : 2;
                    AV_WL32(&st->codecpar->extradata[12], 48000);
                    st->codecpar->extradata[18] = channel_config_code ? (channels > 2) : /* Dual Mono */ 255;
                    st->codecpar->extradata[19] = opus_stream_cnt[channel_config_code];
                    st->codecpar->extradata[20] = opus_coupled_stream_cnt[channel_config_code];
                    memcpy(&st->codecpar->extradata[21], opus_channel_map[channels - 1], channels);
                    st->codecpar->extradata_size = st->codecpar->extradata[18] ? 21 + channels : 19;
                } else {
                    avpriv_request_sample(fc, "Opus in MPEG-TS - channel_config_code > 0x8");
                }
                sti->need_parsing = AVSTREAM_PARSE_FULL;
                sti->need_context_update = 1;
            }
        }
        if (ext_desc_tag == SUPPLEMENTARY_AUDIO_DESCRIPTOR) {
            int flags;

            if (desc_len < 1)
                return AVERROR_INVALIDDATA;
            flags = get8(pp, desc_end);

            if ((flags & 0x80) == 0) /* mix_type */
                st->disposition |= AV_DISPOSITION_DEPENDENT;

            switch ((flags >> 2) & 0x1F) { /* editorial_classification */
            case 0x01:
                st->disposition |= AV_DISPOSITION_VISUAL_IMPAIRED;
                st->disposition |= AV_DISPOSITION_DESCRIPTIONS;
                break;
            case 0x02:
                st->disposition |= AV_DISPOSITION_HEARING_IMPAIRED;
                break;
            case 0x03:
                st->disposition |= AV_DISPOSITION_VISUAL_IMPAIRED;
                break;
            }

            if (flags & 0x01) { /* language_code_present */
                if (desc_len < 4)
                    return AVERROR_INVALIDDATA;
                language[0] = get8(pp, desc_end);
                language[1] = get8(pp, desc_end);
                language[2] = get8(pp, desc_end);
                language[3] = 0;

                /* This language always has to override a possible
                 * ISO 639 language descriptor language */
                if (language[0])
                    av_dict_set(&st->metadata, "language", language, 0);
            }
        }
        break;
    case AC3_DESCRIPTOR:
        {
            int component_type_flag = get8(pp, desc_end) & (1 << 7);
            if (component_type_flag) {
                int component_type = get8(pp, desc_end);
                int service_type_mask = 0x38;  // 0b00111000
                int service_type = ((component_type & service_type_mask) >> 3);
                if (service_type == 0x02 /* 0b010 */) {
                    st->disposition |= AV_DISPOSITION_DESCRIPTIONS;
                    av_log(ts ? ts->stream : fc, AV_LOG_DEBUG, "New track disposition for id %u: %u\n", st->id, st->disposition);
                }
            }
        }
        break;
    case ENHANCED_AC3_DESCRIPTOR:
        {
            int component_type_flag = get8(pp, desc_end) & (1 << 7);
            if (component_type_flag) {
                int component_type = get8(pp, desc_end);
                int service_type_mask = 0x38;  // 0b00111000
                int service_type = ((component_type & service_type_mask) >> 3);
                if (service_type == 0x02 /* 0b010 */) {
                    st->disposition |= AV_DISPOSITION_DESCRIPTIONS;
                    av_log(ts ? ts->stream : fc, AV_LOG_DEBUG, "New track disposition for id %u: %u\n", st->id, st->disposition);
                }
            }
        }
        break;
    case DATA_COMPONENT_DESCRIPTOR:
        // STD-B24, fascicle 3, chapter 4 defines private_stream_1
        // for captions
        if (stream_type == STREAM_TYPE_PRIVATE_DATA) {
            // This structure is defined in STD-B10, part 1, listing 5.4 and
            // part 2, 6.2.20).
            // Listing of data_component_ids is in STD-B10, part 2, Annex J.
            // Component tag limits are documented in TR-B14, fascicle 2,
            // Vol. 3, Section 2, 4.2.8.1
            int actual_component_tag = sti->stream_identifier - 1;
            int picked_profile = AV_PROFILE_UNKNOWN;
            int data_component_id = get16(pp, desc_end);
            if (data_component_id < 0)
                return AVERROR_INVALIDDATA;

            switch (data_component_id) {
            case 0x0008:
                // [0x30..0x37] are component tags utilized for
                // non-mobile captioning service ("profile A").
                if (actual_component_tag >= 0x30 &&
                    actual_component_tag <= 0x37) {
                    picked_profile = AV_PROFILE_ARIB_PROFILE_A;
                }
                break;
            case 0x0012:
                // component tag 0x87 signifies a mobile/partial reception
                // (1seg) captioning service ("profile C").
                if (actual_component_tag == 0x87) {
                    picked_profile = AV_PROFILE_ARIB_PROFILE_C;
                }
                break;
            default:
                break;
            }

            if (picked_profile == AV_PROFILE_UNKNOWN)
                break;

            st->codecpar->codec_type = AVMEDIA_TYPE_SUBTITLE;
            st->codecpar->codec_id   = AV_CODEC_ID_ARIB_CAPTION;
            if (st->codecpar->profile != picked_profile) {
                st->codecpar->profile = picked_profile;
                sti->need_context_update = 1;
            }
            sti->request_probe = 0;
            sti->need_parsing = 0;
        }
        break;
    case DOVI_VIDEO_STREAM_DESCRIPTOR:
        {
            uint32_t buf;
            AVDOVIDecoderConfigurationRecord *dovi;
            size_t dovi_size;
            int dependency_pid = -1; // Unset

            if (desc_end - *pp < 4) // (8 + 8 + 7 + 6 + 1 + 1 + 1) / 8
                return AVERROR_INVALIDDATA;

            dovi = av_dovi_alloc(&dovi_size);
            if (!dovi)
                return AVERROR(ENOMEM);

            dovi->dv_version_major = get8(pp, desc_end);
            dovi->dv_version_minor = get8(pp, desc_end);
            buf = get16(pp, desc_end);
            dovi->dv_profile        = (buf >> 9) & 0x7f;    // 7 bits
            dovi->dv_level          = (buf >> 3) & 0x3f;    // 6 bits
            dovi->rpu_present_flag  = (buf >> 2) & 0x01;    // 1 bit
            dovi->el_present_flag   = (buf >> 1) & 0x01;    // 1 bit
            dovi->bl_present_flag   =  buf       & 0x01;    // 1 bit
            if (!dovi->bl_present_flag && desc_end - *pp >= 2) {
                buf = get16(pp, desc_end);
                dependency_pid = buf >> 3; // 13 bits
            }
            if (desc_end - *pp >= 1) {  // 8 bits
                buf = get8(pp, desc_end);
                dovi->dv_bl_signal_compatibility_id = (buf >> 4) & 0x0f; // 4 bits
                dovi->dv_md_compression = (buf >> 2) & 0x03; // 2 bits
            } else {
                // 0 stands for None
                // Dolby Vision V1.2.93 profiles and levels
                dovi->dv_bl_signal_compatibility_id = 0;
                dovi->dv_md_compression = AV_DOVI_COMPRESSION_NONE;
            }

            if (!av_packet_side_data_add(&st->codecpar->coded_side_data,
                                         &st->codecpar->nb_coded_side_data,
                                         AV_PKT_DATA_DOVI_CONF,
                                         (uint8_t *)dovi, dovi_size, 0)) {
                av_free(dovi);
                return AVERROR(ENOMEM);
            }

            av_log(fc, AV_LOG_TRACE, "DOVI, version: %d.%d, profile: %d, level: %d, "
                   "rpu flag: %d, el flag: %d, bl flag: %d, dependency_pid: %d, "
                   "compatibility id: %d, compression: %d\n",
                   dovi->dv_version_major, dovi->dv_version_minor,
                   dovi->dv_profile, dovi->dv_level,
                   dovi->rpu_present_flag,
                   dovi->el_present_flag,
                   dovi->bl_present_flag,
                   dependency_pid,
                   dovi->dv_bl_signal_compatibility_id,
                   dovi->dv_md_compression);
        }
        break;
    case EXTENSION_DESCRIPTOR: /* descriptor extension */
        {
            int ret = parse_mpeg2_extension_descriptor(fc, st, pp, desc_end);

            if (ret < 0)
                return ret;
        }
        break;
    default:
        break;
    }
    *pp = desc_end;
    return 0;
}

static AVStream *find_matching_stream(MpegTSContext *ts, int pid, unsigned int programid,
                                      int stream_identifier, int pmt_stream_idx, struct Program *p)
{
    AVFormatContext *s = ts->stream;
    AVStream *found = NULL;

    if (stream_identifier) { /* match based on "stream identifier descriptor" if present */
        for (int i = 0; i < p->nb_streams; i++) {
            if (p->streams[i].stream_identifier == stream_identifier)
                if (!found || pmt_stream_idx == i) /* fallback to idx based guess if multiple streams have the same identifier */
                    found = s->streams[p->streams[i].idx];
        }
    } else if (pmt_stream_idx < p->nb_streams) { /* match based on position within the PMT */
        found = s->streams[p->streams[pmt_stream_idx].idx];
    }

    if (found) {
        av_log(ts->stream, AV_LOG_VERBOSE,
               "reusing existing %s stream %d (pid=0x%x) for new pid=0x%x\n",
               av_get_media_type_string(found->codecpar->codec_type),
               found->index, found->id, pid);
    }

    return found;
}

static int parse_stream_identifier_desc(const uint8_t *p, const uint8_t *p_end)
{
    const uint8_t **pp = &p;
    const uint8_t *desc_list_end;
    const uint8_t *desc_end;
    int desc_list_len;
    int desc_len, desc_tag;

    desc_list_len = get16(pp, p_end);
    if (desc_list_len < 0)
        return -1;
    desc_list_len &= 0xfff;
    desc_list_end  = p + desc_list_len;
    if (desc_list_end > p_end)
        return -1;

    while (1) {
        desc_tag = get8(pp, desc_list_end);
        if (desc_tag < 0)
            return -1;
        desc_len = get8(pp, desc_list_end);
        if (desc_len < 0)
            return -1;
        desc_end = *pp + desc_len;
        if (desc_end > desc_list_end)
            return -1;

        if (desc_tag == STREAM_IDENTIFIER_DESCRIPTOR) {
            return get8(pp, desc_end);
        }
        *pp = desc_end;
    }

    return -1;
}

static int is_pes_stream(int stream_type, uint32_t prog_reg_desc)
{
    switch (stream_type) {
    case STREAM_TYPE_PRIVATE_SECTION:
    case STREAM_TYPE_ISO_IEC_14496_SECTION:
        return 0;
    case STREAM_TYPE_SCTE_DATA_SCTE_35:
        /* This User Private stream_type value is used by multiple organizations
           for different things.  ANSI/SCTE 35 splice_info_section() is a
           private_section() not a PES_packet(). */
        return !(prog_reg_desc == AV_RL32("CUEI"));
    default:
        return 1;
    }
}

static void pmt_cb(MpegTSFilter *filter, const uint8_t *section, int section_len)
{
    MpegTSContext *ts = filter->u.section_filter.opaque;
    MpegTSSectionFilter *tssf = &filter->u.section_filter;
    struct Program old_program;
    SectionHeader h1, *h = &h1;
    PESContext *pes;
    AVStream *st;
    const uint8_t *p, *p_end, *desc_list_end;
    int program_info_length, pcr_pid, pid, stream_type;
    int desc_list_len;
    uint32_t prog_reg_desc = 0; /* registration descriptor */
    int stream_identifier = -1;
    struct Program *prg;

    int mp4_descr_count = 0;
    Mp4Descr mp4_descr[MAX_MP4_DESCR_COUNT] = { { 0 } };
    int i;

    av_log(ts->stream, AV_LOG_TRACE, "PMT: len %i\n", section_len);
    hex_dump_debug(ts->stream, section, section_len);

    p_end = section + section_len - 4;
    p = section;
    if (parse_section_header(h, &p, p_end) < 0)
        return;
    if (h->tid != PMT_TID)
        return;
    if (!h->current_next)
        return;
    if (skip_identical(h, tssf))
        return;

    av_log(ts->stream, AV_LOG_TRACE, "sid=0x%x sec_num=%d/%d version=%d tid=%d\n",
            h->id, h->sec_num, h->last_sec_num, h->version, h->tid);

    if (!ts->scan_all_pmts && ts->skip_changes)
        return;

    prg = get_program(ts, h->id);
    if (prg)
        old_program = *prg;
    else
        clear_program(&old_program);

    if (ts->skip_unknown_pmt && !prg)
        return;
    if (prg && prg->nb_pids && prg->pids[0] != ts->current_pid)
        return;
    if (!ts->skip_clear)
        clear_avprogram(ts, h->id);
    clear_program(prg);
    add_pid_to_program(prg, ts->current_pid);

    pcr_pid = get16(&p, p_end);
    if (pcr_pid < 0)
        return;
    pcr_pid &= 0x1fff;
    add_pid_to_program(prg, pcr_pid);
    update_av_program_info(ts->stream, h->id, pcr_pid, h->version);

    av_log(ts->stream, AV_LOG_TRACE, "pcr_pid=0x%x\n", pcr_pid);

    program_info_length = get16(&p, p_end);
    if (program_info_length < 0)
        return;
    program_info_length &= 0xfff;
    while (program_info_length >= 2) {
        uint8_t tag, len;
        tag = get8(&p, p_end);
        len = get8(&p, p_end);

        av_log(ts->stream, AV_LOG_TRACE, "program tag: 0x%02x len=%d\n", tag, len);

        program_info_length -= 2;
        if (len > program_info_length)
            // something else is broken, exit the program_descriptors_loop
            break;
        program_info_length -= len;
        if (tag == IOD_DESCRIPTOR) {
            get8(&p, p_end); // scope
            get8(&p, p_end); // label
            len -= 2;
            mp4_read_iods(ts->stream, p, len, mp4_descr + mp4_descr_count,
                          &mp4_descr_count, MAX_MP4_DESCR_COUNT);
        } else if (tag == REGISTRATION_DESCRIPTOR && len >= 4) {
            prog_reg_desc = bytestream_get_le32(&p);
            len -= 4;
        }
        p += len;
    }
    p += program_info_length;
    if (p >= p_end)
        goto out;

    // stop parsing after pmt, we found header
    if (!ts->pkt)
        ts->stop_parse = 2;

    if (prg)
        prg->pmt_found = 1;

    for (i = 0; i < MAX_STREAMS_PER_PROGRAM; i++) {
        st = 0;
        pes = NULL;
        stream_type = get8(&p, p_end);
        if (stream_type < 0)
            break;
        pid = get16(&p, p_end);
        if (pid < 0)
            goto out;
        pid &= 0x1fff;
        if (pid == ts->current_pid)
            goto out;

        stream_identifier = parse_stream_identifier_desc(p, p_end) + 1;

        /* now create stream */
        if (ts->pids[pid] && ts->pids[pid]->type == MPEGTS_PES) {
            pes = ts->pids[pid]->u.pes_filter.opaque;
            if (ts->merge_pmt_versions && !pes->st) {
                st = find_matching_stream(ts, pid, h->id, stream_identifier, i, &old_program);
                if (st) {
                    pes->st = st;
                    pes->stream_type = stream_type;
                    pes->merged_st = 1;
                }
            }
            if (!pes->st) {
                pes->st = avformat_new_stream(pes->stream, NULL);
                if (!pes->st)
                    goto out;
                pes->st->id = pes->pid;
            }
            st = pes->st;
        } else if (is_pes_stream(stream_type, prog_reg_desc)) {
            if (ts->pids[pid])
                mpegts_close_filter(ts, ts->pids[pid]); // wrongly added sdt filter probably
            pes = add_pes_stream(ts, pid, pcr_pid);
            if (ts->merge_pmt_versions && pes && !pes->st) {
                st = find_matching_stream(ts, pid, h->id, stream_identifier, i, &old_program);
                if (st) {
                    pes->st = st;
                    pes->stream_type = stream_type;
                    pes->merged_st = 1;
                }
            }
            if (pes && !pes->st) {
                st = avformat_new_stream(pes->stream, NULL);
                if (!st)
                    goto out;
                st->id = pes->pid;
            }
        } else {
            int idx = ff_find_stream_index(ts->stream, pid);
            if (idx >= 0) {
                st = ts->stream->streams[idx];
            }
            if (ts->merge_pmt_versions && !st) {
                st = find_matching_stream(ts, pid, h->id, stream_identifier, i, &old_program);
            }
            if (!st) {
                st = avformat_new_stream(ts->stream, NULL);
                if (!st)
                    goto out;
                st->id = pid;
                st->codecpar->codec_type = AVMEDIA_TYPE_DATA;
                if (stream_type == STREAM_TYPE_SCTE_DATA_SCTE_35 && prog_reg_desc == AV_RL32("CUEI")) {
                    mpegts_find_stream_type(st, stream_type, SCTE_types);
                    mpegts_open_section_filter(ts, pid, scte_data_cb, ts, 1);
                }
            }
        }

        if (!st)
            goto out;

        if (pes && pes->stream_type != stream_type)
            mpegts_set_stream_info(st, pes, stream_type, prog_reg_desc);

        add_pid_to_program(prg, pid);
        if (prg) {
            prg->streams[i].idx = st->index;
            prg->streams[i].stream_identifier = stream_identifier;
            prg->nb_streams++;
        }

        av_program_add_stream_index(ts->stream, h->id, st->index);

        desc_list_len = get16(&p, p_end);
        if (desc_list_len < 0)
            goto out;
        desc_list_len &= 0xfff;
        desc_list_end  = p + desc_list_len;
        if (desc_list_end > p_end)
            goto out;
        for (;;) {
            if (ff_parse_mpeg2_descriptor(ts->stream, st, stream_type, &p,
                                          desc_list_end, mp4_descr,
                                          mp4_descr_count, pid, ts) < 0)
                break;

            if (pes && prog_reg_desc == AV_RL32("HDMV") &&
                stream_type == STREAM_TYPE_BLURAY_AUDIO_TRUEHD && pes->sub_st) {
                av_program_add_stream_index(ts->stream, h->id,
                                            pes->sub_st->index);
                pes->sub_st->codecpar->codec_tag = st->codecpar->codec_tag;
            }
        }
        p = desc_list_end;
    }

    if (!ts->pids[pcr_pid])
        mpegts_open_pcr_filter(ts, pcr_pid);

out:
    for (i = 0; i < mp4_descr_count; i++)
        av_free(mp4_descr[i].dec_config_descr);
}

static void pat_cb(MpegTSFilter *filter, const uint8_t *section, int section_len)
{
    MpegTSContext *ts = filter->u.section_filter.opaque;
    MpegTSSectionFilter *tssf = &filter->u.section_filter;
    SectionHeader h1, *h = &h1;
    const uint8_t *p, *p_end;
    int sid, pmt_pid;
    int nb_prg = 0;
    AVProgram *program;

    av_log(ts->stream, AV_LOG_TRACE, "PAT:\n");
    hex_dump_debug(ts->stream, section, section_len);

    p_end = section + section_len - 4;
    p     = section;
    if (parse_section_header(h, &p, p_end) < 0)
        return;
    if (h->tid != PAT_TID)
        return;
    if (!h->current_next)
        return;
    if (ts->skip_changes)
        return;

    if (skip_identical(h, tssf))
        return;
    ts->id = h->id;

    for (;;) {
        sid = get16(&p, p_end);
        if (sid < 0)
            break;
        pmt_pid = get16(&p, p_end);
        if (pmt_pid < 0)
            break;
        pmt_pid &= 0x1fff;

        if (pmt_pid == ts->current_pid)
            break;

        av_log(ts->stream, AV_LOG_TRACE, "sid=0x%x pid=0x%x\n", sid, pmt_pid);

        if (sid == 0x0000) {
            /* NIT info */
        } else {
            MpegTSFilter *fil = ts->pids[pmt_pid];
            struct Program *prg;
            program = av_new_program(ts->stream, sid);
            if (program) {
                program->program_num = sid;
                program->pmt_pid = pmt_pid;
            }
            if (fil)
                if (   fil->type != MPEGTS_SECTION
                    || fil->pid != pmt_pid
                    || fil->u.section_filter.section_cb != pmt_cb)
                    mpegts_close_filter(ts, ts->pids[pmt_pid]);

            if (!ts->pids[pmt_pid])
                mpegts_open_section_filter(ts, pmt_pid, pmt_cb, ts, 1);
            prg = add_program(ts, sid);
            if (prg) {
                unsigned prg_idx = prg - ts->prg;
                if (prg->nb_pids && prg->pids[0] != pmt_pid)
                    clear_program(prg);
                add_pid_to_program(prg, pmt_pid);
                if (prg_idx > nb_prg)
                    FFSWAP(struct Program, ts->prg[nb_prg], ts->prg[prg_idx]);
                if (prg_idx >= nb_prg)
                    nb_prg++;
            } else
                nb_prg = 0;
        }
    }
    ts->nb_prg = nb_prg;

    if (sid < 0) {
        int i,j;
        for (j=0; j<ts->stream->nb_programs; j++) {
            for (i = 0; i < ts->nb_prg; i++)
                if (ts->prg[i].id == ts->stream->programs[j]->id)
                    break;
            if (i==ts->nb_prg && !ts->skip_clear)
                clear_avprogram(ts, ts->stream->programs[j]->id);
        }
    }
}

static void eit_cb(MpegTSFilter *filter, const uint8_t *section, int section_len)
{
    MpegTSContext *ts = filter->u.section_filter.opaque;
    const uint8_t *p, *p_end;
    SectionHeader h1, *h = &h1;

    /*
     * Sometimes we receive EPG packets but SDT table do not have
     * eit_pres_following or eit_sched turned on, so we open EPG
     * stream directly here.
     */
    if (!ts->epg_stream) {
        ts->epg_stream = avformat_new_stream(ts->stream, NULL);
        if (!ts->epg_stream)
            return;
        ts->epg_stream->id = EIT_PID;
        ts->epg_stream->codecpar->codec_type = AVMEDIA_TYPE_DATA;
        ts->epg_stream->codecpar->codec_id = AV_CODEC_ID_EPG;
    }

    if (ts->epg_stream->discard == AVDISCARD_ALL)
        return;

    p_end = section + section_len - 4;
    p     = section;

    if (parse_section_header(h, &p, p_end) < 0)
        return;
    if (h->tid < EIT_TID || h->tid > OEITS_END_TID)
        return;

    av_log(ts->stream, AV_LOG_TRACE, "EIT: tid received = %.02x\n", h->tid);

    /**
     * Service_id 0xFFFF is reserved, it indicates that the current EIT table
     * is scrambled.
     */
    if (h->id == 0xFFFF) {
        av_log(ts->stream, AV_LOG_TRACE, "Scrambled EIT table received.\n");
        return;
    }

    /**
     * In case we receive an EPG packet before mpegts context is fully
     * initialized.
     */
    if (!ts->pkt)
        return;

    new_data_packet(section, section_len, ts->pkt);
    ts->pkt->stream_index = ts->epg_stream->index;
    ts->stop_parse = 1;
}

static void sdt_cb(MpegTSFilter *filter, const uint8_t *section, int section_len)
{
    MpegTSContext *ts = filter->u.section_filter.opaque;
    MpegTSSectionFilter *tssf = &filter->u.section_filter;
    SectionHeader h1, *h = &h1;
    const uint8_t *p, *p_end, *desc_list_end, *desc_end;
    int onid, val, sid, desc_list_len, desc_tag, desc_len, service_type;
    char *name, *provider_name;

    av_log(ts->stream, AV_LOG_TRACE, "SDT:\n");
    hex_dump_debug(ts->stream, section, section_len);

    p_end = section + section_len - 4;
    p     = section;
    if (parse_section_header(h, &p, p_end) < 0)
        return;
    if (h->tid != SDT_TID)
        return;
    if (!h->current_next)
        return;
    if (ts->skip_changes)
        return;
    if (skip_identical(h, tssf))
        return;

    onid = get16(&p, p_end);
    if (onid < 0)
        return;
    val = get8(&p, p_end);
    if (val < 0)
        return;
    for (;;) {
        sid = get16(&p, p_end);
        if (sid < 0)
            break;
        val = get8(&p, p_end);
        if (val < 0)
            break;
        desc_list_len = get16(&p, p_end);
        if (desc_list_len < 0)
            break;
        desc_list_len &= 0xfff;
        desc_list_end  = p + desc_list_len;
        if (desc_list_end > p_end)
            break;
        for (;;) {
            desc_tag = get8(&p, desc_list_end);
            if (desc_tag < 0)
                break;
            desc_len = get8(&p, desc_list_end);
            desc_end = p + desc_len;
            if (desc_len < 0 || desc_end > desc_list_end)
                break;

            av_log(ts->stream, AV_LOG_TRACE, "tag: 0x%02x len=%d\n",
                    desc_tag, desc_len);

            switch (desc_tag) {
            case SERVICE_DESCRIPTOR:
                service_type = get8(&p, desc_end);
                if (service_type < 0)
                    break;
                provider_name = getstr8(&p, desc_end);
                if (!provider_name)
                    break;
                name = getstr8(&p, desc_end);
                if (name) {
                    AVProgram *program = av_new_program(ts->stream, sid);
                    if (program) {
                        av_dict_set(&program->metadata, "service_name", name, 0);
                        av_dict_set(&program->metadata, "service_provider",
                                    provider_name, 0);
                    }
                }
                av_free(name);
                av_free(provider_name);
                break;
            default:
                break;
            }
            p = desc_end;
        }
        p = desc_list_end;
    }
}

static int parse_pcr(int64_t *ppcr_high, int *ppcr_low,
                     const uint8_t *packet);

/* handle one TS packet */
static int handle_packet(MpegTSContext *ts, const uint8_t *packet, int64_t pos)
{
    MpegTSFilter *tss;
    int len, pid, cc, expected_cc, cc_ok, afc, is_start, is_discontinuity,
        has_adaptation, has_payload;
    const uint8_t *p, *p_end;

    pid = AV_RB16(packet + 1) & 0x1fff;
    is_start = packet[1] & 0x40;
    tss = ts->pids[pid];
    if (ts->auto_guess && !tss && is_start) {
        add_pes_stream(ts, pid, -1);
        tss = ts->pids[pid];
    }
    if (!tss)
        return 0;
    if (is_start)
        tss->discard = discard_pid(ts, pid);
    if (tss->discard)
        return 0;
    ts->current_pid = pid;

    afc = (packet[3] >> 4) & 3;
    if (afc == 0) /* reserved value */
        return 0;
    has_adaptation   = afc & 2;
    has_payload      = afc & 1;
    is_discontinuity = has_adaptation &&
                       packet[4] != 0 && /* with length > 0 */
                       (packet[5] & 0x80); /* and discontinuity indicated */

    /* continuity check (currently not used) */
    cc = (packet[3] & 0xf);
    expected_cc = has_payload ? (tss->last_cc + 1) & 0x0f : tss->last_cc;
    cc_ok = pid == NULL_PID ||
            is_discontinuity ||
            tss->last_cc < 0 ||
            expected_cc == cc;

    tss->last_cc = cc;
    if (!cc_ok) {
        av_log(ts->stream, AV_LOG_DEBUG,
               "Continuity check failed for pid %d expected %d got %d\n",
               pid, expected_cc, cc);
        if (tss->type == MPEGTS_PES) {
            PESContext *pc = tss->u.pes_filter.opaque;
            pc->flags |= AV_PKT_FLAG_CORRUPT;
        }
    }

    if (packet[1] & 0x80) {
        av_log(ts->stream, AV_LOG_DEBUG, "Packet had TEI flag set; marking as corrupt\n");
        if (tss->type == MPEGTS_PES) {
            PESContext *pc = tss->u.pes_filter.opaque;
            pc->flags |= AV_PKT_FLAG_CORRUPT;
        }
    }

    p = packet + 4;
    if (has_adaptation) {
        int64_t pcr_h;
        int pcr_l;
        if (parse_pcr(&pcr_h, &pcr_l, packet) == 0)
            tss->last_pcr = pcr_h * SYSTEM_CLOCK_FREQUENCY_DIVISOR + pcr_l;
        /* skip adaptation field */
        p += p[0] + 1;
    }
    /* if past the end of packet, ignore */
    p_end = packet + TS_PACKET_SIZE;
    if (p >= p_end || !has_payload)
        return 0;

    if (pos >= 0) {
        av_assert0(pos >= TS_PACKET_SIZE);
        ts->pos47_full = pos - TS_PACKET_SIZE;
    }

    if (tss->type == MPEGTS_SECTION) {
        if (is_start) {
            /* pointer field present */
            len = *p++;
            if (len > p_end - p)
                return 0;
            if (len && cc_ok) {
                /* write remaining section bytes */
                write_section_data(ts, tss,
                                   p, len, 0);
                /* check whether filter has been closed */
                if (!ts->pids[pid])
                    return 0;
            }
            p += len;
            if (p < p_end) {
                write_section_data(ts, tss,
                                   p, p_end - p, 1);
            }
        } else {
            if (cc_ok) {
                write_section_data(ts, tss,
                                   p, p_end - p, 0);
            }
        }

        // stop find_stream_info from waiting for more streams
        // when all programs have received a PMT
        if (ts->stream->ctx_flags & AVFMTCTX_NOHEADER && ts->scan_all_pmts <= 0) {
            int i;
            for (i = 0; i < ts->nb_prg; i++) {
                if (!ts->prg[i].pmt_found)
                    break;
            }
            if (i == ts->nb_prg && ts->nb_prg > 0) {
                av_log(ts->stream, AV_LOG_DEBUG, "All programs have pmt, headers found\n");
                ts->stream->ctx_flags &= ~AVFMTCTX_NOHEADER;
            }
        }

    } else {
        int ret;
        // Note: The position here points actually behind the current packet.
        if (tss->type == MPEGTS_PES) {
            if ((ret = tss->u.pes_filter.pes_cb(tss, p, p_end - p, is_start,
                                                pos - ts->raw_packet_size)) < 0)
                return ret;
        }
    }

    return 0;
}

static int mpegts_resync(AVFormatContext *s, int seekback, const uint8_t *current_packet)
{
    MpegTSContext *ts = s->priv_data;
    AVIOContext *pb = s->pb;
    int c, i;
    uint64_t pos = avio_tell(pb);
    int64_t back = FFMIN(seekback, pos);

    //Special case for files like 01c56b0dc1.ts
    if (current_packet[0] == 0x80 && current_packet[12] == SYNC_BYTE && pos >= TS_PACKET_SIZE) {
        avio_seek(pb, 12 - TS_PACKET_SIZE, SEEK_CUR);
        return 0;
    }

    avio_seek(pb, -back, SEEK_CUR);

    for (i = 0; i < ts->resync_size; i++) {
        c = avio_r8(pb);
        if (avio_feof(pb))
            return AVERROR_EOF;
        if (c == SYNC_BYTE) {
            int new_packet_size, ret;
            avio_seek(pb, -1, SEEK_CUR);
            pos = avio_tell(pb);
            ret = ffio_ensure_seekback(pb, PROBE_PACKET_MAX_BUF);
            if (ret < 0)
                return ret;
            new_packet_size = get_packet_size(s);
            if (new_packet_size > 0 && new_packet_size != ts->raw_packet_size) {
                av_log(ts->stream, AV_LOG_WARNING, "changing packet size to %d\n", new_packet_size);
                ts->raw_packet_size = new_packet_size;
            }
            avio_seek(pb, pos, SEEK_SET);
            return 0;
        }
    }
    av_log(s, AV_LOG_ERROR,
           "max resync size reached, could not find sync byte\n");
    /* no sync found */
    return AVERROR_INVALIDDATA;
}

/* return AVERROR_something if error or EOF. Return 0 if OK. */
static int read_packet(AVFormatContext *s, uint8_t *buf, int raw_packet_size,
                       const uint8_t **data)
{
    AVIOContext *pb = s->pb;
    int len;

    // 192 bytes source packet that start with a 4 bytes TP_extra_header
    // followed by 188 bytes of TS packet. The sync byte is at offset 4, so skip
    // the first 4 bytes otherwise we'll end up syncing to the wrong packet.
    if (raw_packet_size == TS_DVHS_PACKET_SIZE)
        avio_skip(pb, 4);

    for (;;) {
        len = ffio_read_indirect(pb, buf, TS_PACKET_SIZE, data);
        if (len != TS_PACKET_SIZE)
            return len < 0 ? len : AVERROR_EOF;
        /* check packet sync byte */
        if ((*data)[0] != SYNC_BYTE) {
            /* find a new packet start */

            if (mpegts_resync(s, raw_packet_size, *data) < 0)
                return AVERROR(EAGAIN);
            else
                continue;
        } else {
            break;
        }
    }
    return 0;
}

static void finished_reading_packet(AVFormatContext *s, int raw_packet_size)
{
    AVIOContext *pb = s->pb;
    int skip;
    if (raw_packet_size == TS_DVHS_PACKET_SIZE)
        skip = raw_packet_size - TS_DVHS_PACKET_SIZE;
    else
        skip = raw_packet_size - TS_PACKET_SIZE;
    if (skip > 0)
        avio_skip(pb, skip);
}

static int handle_packets(MpegTSContext *ts, int64_t nb_packets)
{
    AVFormatContext *s = ts->stream;
    uint8_t packet[TS_PACKET_SIZE + AV_INPUT_BUFFER_PADDING_SIZE];
    const uint8_t *data;
    int64_t packet_num;
    int ret = 0;

    if (avio_tell(s->pb) != ts->last_pos) {
        int i;
        av_log(ts->stream, AV_LOG_TRACE, "Skipping after seek\n");
        /* seek detected, flush pes buffer */
        for (i = 0; i < NB_PID_MAX; i++) {
            if (ts->pids[i]) {
                if (ts->pids[i]->type == MPEGTS_PES) {
                    PESContext *pes = ts->pids[i]->u.pes_filter.opaque;
                    av_buffer_unref(&pes->buffer);
                    pes->data_index = 0;
                    pes->state = MPEGTS_SKIP; /* skip until pes header */
                } else if (ts->pids[i]->type == MPEGTS_SECTION) {
                    ts->pids[i]->u.section_filter.last_ver = -1;
                }
                ts->pids[i]->last_cc = -1;
                ts->pids[i]->last_pcr = -1;
            }
        }
    }

    ts->stop_parse = 0;
    packet_num = 0;
    memset(packet + TS_PACKET_SIZE, 0, AV_INPUT_BUFFER_PADDING_SIZE);
    for (;;) {
        packet_num++;
        if (nb_packets != 0 && packet_num >= nb_packets ||
            ts->stop_parse > 1) {
            ret = AVERROR(EAGAIN);
            break;
        }
        if (ts->stop_parse > 0)
            break;

        ret = read_packet(s, packet, ts->raw_packet_size, &data);
        if (ret != 0)
            break;
        ret = handle_packet(ts, data, avio_tell(s->pb));
        finished_reading_packet(s, ts->raw_packet_size);
        if (ret != 0)
            break;
    }
    ts->last_pos = avio_tell(s->pb);
    return ret;
}

static int mpegts_probe(const AVProbeData *p)
{
    const int size = p->buf_size;
    int maxscore = 0;
    int sumscore = 0;
    int i;
    int check_count = size / TS_FEC_PACKET_SIZE;
#define CHECK_COUNT 10
#define CHECK_BLOCK 100

    if (!check_count)
        return 0;

    for (i = 0; i<check_count; i+=CHECK_BLOCK) {
        int left = FFMIN(check_count - i, CHECK_BLOCK);
        int score      = analyze(p->buf + TS_PACKET_SIZE     *i, TS_PACKET_SIZE     *left, TS_PACKET_SIZE     , 1);
        int dvhs_score = analyze(p->buf + TS_DVHS_PACKET_SIZE*i, TS_DVHS_PACKET_SIZE*left, TS_DVHS_PACKET_SIZE, 1);
        int fec_score  = analyze(p->buf + TS_FEC_PACKET_SIZE *i, TS_FEC_PACKET_SIZE *left, TS_FEC_PACKET_SIZE , 1);
        score = FFMAX3(score, dvhs_score, fec_score);
        sumscore += score;
        maxscore = FFMAX(maxscore, score);
    }

    sumscore = sumscore * CHECK_COUNT / check_count;
    maxscore = maxscore * CHECK_COUNT / CHECK_BLOCK;

    ff_dlog(0, "TS score: %d %d\n", sumscore, maxscore);

    if        (check_count > CHECK_COUNT && sumscore > 6) {
        return AVPROBE_SCORE_MAX   + sumscore - CHECK_COUNT;
    } else if (check_count >= CHECK_COUNT && sumscore > 6) {
        return AVPROBE_SCORE_MAX/2 + sumscore - CHECK_COUNT;
    } else if (check_count >= CHECK_COUNT && maxscore > 6) {
        return AVPROBE_SCORE_MAX/2 + sumscore - CHECK_COUNT;
    } else if (sumscore > 6) {
        return 2;
    } else {
        return 0;
    }
}

/* return the 90kHz PCR and the extension for the 27MHz PCR. return
 * (-1) if not available */
static int parse_pcr(int64_t *ppcr_high, int *ppcr_low, const uint8_t *packet)
{
    int afc, len, flags;
    const uint8_t *p;
    unsigned int v;

    afc = (packet[3] >> 4) & 3;
    if (afc <= 1)
        return AVERROR_INVALIDDATA;
    p   = packet + 4;
    len = p[0];
    p++;
    if (len == 0)
        return AVERROR_INVALIDDATA;
    flags = *p++;
    len--;
    if (!(flags & 0x10))
        return AVERROR_INVALIDDATA;
    if (len < 6)
        return AVERROR_INVALIDDATA;
    v          = AV_RB32(p);
    *ppcr_high = ((int64_t) v << 1) | (p[4] >> 7);
    *ppcr_low  = ((p[4] & 1) << 8) | p[5];
    return 0;
}

static void seek_back(AVFormatContext *s, AVIOContext *pb, int64_t pos) {

    /* NOTE: We attempt to seek on non-seekable files as well, as the
     * probe buffer usually is big enough. Only warn if the seek failed
     * on files where the seek should work. */
    if (avio_seek(pb, pos, SEEK_SET) < 0)
        av_log(s, (pb->seekable & AVIO_SEEKABLE_NORMAL) ? AV_LOG_ERROR : AV_LOG_INFO, "Unable to seek back to the start\n");
}

static int mpegts_read_header(AVFormatContext *s)
{
    MpegTSContext *ts = s->priv_data;
    AVIOContext *pb   = s->pb;
    int64_t pos, probesize = s->probesize;
    int64_t seekback = FFMAX(s->probesize, (int64_t)ts->resync_size + PROBE_PACKET_MAX_BUF);

    if (ffio_ensure_seekback(pb, seekback) < 0)
        av_log(s, AV_LOG_WARNING, "Failed to allocate buffers for seekback\n");

    pos = avio_tell(pb);
    ts->raw_packet_size = get_packet_size(s);
    if (ts->raw_packet_size <= 0) {
        av_log(s, AV_LOG_WARNING, "Could not detect TS packet size, defaulting to non-FEC/DVHS\n");
        ts->raw_packet_size = TS_PACKET_SIZE;
    }
    ts->stream     = s;
    ts->auto_guess = 0;

    if (s->iformat == &ff_mpegts_demuxer.p) {
        /* normal demux */

        /* first do a scan to get all the services */
        seek_back(s, pb, pos);

        mpegts_open_section_filter(ts, SDT_PID, sdt_cb, ts, 1);
        mpegts_open_section_filter(ts, PAT_PID, pat_cb, ts, 1);
        mpegts_open_section_filter(ts, EIT_PID, eit_cb, ts, 1);

        handle_packets(ts, probesize / ts->raw_packet_size);
        /* if could not find service, enable auto_guess */

        ts->auto_guess = 1;

        av_log(ts->stream, AV_LOG_TRACE, "tuning done\n");

        s->ctx_flags |= AVFMTCTX_NOHEADER;
    } else {
        AVStream *st;
        int pcr_pid, pid, nb_packets, nb_pcrs, ret, pcr_l;
        int64_t pcrs[2], pcr_h;
        uint8_t packet[TS_PACKET_SIZE];
        const uint8_t *data;

        /* only read packets */

        st = avformat_new_stream(s, NULL);
        if (!st)
            return AVERROR(ENOMEM);
        avpriv_set_pts_info(st, 60, 1, 27000000);
        st->codecpar->codec_type = AVMEDIA_TYPE_DATA;
        st->codecpar->codec_id   = AV_CODEC_ID_MPEG2TS;

        /* we iterate until we find two PCRs to estimate the bitrate */
        pcr_pid    = -1;
        nb_pcrs    = 0;
        nb_packets = 0;
        for (;;) {
            ret = read_packet(s, packet, ts->raw_packet_size, &data);
            if (ret < 0)
                return ret;
            pid = AV_RB16(data + 1) & 0x1fff;
            if ((pcr_pid == -1 || pcr_pid == pid) &&
                parse_pcr(&pcr_h, &pcr_l, data) == 0) {
                finished_reading_packet(s, ts->raw_packet_size);
                pcr_pid = pid;
                pcrs[nb_pcrs] = pcr_h * SYSTEM_CLOCK_FREQUENCY_DIVISOR + pcr_l;
                nb_pcrs++;
                if (nb_pcrs >= 2) {
                    if (pcrs[1] - pcrs[0] > 0) {
                        /* the difference needs to be positive to make sense for bitrate computation */
                        break;
                    } else {
                        av_log(ts->stream, AV_LOG_WARNING, "invalid pcr pair %"PRId64" >= %"PRId64"\n", pcrs[0], pcrs[1]);
                        pcrs[0] = pcrs[1];
                        nb_pcrs--;
                    }
                }
            } else {
                finished_reading_packet(s, ts->raw_packet_size);
            }
            nb_packets++;
        }

        /* NOTE1: the bitrate is computed without the FEC */
        /* NOTE2: it is only the bitrate of the start of the stream */
        ts->pcr_incr = pcrs[1] - pcrs[0];
        ts->cur_pcr  = pcrs[0] - ts->pcr_incr * (nb_packets - 1);
        s->bit_rate  = TS_PACKET_SIZE * 8 * 27000000LL / ts->pcr_incr;
        st->codecpar->bit_rate = s->bit_rate;
        st->start_time      = ts->cur_pcr;
        av_log(ts->stream, AV_LOG_TRACE, "start=%0.3f pcr=%0.3f incr=%"PRId64"\n",
                st->start_time / 1000000.0, pcrs[0] / 27e6, ts->pcr_incr);
    }

    seek_back(s, pb, pos);
    return 0;
}

#define MAX_PACKET_READAHEAD ((128 * 1024) / 188)

static int mpegts_raw_read_packet(AVFormatContext *s, AVPacket *pkt)
{
    MpegTSContext *ts = s->priv_data;
    int ret, i;
    int64_t pcr_h, next_pcr_h, pos;
    int pcr_l, next_pcr_l;
    uint8_t pcr_buf[12];
    const uint8_t *data;

    if ((ret = av_new_packet(pkt, TS_PACKET_SIZE)) < 0)
        return ret;
    ret = read_packet(s, pkt->data, ts->raw_packet_size, &data);
    pkt->pos = avio_tell(s->pb);
    if (ret < 0) {
        return ret;
    }
    if (data != pkt->data)
        memcpy(pkt->data, data, TS_PACKET_SIZE);
    finished_reading_packet(s, ts->raw_packet_size);
    if (ts->mpeg2ts_compute_pcr) {
        /* compute exact PCR for each packet */
        if (parse_pcr(&pcr_h, &pcr_l, pkt->data) == 0) {
            /* we read the next PCR (XXX: optimize it by using a bigger buffer */
            pos = avio_tell(s->pb);
            for (i = 0; i < MAX_PACKET_READAHEAD; i++) {
                avio_seek(s->pb, pos + i * ts->raw_packet_size, SEEK_SET);
                avio_read(s->pb, pcr_buf, 12);
                if (parse_pcr(&next_pcr_h, &next_pcr_l, pcr_buf) == 0) {
                    /* XXX: not precise enough */
                    ts->pcr_incr =
                        ((next_pcr_h - pcr_h) * SYSTEM_CLOCK_FREQUENCY_DIVISOR + (next_pcr_l - pcr_l)) /
                        (i + 1);
                    break;
                }
            }
            avio_seek(s->pb, pos, SEEK_SET);
            /* no next PCR found: we use previous increment */
            ts->cur_pcr = pcr_h * SYSTEM_CLOCK_FREQUENCY_DIVISOR + pcr_l;
        }
        pkt->pts      = ts->cur_pcr;
        pkt->duration = ts->pcr_incr;
        ts->cur_pcr  += ts->pcr_incr;
    }
    pkt->stream_index = 0;
    return 0;
}

static int mpegts_read_packet(AVFormatContext *s, AVPacket *pkt)
{
    MpegTSContext *ts = s->priv_data;
    int ret, i;

    pkt->size = -1;
    ts->pkt = pkt;
    ret = handle_packets(ts, 0);
    if (ret < 0) {
        av_packet_unref(ts->pkt);
        /* flush pes data left */
        for (i = 0; i < NB_PID_MAX; i++)
            if (ts->pids[i] && ts->pids[i]->type == MPEGTS_PES) {
                PESContext *pes = ts->pids[i]->u.pes_filter.opaque;
                if (pes->state == MPEGTS_PAYLOAD && pes->data_index > 0) {
                    ret = new_pes_packet(pes, pkt);
                    if (ret < 0)
                        return ret;
                    pes->state = MPEGTS_SKIP;
                    ret = 0;
                    break;
                }
            }
    }

    if (!ret && pkt->size < 0)
        ret = AVERROR_INVALIDDATA;
    return ret;
}

static void mpegts_free(MpegTSContext *ts)
{
    int i;

    clear_programs(ts);

    for (i = 0; i < FF_ARRAY_ELEMS(ts->pools); i++)
        av_buffer_pool_uninit(&ts->pools[i]);

    for (i = 0; i < NB_PID_MAX; i++)
        if (ts->pids[i])
            mpegts_close_filter(ts, ts->pids[i]);
}

static int mpegts_read_close(AVFormatContext *s)
{
    MpegTSContext *ts = s->priv_data;
    mpegts_free(ts);
    return 0;
}

av_unused static int64_t mpegts_get_pcr(AVFormatContext *s, int stream_index,
                              int64_t *ppos, int64_t pos_limit)
{
    MpegTSContext *ts = s->priv_data;
    int64_t pos, timestamp;
    uint8_t buf[TS_PACKET_SIZE];
    int pcr_l, pcr_pid =
        ((PESContext *)s->streams[stream_index]->priv_data)->pcr_pid;
    int pos47 = ts->pos47_full % ts->raw_packet_size;
    pos =
        ((*ppos + ts->raw_packet_size - 1 - pos47) / ts->raw_packet_size) *
        ts->raw_packet_size + pos47;
    while(pos < pos_limit) {
        if (avio_seek(s->pb, pos, SEEK_SET) < 0)
            return AV_NOPTS_VALUE;
        if (avio_read(s->pb, buf, TS_PACKET_SIZE) != TS_PACKET_SIZE)
            return AV_NOPTS_VALUE;
        if (buf[0] != SYNC_BYTE) {
            if (mpegts_resync(s, TS_PACKET_SIZE, buf) < 0)
                return AV_NOPTS_VALUE;
            pos = avio_tell(s->pb);
            continue;
        }
        if ((pcr_pid < 0 || (AV_RB16(buf + 1) & 0x1fff) == pcr_pid) &&
            parse_pcr(&timestamp, &pcr_l, buf) == 0) {
            *ppos = pos;
            return timestamp;
        }
        pos += ts->raw_packet_size;
    }

    return AV_NOPTS_VALUE;
}

static int64_t mpegts_get_dts(AVFormatContext *s, int stream_index,
                              int64_t *ppos, int64_t pos_limit)
{
    MpegTSContext *ts = s->priv_data;
    AVPacket *pkt;
    int64_t pos;
    int pos47 = ts->pos47_full % ts->raw_packet_size;
    pos = ((*ppos  + ts->raw_packet_size - 1 - pos47) / ts->raw_packet_size) * ts->raw_packet_size + pos47;
    ff_read_frame_flush(s);
    if (avio_seek(s->pb, pos, SEEK_SET) < 0)
        return AV_NOPTS_VALUE;
    pkt = av_packet_alloc();
    if (!pkt)
        return AV_NOPTS_VALUE;
    while(pos < pos_limit) {
        int ret = av_read_frame(s, pkt);
        if (ret < 0) {
            av_packet_free(&pkt);
            return AV_NOPTS_VALUE;
        }
        if (pkt->dts != AV_NOPTS_VALUE && pkt->pos >= 0) {
            ff_reduce_index(s, pkt->stream_index);
            av_add_index_entry(s->streams[pkt->stream_index], pkt->pos, pkt->dts, 0, 0, AVINDEX_KEYFRAME /* FIXME keyframe? */);
            if (pkt->stream_index == stream_index && pkt->pos >= *ppos) {
                int64_t dts = pkt->dts;
                *ppos = pkt->pos;
                av_packet_free(&pkt);
                return dts;
            }
        }
        pos = pkt->pos;
        av_packet_unref(pkt);
    }

    av_packet_free(&pkt);
    return AV_NOPTS_VALUE;
}

/**************************************************************/
/* parsing functions - called from other demuxers such as RTP */

MpegTSContext *avpriv_mpegts_parse_open(AVFormatContext *s)
{
    MpegTSContext *ts;

    ts = av_mallocz(sizeof(MpegTSContext));
    if (!ts)
        return NULL;
    /* no stream case, currently used by RTP */
    ts->raw_packet_size = TS_PACKET_SIZE;
    ts->max_packet_size = 2048000;
    ts->stream = s;
    ts->auto_guess = 1;

    mpegts_open_section_filter(ts, SDT_PID, sdt_cb, ts, 1);
    mpegts_open_section_filter(ts, PAT_PID, pat_cb, ts, 1);
    mpegts_open_section_filter(ts, EIT_PID, eit_cb, ts, 1);

    return ts;
}

/* return the consumed length if a packet was output, or -1 if no
 * packet is output */
int avpriv_mpegts_parse_packet(MpegTSContext *ts, AVPacket *pkt,
                               const uint8_t *buf, int len)
{
    int len1;

    len1 = len;
    ts->pkt = pkt;
    for (;;) {
        ts->stop_parse = 0;
        if (len < TS_PACKET_SIZE)
            return AVERROR_INVALIDDATA;
        if (buf[0] != SYNC_BYTE) {
            buf++;
            len--;
        } else {
            handle_packet(ts, buf, len1 - len + TS_PACKET_SIZE);
            buf += TS_PACKET_SIZE;
            len -= TS_PACKET_SIZE;
            if (ts->stop_parse == 1)
                break;
        }
    }
    return len1 - len;
}

void avpriv_mpegts_parse_close(MpegTSContext *ts)
{
    mpegts_free(ts);
    av_free(ts);
}

const FFInputFormat ff_mpegts_demuxer = {
    .p.name         = "mpegts",
    .p.long_name    = NULL_IF_CONFIG_SMALL("MPEG-TS (MPEG-2 Transport Stream)"),
    .p.flags        = AVFMT_SHOW_IDS | AVFMT_TS_DISCONT,
    .p.priv_class   = &mpegts_class,
    .priv_data_size = sizeof(MpegTSContext),
    .read_probe     = mpegts_probe,
    .read_header    = mpegts_read_header,
    .read_packet    = mpegts_read_packet,
    .read_close     = mpegts_read_close,
    .read_timestamp = mpegts_get_dts,
    .flags_internal  = FF_INFMT_FLAG_PREFER_CODEC_FRAMERATE,
};

const FFInputFormat ff_mpegtsraw_demuxer = {
    .p.name         = "mpegtsraw",
    .p.long_name    = NULL_IF_CONFIG_SMALL("raw MPEG-TS (MPEG-2 Transport Stream)"),
    .p.flags        = AVFMT_SHOW_IDS | AVFMT_TS_DISCONT,
    .p.priv_class   = &mpegtsraw_class,
    .priv_data_size = sizeof(MpegTSContext),
    .read_header    = mpegts_read_header,
    .read_packet    = mpegts_raw_read_packet,
    .read_close     = mpegts_read_close,
    .read_timestamp = mpegts_get_dts,
    .flags_internal  = FF_INFMT_FLAG_PREFER_CODEC_FRAMERATE,
};<|MERGE_RESOLUTION|>--- conflicted
+++ resolved
@@ -815,11 +815,8 @@
     { STREAM_TYPE_VIDEO_MVC,      AVMEDIA_TYPE_VIDEO, AV_CODEC_ID_H264       },
     { STREAM_TYPE_VIDEO_JPEG2000, AVMEDIA_TYPE_VIDEO, AV_CODEC_ID_JPEG2000   },
     { STREAM_TYPE_VIDEO_HEVC,     AVMEDIA_TYPE_VIDEO, AV_CODEC_ID_HEVC       },
-<<<<<<< HEAD
     { STREAM_TYPE_VIDEO_JPEGXL,   AVMEDIA_TYPE_VIDEO, AV_CODEC_ID_JPEGXL     },
-=======
     { STREAM_TYPE_VIDEO_JPEGXS,   AVMEDIA_TYPE_VIDEO, AV_CODEC_ID_JPEGXS     },
->>>>>>> 649a4e98
     { STREAM_TYPE_VIDEO_VVC,      AVMEDIA_TYPE_VIDEO, AV_CODEC_ID_VVC        },
     { STREAM_TYPE_VIDEO_CAVS,     AVMEDIA_TYPE_VIDEO, AV_CODEC_ID_CAVS       },
     { STREAM_TYPE_VIDEO_DIRAC,    AVMEDIA_TYPE_VIDEO, AV_CODEC_ID_DIRAC      },
