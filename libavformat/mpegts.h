--- conflicted
+++ resolved
@@ -144,11 +144,8 @@
 #define STREAM_TYPE_VIDEO_MVC       0x20
 #define STREAM_TYPE_VIDEO_JPEG2000  0x21
 #define STREAM_TYPE_VIDEO_HEVC      0x24
-<<<<<<< HEAD
 #define STREAM_TYPE_VIDEO_JPEGXL    0x31
-=======
 #define STREAM_TYPE_VIDEO_JPEGXS    0x32
->>>>>>> 649a4e98
 #define STREAM_TYPE_VIDEO_VVC       0x33
 #define STREAM_TYPE_VIDEO_CAVS      0x42
 #define STREAM_TYPE_VIDEO_AVS2      0xd2
