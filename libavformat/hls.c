/*
 * Apple HTTP Live Streaming demuxer
 * Copyright (c) 2010 Martin Storsjo
 * Copyright (c) 2013 Anssi Hannula
 *
 * This file is part of FFmpeg.
 *
 * FFmpeg is free software; you can redistribute it and/or
 * modify it under the terms of the GNU Lesser General Public
 * License as published by the Free Software Foundation; either
 * version 2.1 of the License, or (at your option) any later version.
 *
 * FFmpeg is distributed in the hope that it will be useful,
 * but WITHOUT ANY WARRANTY; without even the implied warranty of
 * MERCHANTABILITY or FITNESS FOR A PARTICULAR PURPOSE.  See the GNU
 * Lesser General Public License for more details.
 *
 * You should have received a copy of the GNU Lesser General Public
 * License along with FFmpeg; if not, write to the Free Software
 * Foundation, Inc., 51 Franklin Street, Fifth Floor, Boston, MA 02110-1301 USA
 */

/**
 * @file
 * Apple HTTP Live Streaming demuxer
 * http://tools.ietf.org/html/draft-pantos-http-live-streaming
 */

#include "libavutil/avstring.h"
#include "libavutil/avassert.h"
#include "libavutil/intreadwrite.h"
#include "libavutil/mathematics.h"
#include "libavutil/opt.h"
#include "libavutil/dict.h"
#include "libavutil/time.h"
#include "avformat.h"
#include "internal.h"
#include "avio_internal.h"
#include "id3v2.h"

#define INITIAL_BUFFER_SIZE 32768

#define MAX_FIELD_LEN 64
#define MAX_CHARACTERISTICS_LEN 512

#define MPEG_TIME_BASE 90000
#define MPEG_TIME_BASE_Q (AVRational){1, MPEG_TIME_BASE}

/*
 * An apple http stream consists of a playlist with media segment files,
 * played sequentially. There may be several playlists with the same
 * video content, in different bandwidth variants, that are played in
 * parallel (preferably only one bandwidth variant at a time). In this case,
 * the user supplied the url to a main playlist that only lists the variant
 * playlists.
 *
 * If the main playlist doesn't point at any variants, we still create
 * one anonymous toplevel variant for this, to maintain the structure.
 */

enum KeyType {
    KEY_NONE,
    KEY_AES_128,
    KEY_SAMPLE_AES
};

struct segment {
    int64_t duration;
    int64_t url_offset;
    int64_t size;
    char *url;
    char *key;
    enum KeyType key_type;
    uint8_t iv[16];
    /* associated Media Initialization Section, treated as a segment */
    struct segment *init_section;
};

struct rendition;

enum PlaylistType {
    PLS_TYPE_UNSPECIFIED,
    PLS_TYPE_EVENT,
    PLS_TYPE_VOD
};

/*
 * Each playlist has its own demuxer. If it currently is active,
 * it has an open AVIOContext too, and potentially an AVPacket
 * containing the next packet from this stream.
 */
struct playlist {
    char url[MAX_URL_SIZE];
    AVIOContext pb;
    uint8_t* read_buffer;
    AVIOContext *input;
    AVFormatContext *parent;
    int index;
    AVFormatContext *ctx;
    AVPacket pkt;
    int has_noheader_flag;

    /* main demuxer streams associated with this playlist
     * indexed by the subdemuxer stream indexes */
    AVStream **main_streams;
    int n_main_streams;

    int finished;
    enum PlaylistType type;
    int64_t target_duration;
    int start_seq_no;
    int n_segments;
    struct segment **segments;
    int needed, cur_needed;
    int cur_seq_no;
    int64_t cur_seg_offset;
    int64_t last_load_time;

    /* Currently active Media Initialization Section */
    struct segment *cur_init_section;
    uint8_t *init_sec_buf;
    unsigned int init_sec_buf_size;
    unsigned int init_sec_data_len;
    unsigned int init_sec_buf_read_offset;

    char key_url[MAX_URL_SIZE];
    uint8_t key[16];

    /* ID3 timestamp handling (elementary audio streams have ID3 timestamps
     * (and possibly other ID3 tags) in the beginning of each segment) */
    int is_id3_timestamped; /* -1: not yet known */
    int64_t id3_mpegts_timestamp; /* in mpegts tb */
    int64_t id3_offset; /* in stream original tb */
    uint8_t* id3_buf; /* temp buffer for id3 parsing */
    unsigned int id3_buf_size;
    AVDictionary *id3_initial; /* data from first id3 tag */
    int id3_found; /* ID3 tag found at some point */
    int id3_changed; /* ID3 tag data has changed at some point */
    ID3v2ExtraMeta *id3_deferred_extra; /* stored here until subdemuxer is opened */

    int64_t seek_timestamp;
    int seek_flags;
    int seek_stream_index; /* into subdemuxer stream array */

    /* Renditions associated with this playlist, if any.
     * Alternative rendition playlists have a single rendition associated
     * with them, and variant main Media Playlists may have
     * multiple (playlist-less) renditions associated with them. */
    int n_renditions;
    struct rendition **renditions;

    /* Media Initialization Sections (EXT-X-MAP) associated with this
     * playlist, if any. */
    int n_init_sections;
    struct segment **init_sections;
};

/*
 * Renditions are e.g. alternative subtitle or audio streams.
 * The rendition may either be an external playlist or it may be
 * contained in the main Media Playlist of the variant (in which case
 * playlist is NULL).
 */
struct rendition {
    enum AVMediaType type;
    struct playlist *playlist;
    char group_id[MAX_FIELD_LEN];
    char language[MAX_FIELD_LEN];
    char name[MAX_FIELD_LEN];
    int disposition;
};

struct variant {
    int bandwidth;

    /* every variant contains at least the main Media Playlist in index 0 */
    int n_playlists;
    struct playlist **playlists;

    char audio_group[MAX_FIELD_LEN];
    char video_group[MAX_FIELD_LEN];
    char subtitles_group[MAX_FIELD_LEN];
};

typedef struct HLSContext {
    AVClass *class;
    AVFormatContext *ctx;
    int n_variants;
    struct variant **variants;
    int n_playlists;
    struct playlist **playlists;
    int n_renditions;
    struct rendition **renditions;

    int cur_seq_no;
    int live_start_index;
    int first_packet;
    int64_t first_timestamp;
    int64_t cur_timestamp;
    AVIOInterruptCB *interrupt_callback;
    char *user_agent;                    ///< holds HTTP user agent set as an AVOption to the HTTP protocol context
    char *cookies;                       ///< holds HTTP cookie values set in either the initial response or as an AVOption to the HTTP protocol context
    char *headers;                       ///< holds HTTP headers set as an AVOption to the HTTP protocol context
    char *http_proxy;                    ///< holds the address of the HTTP proxy server
    AVDictionary *avio_opts;
    int strict_std_compliance;
    char *allowed_extensions;
    int max_reload;
} HLSContext;

static int read_chomp_line(AVIOContext *s, char *buf, int maxlen)
{
    int len = ff_get_line(s, buf, maxlen);
    while (len > 0 && av_isspace(buf[len - 1]))
        buf[--len] = '\0';
    return len;
}

static void free_segment_list(struct playlist *pls)
{
    int i;
    for (i = 0; i < pls->n_segments; i++) {
        av_freep(&pls->segments[i]->key);
        av_freep(&pls->segments[i]->url);
        av_freep(&pls->segments[i]);
    }
    av_freep(&pls->segments);
    pls->n_segments = 0;
}

static void free_init_section_list(struct playlist *pls)
{
    int i;
    for (i = 0; i < pls->n_init_sections; i++) {
        av_freep(&pls->init_sections[i]->url);
        av_freep(&pls->init_sections[i]);
    }
    av_freep(&pls->init_sections);
    pls->n_init_sections = 0;
}

static void free_playlist_list(HLSContext *c)
{
    int i;
    for (i = 0; i < c->n_playlists; i++) {
        struct playlist *pls = c->playlists[i];
        free_segment_list(pls);
        free_init_section_list(pls);
        av_freep(&pls->main_streams);
        av_freep(&pls->renditions);
        av_freep(&pls->id3_buf);
        av_dict_free(&pls->id3_initial);
        ff_id3v2_free_extra_meta(&pls->id3_deferred_extra);
        av_freep(&pls->init_sec_buf);
        av_packet_unref(&pls->pkt);
        av_freep(&pls->pb.buffer);
        if (pls->input)
            ff_format_io_close(c->ctx, &pls->input);
        if (pls->ctx) {
            pls->ctx->pb = NULL;
            avformat_close_input(&pls->ctx);
        }
        av_free(pls);
    }
    av_freep(&c->playlists);
    av_freep(&c->cookies);
    av_freep(&c->user_agent);
    av_freep(&c->headers);
    av_freep(&c->http_proxy);
    c->n_playlists = 0;
}

static void free_variant_list(HLSContext *c)
{
    int i;
    for (i = 0; i < c->n_variants; i++) {
        struct variant *var = c->variants[i];
        av_freep(&var->playlists);
        av_free(var);
    }
    av_freep(&c->variants);
    c->n_variants = 0;
}

static void free_rendition_list(HLSContext *c)
{
    int i;
    for (i = 0; i < c->n_renditions; i++)
        av_freep(&c->renditions[i]);
    av_freep(&c->renditions);
    c->n_renditions = 0;
}

/*
 * Used to reset a statically allocated AVPacket to a clean slate,
 * containing no data.
 */
static void reset_packet(AVPacket *pkt)
{
    av_init_packet(pkt);
    pkt->data = NULL;
}

static struct playlist *new_playlist(HLSContext *c, const char *url,
                                     const char *base)
{
    struct playlist *pls = av_mallocz(sizeof(struct playlist));
    if (!pls)
        return NULL;
    reset_packet(&pls->pkt);
    ff_make_absolute_url(pls->url, sizeof(pls->url), base, url);
    pls->seek_timestamp = AV_NOPTS_VALUE;

    pls->is_id3_timestamped = -1;
    pls->id3_mpegts_timestamp = AV_NOPTS_VALUE;

    dynarray_add(&c->playlists, &c->n_playlists, pls);
    return pls;
}

struct variant_info {
    char bandwidth[20];
    /* variant group ids: */
    char audio[MAX_FIELD_LEN];
    char video[MAX_FIELD_LEN];
    char subtitles[MAX_FIELD_LEN];
};

static struct variant *new_variant(HLSContext *c, struct variant_info *info,
                                   const char *url, const char *base)
{
    struct variant *var;
    struct playlist *pls;

    pls = new_playlist(c, url, base);
    if (!pls)
        return NULL;

    var = av_mallocz(sizeof(struct variant));
    if (!var)
        return NULL;

    if (info) {
        var->bandwidth = atoi(info->bandwidth);
        strcpy(var->audio_group, info->audio);
        strcpy(var->video_group, info->video);
        strcpy(var->subtitles_group, info->subtitles);
    }

    dynarray_add(&c->variants, &c->n_variants, var);
    dynarray_add(&var->playlists, &var->n_playlists, pls);
    return var;
}

static void handle_variant_args(struct variant_info *info, const char *key,
                                int key_len, char **dest, int *dest_len)
{
    if (!strncmp(key, "BANDWIDTH=", key_len)) {
        *dest     =        info->bandwidth;
        *dest_len = sizeof(info->bandwidth);
    } else if (!strncmp(key, "AUDIO=", key_len)) {
        *dest     =        info->audio;
        *dest_len = sizeof(info->audio);
    } else if (!strncmp(key, "VIDEO=", key_len)) {
        *dest     =        info->video;
        *dest_len = sizeof(info->video);
    } else if (!strncmp(key, "SUBTITLES=", key_len)) {
        *dest     =        info->subtitles;
        *dest_len = sizeof(info->subtitles);
    }
}

struct key_info {
     char uri[MAX_URL_SIZE];
     char method[11];
     char iv[35];
};

static void handle_key_args(struct key_info *info, const char *key,
                            int key_len, char **dest, int *dest_len)
{
    if (!strncmp(key, "METHOD=", key_len)) {
        *dest     =        info->method;
        *dest_len = sizeof(info->method);
    } else if (!strncmp(key, "URI=", key_len)) {
        *dest     =        info->uri;
        *dest_len = sizeof(info->uri);
    } else if (!strncmp(key, "IV=", key_len)) {
        *dest     =        info->iv;
        *dest_len = sizeof(info->iv);
    }
}

struct init_section_info {
    char uri[MAX_URL_SIZE];
    char byterange[32];
};

static struct segment *new_init_section(struct playlist *pls,
                                        struct init_section_info *info,
                                        const char *url_base)
{
    struct segment *sec;
    char *ptr;
    char tmp_str[MAX_URL_SIZE];

    if (!info->uri[0])
        return NULL;

    sec = av_mallocz(sizeof(*sec));
    if (!sec)
        return NULL;

    ff_make_absolute_url(tmp_str, sizeof(tmp_str), url_base, info->uri);
    sec->url = av_strdup(tmp_str);
    if (!sec->url) {
        av_free(sec);
        return NULL;
    }

    if (info->byterange[0]) {
        sec->size = strtoll(info->byterange, NULL, 10);
        ptr = strchr(info->byterange, '@');
        if (ptr)
            sec->url_offset = strtoll(ptr+1, NULL, 10);
    } else {
        /* the entire file is the init section */
        sec->size = -1;
    }

    dynarray_add(&pls->init_sections, &pls->n_init_sections, sec);

    return sec;
}

static void handle_init_section_args(struct init_section_info *info, const char *key,
                                           int key_len, char **dest, int *dest_len)
{
    if (!strncmp(key, "URI=", key_len)) {
        *dest     =        info->uri;
        *dest_len = sizeof(info->uri);
    } else if (!strncmp(key, "BYTERANGE=", key_len)) {
        *dest     =        info->byterange;
        *dest_len = sizeof(info->byterange);
    }
}

struct rendition_info {
    char type[16];
    char uri[MAX_URL_SIZE];
    char group_id[MAX_FIELD_LEN];
    char language[MAX_FIELD_LEN];
    char assoc_language[MAX_FIELD_LEN];
    char name[MAX_FIELD_LEN];
    char defaultr[4];
    char forced[4];
    char characteristics[MAX_CHARACTERISTICS_LEN];
};

static struct rendition *new_rendition(HLSContext *c, struct rendition_info *info,
                                      const char *url_base)
{
    struct rendition *rend;
    enum AVMediaType type = AVMEDIA_TYPE_UNKNOWN;
    char *characteristic;
    char *chr_ptr;
    char *saveptr;

    if (!strcmp(info->type, "AUDIO"))
        type = AVMEDIA_TYPE_AUDIO;
    else if (!strcmp(info->type, "VIDEO"))
        type = AVMEDIA_TYPE_VIDEO;
    else if (!strcmp(info->type, "SUBTITLES"))
        type = AVMEDIA_TYPE_SUBTITLE;
    else if (!strcmp(info->type, "CLOSED-CAPTIONS"))
        /* CLOSED-CAPTIONS is ignored since we do not support CEA-608 CC in
         * AVC SEI RBSP anyway */
        return NULL;

    if (type == AVMEDIA_TYPE_UNKNOWN)
        return NULL;

    /* URI is mandatory for subtitles as per spec */
    if (type == AVMEDIA_TYPE_SUBTITLE && !info->uri[0])
        return NULL;

    /* TODO: handle subtitles (each segment has to parsed separately) */
    if (c->strict_std_compliance > FF_COMPLIANCE_EXPERIMENTAL)
        if (type == AVMEDIA_TYPE_SUBTITLE)
            return NULL;

    rend = av_mallocz(sizeof(struct rendition));
    if (!rend)
        return NULL;

    dynarray_add(&c->renditions, &c->n_renditions, rend);

    rend->type = type;
    strcpy(rend->group_id, info->group_id);
    strcpy(rend->language, info->language);
    strcpy(rend->name, info->name);

    /* add the playlist if this is an external rendition */
    if (info->uri[0]) {
        rend->playlist = new_playlist(c, info->uri, url_base);
        if (rend->playlist)
            dynarray_add(&rend->playlist->renditions,
                         &rend->playlist->n_renditions, rend);
    }

    if (info->assoc_language[0]) {
        int langlen = strlen(rend->language);
        if (langlen < sizeof(rend->language) - 3) {
            rend->language[langlen] = ',';
            strncpy(rend->language + langlen + 1, info->assoc_language,
                    sizeof(rend->language) - langlen - 2);
        }
    }

    if (!strcmp(info->defaultr, "YES"))
        rend->disposition |= AV_DISPOSITION_DEFAULT;
    if (!strcmp(info->forced, "YES"))
        rend->disposition |= AV_DISPOSITION_FORCED;

    chr_ptr = info->characteristics;
    while ((characteristic = av_strtok(chr_ptr, ",", &saveptr))) {
        if (!strcmp(characteristic, "public.accessibility.describes-music-and-sound"))
            rend->disposition |= AV_DISPOSITION_HEARING_IMPAIRED;
        else if (!strcmp(characteristic, "public.accessibility.describes-video"))
            rend->disposition |= AV_DISPOSITION_VISUAL_IMPAIRED;

        chr_ptr = NULL;
    }

    return rend;
}

static void handle_rendition_args(struct rendition_info *info, const char *key,
                                  int key_len, char **dest, int *dest_len)
{
    if (!strncmp(key, "TYPE=", key_len)) {
        *dest     =        info->type;
        *dest_len = sizeof(info->type);
    } else if (!strncmp(key, "URI=", key_len)) {
        *dest     =        info->uri;
        *dest_len = sizeof(info->uri);
    } else if (!strncmp(key, "GROUP-ID=", key_len)) {
        *dest     =        info->group_id;
        *dest_len = sizeof(info->group_id);
    } else if (!strncmp(key, "LANGUAGE=", key_len)) {
        *dest     =        info->language;
        *dest_len = sizeof(info->language);
    } else if (!strncmp(key, "ASSOC-LANGUAGE=", key_len)) {
        *dest     =        info->assoc_language;
        *dest_len = sizeof(info->assoc_language);
    } else if (!strncmp(key, "NAME=", key_len)) {
        *dest     =        info->name;
        *dest_len = sizeof(info->name);
    } else if (!strncmp(key, "DEFAULT=", key_len)) {
        *dest     =        info->defaultr;
        *dest_len = sizeof(info->defaultr);
    } else if (!strncmp(key, "FORCED=", key_len)) {
        *dest     =        info->forced;
        *dest_len = sizeof(info->forced);
    } else if (!strncmp(key, "CHARACTERISTICS=", key_len)) {
        *dest     =        info->characteristics;
        *dest_len = sizeof(info->characteristics);
    }
    /*
     * ignored:
     * - AUTOSELECT: client may autoselect based on e.g. system language
     * - INSTREAM-ID: EIA-608 closed caption number ("CC1".."CC4")
     */
}

/* used by parse_playlist to allocate a new variant+playlist when the
 * playlist is detected to be a Media Playlist (not Master Playlist)
 * and we have no parent Master Playlist (parsing of which would have
 * allocated the variant and playlist already)
 * *pls == NULL  => Master Playlist or parentless Media Playlist
 * *pls != NULL => parented Media Playlist, playlist+variant allocated */
static int ensure_playlist(HLSContext *c, struct playlist **pls, const char *url)
{
    if (*pls)
        return 0;
    if (!new_variant(c, NULL, url, NULL))
        return AVERROR(ENOMEM);
    *pls = c->playlists[c->n_playlists - 1];
    return 0;
}

static void update_options(char **dest, const char *name, void *src)
{
    av_freep(dest);
    av_opt_get(src, name, AV_OPT_SEARCH_CHILDREN, (uint8_t**)dest);
    if (*dest && !strlen(*dest))
        av_freep(dest);
}

static int open_url(AVFormatContext *s, AVIOContext **pb, const char *url,
                    AVDictionary *opts, AVDictionary *opts2, int *is_http)
{
    HLSContext *c = s->priv_data;
    AVDictionary *tmp = NULL;
    const char *proto_name = NULL;
    int ret;

    av_dict_copy(&tmp, opts, 0);
    av_dict_copy(&tmp, opts2, 0);

    if (av_strstart(url, "crypto", NULL)) {
        if (url[6] == '+' || url[6] == ':')
            proto_name = avio_find_protocol_name(url + 7);
    }

    if (!proto_name)
        proto_name = avio_find_protocol_name(url);

    if (!proto_name)
        return AVERROR_INVALIDDATA;

    // only http(s) & file are allowed
    if (av_strstart(proto_name, "file", NULL)) {
        if (strcmp(c->allowed_extensions, "ALL") && !av_match_ext(url, c->allowed_extensions)) {
            av_log(s, AV_LOG_ERROR,
                "Filename extension of \'%s\' is not a common multimedia extension, blocked for security reasons.\n"
                "If you wish to override this adjust allowed_extensions, you can set it to \'ALL\' to allow all\n",
                url);
            return AVERROR_INVALIDDATA;
        }
    } else if (av_strstart(proto_name, "http", NULL)) {
        ;
    } else
        return AVERROR_INVALIDDATA;

    if (!strncmp(proto_name, url, strlen(proto_name)) && url[strlen(proto_name)] == ':')
        ;
    else if (av_strstart(url, "crypto", NULL) && !strncmp(proto_name, url + 7, strlen(proto_name)) && url[7 + strlen(proto_name)] == ':')
        ;
    else if (strcmp(proto_name, "file") || !strncmp(url, "file,", 5))
        return AVERROR_INVALIDDATA;

    ret = s->io_open(s, pb, url, AVIO_FLAG_READ, &tmp);
    if (ret >= 0) {
        // update cookies on http response with setcookies.
        char *new_cookies = NULL;

        if (!(s->flags & AVFMT_FLAG_CUSTOM_IO))
            av_opt_get(*pb, "cookies", AV_OPT_SEARCH_CHILDREN, (uint8_t**)&new_cookies);

        if (new_cookies) {
            av_free(c->cookies);
            c->cookies = new_cookies;
        }

        av_dict_set(&opts, "cookies", c->cookies, 0);
    }

    av_dict_free(&tmp);

    if (is_http)
        *is_http = av_strstart(proto_name, "http", NULL);

    return ret;
}

static int parse_playlist(HLSContext *c, const char *url,
                          struct playlist *pls, AVIOContext *in)
{
    int ret = 0, is_segment = 0, is_variant = 0;
    int64_t duration = 0;
    enum KeyType key_type = KEY_NONE;
    uint8_t iv[16] = "";
    int has_iv = 0;
    char key[MAX_URL_SIZE] = "";
    char line[MAX_URL_SIZE];
    const char *ptr;
    int close_in = 0;
    int64_t seg_offset = 0;
    int64_t seg_size = -1;
    uint8_t *new_url = NULL;
    struct variant_info variant_info;
    char tmp_str[MAX_URL_SIZE];
    struct segment *cur_init_section = NULL;

    if (!in) {
#if 1
        AVDictionary *opts = NULL;
        close_in = 1;
        /* Some HLS servers don't like being sent the range header */
        av_dict_set(&opts, "seekable", "0", 0);

        // broker prior HTTP options that should be consistent across requests
        av_dict_set(&opts, "user_agent", c->user_agent, 0);
        av_dict_set(&opts, "cookies", c->cookies, 0);
        av_dict_set(&opts, "headers", c->headers, 0);
        av_dict_set(&opts, "http_proxy", c->http_proxy, 0);

        ret = c->ctx->io_open(c->ctx, &in, url, AVIO_FLAG_READ, &opts);
        av_dict_free(&opts);
        if (ret < 0)
            return ret;
#else
        ret = open_in(c, &in, url);
        if (ret < 0)
            return ret;
        close_in = 1;
#endif
    }

    if (av_opt_get(in, "location", AV_OPT_SEARCH_CHILDREN, &new_url) >= 0)
        url = new_url;

    read_chomp_line(in, line, sizeof(line));
    if (strcmp(line, "#EXTM3U")) {
        ret = AVERROR_INVALIDDATA;
        goto fail;
    }

    if (pls) {
        free_segment_list(pls);
        pls->finished = 0;
        pls->type = PLS_TYPE_UNSPECIFIED;
    }
    while (!avio_feof(in)) {
        read_chomp_line(in, line, sizeof(line));
        if (av_strstart(line, "#EXT-X-STREAM-INF:", &ptr)) {
            is_variant = 1;
            memset(&variant_info, 0, sizeof(variant_info));
            ff_parse_key_value(ptr, (ff_parse_key_val_cb) handle_variant_args,
                               &variant_info);
        } else if (av_strstart(line, "#EXT-X-KEY:", &ptr)) {
            struct key_info info = {{0}};
            ff_parse_key_value(ptr, (ff_parse_key_val_cb) handle_key_args,
                               &info);
            key_type = KEY_NONE;
            has_iv = 0;
            if (!strcmp(info.method, "AES-128"))
                key_type = KEY_AES_128;
            if (!strcmp(info.method, "SAMPLE-AES"))
                key_type = KEY_SAMPLE_AES;
            if (!strncmp(info.iv, "0x", 2) || !strncmp(info.iv, "0X", 2)) {
                ff_hex_to_data(iv, info.iv + 2);
                has_iv = 1;
            }
            av_strlcpy(key, info.uri, sizeof(key));
        } else if (av_strstart(line, "#EXT-X-MEDIA:", &ptr)) {
            struct rendition_info info = {{0}};
            ff_parse_key_value(ptr, (ff_parse_key_val_cb) handle_rendition_args,
                               &info);
            new_rendition(c, &info, url);
        } else if (av_strstart(line, "#EXT-X-TARGETDURATION:", &ptr)) {
            ret = ensure_playlist(c, &pls, url);
            if (ret < 0)
                goto fail;
            pls->target_duration = strtoll(ptr, NULL, 10) * AV_TIME_BASE;
        } else if (av_strstart(line, "#EXT-X-MEDIA-SEQUENCE:", &ptr)) {
            ret = ensure_playlist(c, &pls, url);
            if (ret < 0)
                goto fail;
            pls->start_seq_no = atoi(ptr);
        } else if (av_strstart(line, "#EXT-X-PLAYLIST-TYPE:", &ptr)) {
            ret = ensure_playlist(c, &pls, url);
            if (ret < 0)
                goto fail;
            if (!strcmp(ptr, "EVENT"))
                pls->type = PLS_TYPE_EVENT;
            else if (!strcmp(ptr, "VOD"))
                pls->type = PLS_TYPE_VOD;
        } else if (av_strstart(line, "#EXT-X-MAP:", &ptr)) {
            struct init_section_info info = {{0}};
            ret = ensure_playlist(c, &pls, url);
            if (ret < 0)
                goto fail;
            ff_parse_key_value(ptr, (ff_parse_key_val_cb) handle_init_section_args,
                               &info);
            cur_init_section = new_init_section(pls, &info, url);
        } else if (av_strstart(line, "#EXT-X-ENDLIST", &ptr)) {
            if (pls)
                pls->finished = 1;
        } else if (av_strstart(line, "#EXTINF:", &ptr)) {
            is_segment = 1;
            duration   = atof(ptr) * AV_TIME_BASE;
        } else if (av_strstart(line, "#EXT-X-BYTERANGE:", &ptr)) {
            seg_size = strtoll(ptr, NULL, 10);
            ptr = strchr(ptr, '@');
            if (ptr)
                seg_offset = strtoll(ptr+1, NULL, 10);
        } else if (av_strstart(line, "#", NULL)) {
            continue;
        } else if (line[0]) {
            if (is_variant) {
                if (!new_variant(c, &variant_info, line, url)) {
                    ret = AVERROR(ENOMEM);
                    goto fail;
                }
                is_variant = 0;
            }
            if (is_segment) {
                struct segment *seg;
                if (!pls) {
                    if (!new_variant(c, 0, url, NULL)) {
                        ret = AVERROR(ENOMEM);
                        goto fail;
                    }
                    pls = c->playlists[c->n_playlists - 1];
                }
                seg = av_malloc(sizeof(struct segment));
                if (!seg) {
                    ret = AVERROR(ENOMEM);
                    goto fail;
                }
                seg->duration = duration;
                seg->key_type = key_type;
                if (has_iv) {
                    memcpy(seg->iv, iv, sizeof(iv));
                } else {
                    int seq = pls->start_seq_no + pls->n_segments;
                    memset(seg->iv, 0, sizeof(seg->iv));
                    AV_WB32(seg->iv + 12, seq);
                }

                if (key_type != KEY_NONE) {
                    ff_make_absolute_url(tmp_str, sizeof(tmp_str), url, key);
                    seg->key = av_strdup(tmp_str);
                    if (!seg->key) {
                        av_free(seg);
                        ret = AVERROR(ENOMEM);
                        goto fail;
                    }
                } else {
                    seg->key = NULL;
                }

                ff_make_absolute_url(tmp_str, sizeof(tmp_str), url, line);
                seg->url = av_strdup(tmp_str);
                if (!seg->url) {
                    av_free(seg->key);
                    av_free(seg);
                    ret = AVERROR(ENOMEM);
                    goto fail;
                }

                dynarray_add(&pls->segments, &pls->n_segments, seg);
                is_segment = 0;

                seg->size = seg_size;
                if (seg_size >= 0) {
                    seg->url_offset = seg_offset;
                    seg_offset += seg_size;
                    seg_size = -1;
                } else {
                    seg->url_offset = 0;
                    seg_offset = 0;
                }

                seg->init_section = cur_init_section;
            }
        }
    }
    if (pls)
        pls->last_load_time = av_gettime_relative();

fail:
    av_free(new_url);
    if (close_in)
        ff_format_io_close(c->ctx, &in);
    return ret;
}

static struct segment *current_segment(struct playlist *pls)
{
    return pls->segments[pls->cur_seq_no - pls->start_seq_no];
}

enum ReadFromURLMode {
    READ_NORMAL,
    READ_COMPLETE,
};

static int read_from_url(struct playlist *pls, struct segment *seg,
                         uint8_t *buf, int buf_size,
                         enum ReadFromURLMode mode)
{
    int ret;

     /* limit read if the segment was only a part of a file */
    if (seg->size >= 0)
        buf_size = FFMIN(buf_size, seg->size - pls->cur_seg_offset);

    if (mode == READ_COMPLETE) {
        ret = avio_read(pls->input, buf, buf_size);
        if (ret != buf_size)
            av_log(NULL, AV_LOG_ERROR, "Could not read complete segment.\n");
    } else
        ret = avio_read(pls->input, buf, buf_size);

    if (ret > 0)
        pls->cur_seg_offset += ret;

    return ret;
}

/* Parse the raw ID3 data and pass contents to caller */
static void parse_id3(AVFormatContext *s, AVIOContext *pb,
                      AVDictionary **metadata, int64_t *dts,
                      ID3v2ExtraMetaAPIC **apic, ID3v2ExtraMeta **extra_meta)
{
    static const char id3_priv_owner_ts[] = "com.apple.streaming.transportStreamTimestamp";
    ID3v2ExtraMeta *meta;

    ff_id3v2_read_dict(pb, metadata, ID3v2_DEFAULT_MAGIC, extra_meta);
    for (meta = *extra_meta; meta; meta = meta->next) {
        if (!strcmp(meta->tag, "PRIV")) {
            ID3v2ExtraMetaPRIV *priv = meta->data;
            if (priv->datasize == 8 && !strcmp(priv->owner, id3_priv_owner_ts)) {
                /* 33-bit MPEG timestamp */
                int64_t ts = AV_RB64(priv->data);
                av_log(s, AV_LOG_DEBUG, "HLS ID3 audio timestamp %"PRId64"\n", ts);
                if ((ts & ~((1ULL << 33) - 1)) == 0)
                    *dts = ts;
                else
                    av_log(s, AV_LOG_ERROR, "Invalid HLS ID3 audio timestamp %"PRId64"\n", ts);
            }
        } else if (!strcmp(meta->tag, "APIC") && apic)
            *apic = meta->data;
    }
}

/* Check if the ID3 metadata contents have changed */
static int id3_has_changed_values(struct playlist *pls, AVDictionary *metadata,
                                  ID3v2ExtraMetaAPIC *apic)
{
    AVDictionaryEntry *entry = NULL;
    AVDictionaryEntry *oldentry;
    /* check that no keys have changed values */
    while ((entry = av_dict_get(metadata, "", entry, AV_DICT_IGNORE_SUFFIX))) {
        oldentry = av_dict_get(pls->id3_initial, entry->key, NULL, AV_DICT_MATCH_CASE);
        if (!oldentry || strcmp(oldentry->value, entry->value) != 0)
            return 1;
    }

    /* check if apic appeared */
    if (apic && (pls->ctx->nb_streams != 2 || !pls->ctx->streams[1]->attached_pic.data))
        return 1;

    if (apic) {
        int size = pls->ctx->streams[1]->attached_pic.size;
        if (size != apic->buf->size - AV_INPUT_BUFFER_PADDING_SIZE)
            return 1;

        if (memcmp(apic->buf->data, pls->ctx->streams[1]->attached_pic.data, size) != 0)
            return 1;
    }

    return 0;
}

/* Parse ID3 data and handle the found data */
static void handle_id3(AVIOContext *pb, struct playlist *pls)
{
    AVDictionary *metadata = NULL;
    ID3v2ExtraMetaAPIC *apic = NULL;
    ID3v2ExtraMeta *extra_meta = NULL;
    int64_t timestamp = AV_NOPTS_VALUE;

    parse_id3(pls->ctx, pb, &metadata, &timestamp, &apic, &extra_meta);

    if (timestamp != AV_NOPTS_VALUE) {
        pls->id3_mpegts_timestamp = timestamp;
        pls->id3_offset = 0;
    }

    if (!pls->id3_found) {
        /* initial ID3 tags */
        av_assert0(!pls->id3_deferred_extra);
        pls->id3_found = 1;

        /* get picture attachment and set text metadata */
        if (pls->ctx->nb_streams)
            ff_id3v2_parse_apic(pls->ctx, &extra_meta);
        else
            /* demuxer not yet opened, defer picture attachment */
            pls->id3_deferred_extra = extra_meta;

        av_dict_copy(&pls->ctx->metadata, metadata, 0);
        pls->id3_initial = metadata;

    } else {
        if (!pls->id3_changed && id3_has_changed_values(pls, metadata, apic)) {
            avpriv_report_missing_feature(pls->ctx, "Changing ID3 metadata in HLS audio elementary stream");
            pls->id3_changed = 1;
        }
        av_dict_free(&metadata);
    }

    if (!pls->id3_deferred_extra)
        ff_id3v2_free_extra_meta(&extra_meta);
}

static void intercept_id3(struct playlist *pls, uint8_t *buf,
                         int buf_size, int *len)
{
    /* intercept id3 tags, we do not want to pass them to the raw
     * demuxer on all segment switches */
    int bytes;
    int id3_buf_pos = 0;
    int fill_buf = 0;
    struct segment *seg = current_segment(pls);

    /* gather all the id3 tags */
    while (1) {
        /* see if we can retrieve enough data for ID3 header */
        if (*len < ID3v2_HEADER_SIZE && buf_size >= ID3v2_HEADER_SIZE) {
            bytes = read_from_url(pls, seg, buf + *len, ID3v2_HEADER_SIZE - *len, READ_COMPLETE);
            if (bytes > 0) {

                if (bytes == ID3v2_HEADER_SIZE - *len)
                    /* no EOF yet, so fill the caller buffer again after
                     * we have stripped the ID3 tags */
                    fill_buf = 1;

                *len += bytes;

            } else if (*len <= 0) {
                /* error/EOF */
                *len = bytes;
                fill_buf = 0;
            }
        }

        if (*len < ID3v2_HEADER_SIZE)
            break;

        if (ff_id3v2_match(buf, ID3v2_DEFAULT_MAGIC)) {
            int64_t maxsize = seg->size >= 0 ? seg->size : 1024*1024;
            int taglen = ff_id3v2_tag_len(buf);
            int tag_got_bytes = FFMIN(taglen, *len);
            int remaining = taglen - tag_got_bytes;

            if (taglen > maxsize) {
                av_log(pls->ctx, AV_LOG_ERROR, "Too large HLS ID3 tag (%d > %"PRId64" bytes)\n",
                       taglen, maxsize);
                break;
            }

            /*
             * Copy the id3 tag to our temporary id3 buffer.
             * We could read a small id3 tag directly without memcpy, but
             * we would still need to copy the large tags, and handling
             * both of those cases together with the possibility for multiple
             * tags would make the handling a bit complex.
             */
            pls->id3_buf = av_fast_realloc(pls->id3_buf, &pls->id3_buf_size, id3_buf_pos + taglen);
            if (!pls->id3_buf)
                break;
            memcpy(pls->id3_buf + id3_buf_pos, buf, tag_got_bytes);
            id3_buf_pos += tag_got_bytes;

            /* strip the intercepted bytes */
            *len -= tag_got_bytes;
            memmove(buf, buf + tag_got_bytes, *len);
            av_log(pls->ctx, AV_LOG_DEBUG, "Stripped %d HLS ID3 bytes\n", tag_got_bytes);

            if (remaining > 0) {
                /* read the rest of the tag in */
                if (read_from_url(pls, seg, pls->id3_buf + id3_buf_pos, remaining, READ_COMPLETE) != remaining)
                    break;
                id3_buf_pos += remaining;
                av_log(pls->ctx, AV_LOG_DEBUG, "Stripped additional %d HLS ID3 bytes\n", remaining);
            }

        } else {
            /* no more ID3 tags */
            break;
        }
    }

    /* re-fill buffer for the caller unless EOF */
    if (*len >= 0 && (fill_buf || *len == 0)) {
        bytes = read_from_url(pls, seg, buf + *len, buf_size - *len, READ_NORMAL);

        /* ignore error if we already had some data */
        if (bytes >= 0)
            *len += bytes;
        else if (*len == 0)
            *len = bytes;
    }

    if (pls->id3_buf) {
        /* Now parse all the ID3 tags */
        AVIOContext id3ioctx;
        ffio_init_context(&id3ioctx, pls->id3_buf, id3_buf_pos, 0, NULL, NULL, NULL, NULL);
        handle_id3(&id3ioctx, pls);
    }

    if (pls->is_id3_timestamped == -1)
        pls->is_id3_timestamped = (pls->id3_mpegts_timestamp != AV_NOPTS_VALUE);
}

static int open_input(HLSContext *c, struct playlist *pls, struct segment *seg)
{
    AVDictionary *opts = NULL;
    int ret;
    int is_http = 0;

    // broker prior HTTP options that should be consistent across requests
    av_dict_set(&opts, "user_agent", c->user_agent, 0);
    av_dict_set(&opts, "cookies", c->cookies, 0);
    av_dict_set(&opts, "headers", c->headers, 0);
    av_dict_set(&opts, "http_proxy", c->http_proxy, 0);
    av_dict_set(&opts, "seekable", "0", 0);

    if (seg->size >= 0) {
        /* try to restrict the HTTP request to the part we want
         * (if this is in fact a HTTP request) */
        av_dict_set_int(&opts, "offset", seg->url_offset, 0);
        av_dict_set_int(&opts, "end_offset", seg->url_offset + seg->size, 0);
    }

    av_log(pls->parent, AV_LOG_VERBOSE, "HLS request for url '%s', offset %"PRId64", playlist %d\n",
           seg->url, seg->url_offset, pls->index);

    if (seg->key_type == KEY_NONE) {
        ret = open_url(pls->parent, &pls->input, seg->url, c->avio_opts, opts, &is_http);
    } else if (seg->key_type == KEY_AES_128) {
        AVDictionary *opts2 = NULL;
        char iv[33], key[33], url[MAX_URL_SIZE];
        if (strcmp(seg->key, pls->key_url)) {
            AVIOContext *pb;
            if (open_url(pls->parent, &pb, seg->key, c->avio_opts, opts, NULL) == 0) {
                ret = avio_read(pb, pls->key, sizeof(pls->key));
                if (ret != sizeof(pls->key)) {
                    av_log(NULL, AV_LOG_ERROR, "Unable to read key file %s\n",
                           seg->key);
                }
                ff_format_io_close(pls->parent, &pb);
            } else {
                av_log(NULL, AV_LOG_ERROR, "Unable to open key file %s\n",
                       seg->key);
            }
            av_strlcpy(pls->key_url, seg->key, sizeof(pls->key_url));
        }
        ff_data_to_hex(iv, seg->iv, sizeof(seg->iv), 0);
        ff_data_to_hex(key, pls->key, sizeof(pls->key), 0);
        iv[32] = key[32] = '\0';
        if (strstr(seg->url, "://"))
            snprintf(url, sizeof(url), "crypto+%s", seg->url);
        else
            snprintf(url, sizeof(url), "crypto:%s", seg->url);

        av_dict_copy(&opts2, c->avio_opts, 0);
        av_dict_set(&opts2, "key", key, 0);
        av_dict_set(&opts2, "iv", iv, 0);

        ret = open_url(pls->parent, &pls->input, url, opts2, opts, &is_http);

        av_dict_free(&opts2);

        if (ret < 0) {
            goto cleanup;
        }
        ret = 0;
    } else if (seg->key_type == KEY_SAMPLE_AES) {
        av_log(pls->parent, AV_LOG_ERROR,
               "SAMPLE-AES encryption is not supported yet\n");
        ret = AVERROR_PATCHWELCOME;
    }
    else
      ret = AVERROR(ENOSYS);

    /* Seek to the requested position. If this was a HTTP request, the offset
     * should already be where want it to, but this allows e.g. local testing
     * without a HTTP server.
     *
     * This is not done for HTTP at all as avio_seek() does internal bookkeeping
     * of file offset which is out-of-sync with the actual offset when "offset"
     * AVOption is used with http protocol, causing the seek to not be a no-op
     * as would be expected. Wrong offset received from the server will not be
     * noticed without the call, though.
     */
    if (ret == 0 && !is_http && seg->key_type == KEY_NONE && seg->url_offset) {
        int64_t seekret = avio_seek(pls->input, seg->url_offset, SEEK_SET);
        if (seekret < 0) {
            av_log(pls->parent, AV_LOG_ERROR, "Unable to seek to offset %"PRId64" of HLS segment '%s'\n", seg->url_offset, seg->url);
            ret = seekret;
            ff_format_io_close(pls->parent, &pls->input);
        }
    }

cleanup:
    av_dict_free(&opts);
    pls->cur_seg_offset = 0;
    return ret;
}

static int update_init_section(struct playlist *pls, struct segment *seg)
{
    static const int max_init_section_size = 1024*1024;
    HLSContext *c = pls->parent->priv_data;
    int64_t sec_size;
    int64_t urlsize;
    int ret;

    if (seg->init_section == pls->cur_init_section)
        return 0;

    pls->cur_init_section = NULL;

    if (!seg->init_section)
        return 0;

    ret = open_input(c, pls, seg->init_section);
    if (ret < 0) {
        av_log(pls->parent, AV_LOG_WARNING,
               "Failed to open an initialization section in playlist %d\n",
               pls->index);
        return ret;
    }

    if (seg->init_section->size >= 0)
        sec_size = seg->init_section->size;
    else if ((urlsize = avio_size(pls->input)) >= 0)
        sec_size = urlsize;
    else
        sec_size = max_init_section_size;

    av_log(pls->parent, AV_LOG_DEBUG,
           "Downloading an initialization section of size %"PRId64"\n",
           sec_size);

    sec_size = FFMIN(sec_size, max_init_section_size);

    av_fast_malloc(&pls->init_sec_buf, &pls->init_sec_buf_size, sec_size);

    ret = read_from_url(pls, seg->init_section, pls->init_sec_buf,
                        pls->init_sec_buf_size, READ_COMPLETE);
    ff_format_io_close(pls->parent, &pls->input);

    if (ret < 0)
        return ret;

    pls->cur_init_section = seg->init_section;
    pls->init_sec_data_len = ret;
    pls->init_sec_buf_read_offset = 0;

    /* spec says audio elementary streams do not have media initialization
     * sections, so there should be no ID3 timestamps */
    pls->is_id3_timestamped = 0;

    return 0;
}

static int64_t default_reload_interval(struct playlist *pls)
{
    return pls->n_segments > 0 ?
                          pls->segments[pls->n_segments - 1]->duration :
                          pls->target_duration;
}

static int read_data(void *opaque, uint8_t *buf, int buf_size)
{
    struct playlist *v = opaque;
    HLSContext *c = v->parent->priv_data;
    int ret, i;
    int just_opened = 0;
    int reload_count = 0;

restart:
    if (!v->needed)
        return AVERROR_EOF;

    if (!v->input) {
        int64_t reload_interval;
        struct segment *seg;

        /* Check that the playlist is still needed before opening a new
         * segment. */
        if (v->ctx && v->ctx->nb_streams) {
            v->needed = 0;
            for (i = 0; i < v->n_main_streams; i++) {
                if (v->main_streams[i]->discard < AVDISCARD_ALL) {
                    v->needed = 1;
                    break;
                }
            }
        }
        if (!v->needed) {
            av_log(v->parent, AV_LOG_INFO, "No longer receiving playlist %d\n",
                v->index);
            return AVERROR_EOF;
        }

        /* If this is a live stream and the reload interval has elapsed since
         * the last playlist reload, reload the playlists now. */
        reload_interval = default_reload_interval(v);

reload:
        reload_count++;
        if (reload_count > c->max_reload)
            return AVERROR_EOF;
        if (!v->finished &&
            av_gettime_relative() - v->last_load_time >= reload_interval) {
            if ((ret = parse_playlist(c, v->url, v, NULL)) < 0) {
                av_log(v->parent, AV_LOG_WARNING, "Failed to reload playlist %d\n",
                       v->index);
                return ret;
            }
            /* If we need to reload the playlist again below (if
             * there's still no more segments), switch to a reload
             * interval of half the target duration. */
            reload_interval = v->target_duration / 2;
        }
        if (v->cur_seq_no < v->start_seq_no) {
            av_log(NULL, AV_LOG_WARNING,
                   "skipping %d segments ahead, expired from playlists\n",
                   v->start_seq_no - v->cur_seq_no);
            v->cur_seq_no = v->start_seq_no;
        }
        if (v->cur_seq_no >= v->start_seq_no + v->n_segments) {
            if (v->finished)
                return AVERROR_EOF;
            while (av_gettime_relative() - v->last_load_time < reload_interval) {
                if (ff_check_interrupt(c->interrupt_callback))
                    return AVERROR_EXIT;
                av_usleep(100*1000);
            }
            /* Enough time has elapsed since the last reload */
            goto reload;
        }

        seg = current_segment(v);

        /* load/update Media Initialization Section, if any */
        ret = update_init_section(v, seg);
        if (ret)
            return ret;

        ret = open_input(c, v, seg);
        if (ret < 0) {
            if (ff_check_interrupt(c->interrupt_callback))
                return AVERROR_EXIT;
            av_log(v->parent, AV_LOG_WARNING, "Failed to open segment of playlist %d\n",
                   v->index);
            v->cur_seq_no += 1;
            goto reload;
        }
        just_opened = 1;
    }

    if (v->init_sec_buf_read_offset < v->init_sec_data_len) {
        /* Push init section out first before first actual segment */
        int copy_size = FFMIN(v->init_sec_data_len - v->init_sec_buf_read_offset, buf_size);
        memcpy(buf, v->init_sec_buf, copy_size);
        v->init_sec_buf_read_offset += copy_size;
        return copy_size;
    }

    ret = read_from_url(v, current_segment(v), buf, buf_size, READ_NORMAL);
    if (ret > 0) {
        if (just_opened && v->is_id3_timestamped != 0) {
            /* Intercept ID3 tags here, elementary audio streams are required
             * to convey timestamps using them in the beginning of each segment. */
            intercept_id3(v, buf, buf_size, &ret);
        }

        return ret;
    }
    ff_format_io_close(v->parent, &v->input);
    v->cur_seq_no++;

    c->cur_seq_no = v->cur_seq_no;

    goto restart;
}

static void add_renditions_to_variant(HLSContext *c, struct variant *var,
                                      enum AVMediaType type, const char *group_id)
{
    int i;

    for (i = 0; i < c->n_renditions; i++) {
        struct rendition *rend = c->renditions[i];

        if (rend->type == type && !strcmp(rend->group_id, group_id)) {

            if (rend->playlist)
                /* rendition is an external playlist
                 * => add the playlist to the variant */
                dynarray_add(&var->playlists, &var->n_playlists, rend->playlist);
            else
                /* rendition is part of the variant main Media Playlist
                 * => add the rendition to the main Media Playlist */
                dynarray_add(&var->playlists[0]->renditions,
                             &var->playlists[0]->n_renditions,
                             rend);
        }
    }
}

static void add_metadata_from_renditions(AVFormatContext *s, struct playlist *pls,
                                         enum AVMediaType type)
{
    int rend_idx = 0;
    int i;

    for (i = 0; i < pls->n_main_streams; i++) {
        AVStream *st = pls->main_streams[i];

        if (st->codecpar->codec_type != type)
            continue;

        for (; rend_idx < pls->n_renditions; rend_idx++) {
            struct rendition *rend = pls->renditions[rend_idx];

            if (rend->type != type)
                continue;

            if (rend->language[0])
                av_dict_set(&st->metadata, "language", rend->language, 0);
            if (rend->name[0])
                av_dict_set(&st->metadata, "comment", rend->name, 0);

            st->disposition |= rend->disposition;
        }
        if (rend_idx >=pls->n_renditions)
            break;
    }
}

/* if timestamp was in valid range: returns 1 and sets seq_no
 * if not: returns 0 and sets seq_no to closest segment */
static int find_timestamp_in_playlist(HLSContext *c, struct playlist *pls,
                                      int64_t timestamp, int *seq_no)
{
    int i;
    int64_t pos = c->first_timestamp == AV_NOPTS_VALUE ?
                  0 : c->first_timestamp;

    if (timestamp < pos) {
        *seq_no = pls->start_seq_no;
        return 0;
    }

    for (i = 0; i < pls->n_segments; i++) {
        int64_t diff = pos + pls->segments[i]->duration - timestamp;
        if (diff > 0) {
            *seq_no = pls->start_seq_no + i;
            return 1;
        }
        pos += pls->segments[i]->duration;
    }

    *seq_no = pls->start_seq_no + pls->n_segments - 1;

    return 0;
}

static int select_cur_seq_no(HLSContext *c, struct playlist *pls)
{
    int seq_no;

    if (!pls->finished && !c->first_packet &&
        av_gettime_relative() - pls->last_load_time >= default_reload_interval(pls))
        /* reload the playlist since it was suspended */
        parse_playlist(c, pls->url, pls, NULL);

    /* If playback is already in progress (we are just selecting a new
     * playlist) and this is a complete file, find the matching segment
     * by counting durations. */
    if (pls->finished && c->cur_timestamp != AV_NOPTS_VALUE) {
        find_timestamp_in_playlist(c, pls, c->cur_timestamp, &seq_no);
        return seq_no;
    }

    if (!pls->finished) {
        if (!c->first_packet && /* we are doing a segment selection during playback */
            c->cur_seq_no >= pls->start_seq_no &&
            c->cur_seq_no < pls->start_seq_no + pls->n_segments)
            /* While spec 3.4.3 says that we cannot assume anything about the
             * content at the same sequence number on different playlists,
             * in practice this seems to work and doing it otherwise would
             * require us to download a segment to inspect its timestamps. */
            return c->cur_seq_no;

        /* If this is a live stream, start live_start_index segments from the
         * start or end */
        if (c->live_start_index < 0)
            return pls->start_seq_no + FFMAX(pls->n_segments + c->live_start_index, 0);
        else
            return pls->start_seq_no + FFMIN(c->live_start_index, pls->n_segments - 1);
    }

    /* Otherwise just start on the first segment. */
    return pls->start_seq_no;
}

static int save_avio_options(AVFormatContext *s)
{
    HLSContext *c = s->priv_data;
<<<<<<< HEAD
    static const char *opts[] = {
        "headers", "http_proxy", "user_agent", "user-agent", "cookies", NULL };
    const char **opt = opts;
=======
    static const char * const opts[] = { "headers", "user_agent", NULL };
    const char * const *opt = opts;
>>>>>>> fd9212f2
    uint8_t *buf;
    int ret = 0;

    while (*opt) {
        if (av_opt_get(s->pb, *opt, AV_OPT_SEARCH_CHILDREN | AV_OPT_ALLOW_NULL, &buf) >= 0) {
            ret = av_dict_set(&c->avio_opts, *opt, buf,
                              AV_DICT_DONT_STRDUP_VAL);
            if (ret < 0)
                return ret;
        }
        opt++;
    }

    return ret;
}

static int nested_io_open(AVFormatContext *s, AVIOContext **pb, const char *url,
                          int flags, AVDictionary **opts)
{
    av_log(s, AV_LOG_ERROR,
           "A HLS playlist item '%s' referred to an external file '%s'. "
           "Opening this file was forbidden for security reasons\n",
           s->filename, url);
    return AVERROR(EPERM);
}

static void add_stream_to_programs(AVFormatContext *s, struct playlist *pls, AVStream *stream)
{
    HLSContext *c = s->priv_data;
    int i, j;
    int bandwidth = -1;

    for (i = 0; i < c->n_variants; i++) {
        struct variant *v = c->variants[i];

        for (j = 0; j < v->n_playlists; j++) {
            if (v->playlists[j] != pls)
                continue;

            av_program_add_stream_index(s, i, stream->index);

            if (bandwidth < 0)
                bandwidth = v->bandwidth;
            else if (bandwidth != v->bandwidth)
                bandwidth = -1; /* stream in multiple variants with different bandwidths */
        }
    }

    if (bandwidth >= 0)
        av_dict_set_int(&stream->metadata, "variant_bitrate", bandwidth, 0);
}

static int set_stream_info_from_input_stream(AVStream *st, struct playlist *pls, AVStream *ist)
{
    int err;

    err = avcodec_parameters_copy(st->codecpar, ist->codecpar);
    if (err < 0)
        return err;

    if (pls->is_id3_timestamped) /* custom timestamps via id3 */
        avpriv_set_pts_info(st, 33, 1, MPEG_TIME_BASE);
    else
        avpriv_set_pts_info(st, ist->pts_wrap_bits, ist->time_base.num, ist->time_base.den);

    st->internal->need_context_update = 1;

    return 0;
}

/* add new subdemuxer streams to our context, if any */
static int update_streams_from_subdemuxer(AVFormatContext *s, struct playlist *pls)
{
    int err;

    while (pls->n_main_streams < pls->ctx->nb_streams) {
        int ist_idx = pls->n_main_streams;
        AVStream *st = avformat_new_stream(s, NULL);
        AVStream *ist = pls->ctx->streams[ist_idx];

        if (!st)
            return AVERROR(ENOMEM);

        st->id = pls->index;
        dynarray_add(&pls->main_streams, &pls->n_main_streams, st);

        add_stream_to_programs(s, pls, st);

        err = set_stream_info_from_input_stream(st, pls, ist);
        if (err < 0)
            return err;
    }

    return 0;
}

static void update_noheader_flag(AVFormatContext *s)
{
    HLSContext *c = s->priv_data;
    int flag_needed = 0;
    int i;

    for (i = 0; i < c->n_playlists; i++) {
        struct playlist *pls = c->playlists[i];

        if (pls->has_noheader_flag) {
            flag_needed = 1;
            break;
        }
    }

    if (flag_needed)
        s->ctx_flags |= AVFMTCTX_NOHEADER;
    else
        s->ctx_flags &= ~AVFMTCTX_NOHEADER;
}

static int hls_close(AVFormatContext *s)
{
    HLSContext *c = s->priv_data;

    free_playlist_list(c);
    free_variant_list(c);
    free_rendition_list(c);

    av_dict_free(&c->avio_opts);

    return 0;
}

static int hls_read_header(AVFormatContext *s)
{
    void *u = (s->flags & AVFMT_FLAG_CUSTOM_IO) ? NULL : s->pb;
    HLSContext *c = s->priv_data;
    int ret = 0, i;
    int highest_cur_seq_no = 0;

    c->ctx                = s;
    c->interrupt_callback = &s->interrupt_callback;
    c->strict_std_compliance = s->strict_std_compliance;

    c->first_packet = 1;
    c->first_timestamp = AV_NOPTS_VALUE;
    c->cur_timestamp = AV_NOPTS_VALUE;

    if (u) {
        // get the previous user agent & set back to null if string size is zero
        update_options(&c->user_agent, "user_agent", u);

        // get the previous cookies & set back to null if string size is zero
        update_options(&c->cookies, "cookies", u);

        // get the previous headers & set back to null if string size is zero
        update_options(&c->headers, "headers", u);

        // get the previous http proxt & set back to null if string size is zero
        update_options(&c->http_proxy, "http_proxy", u);
    }

    if ((ret = parse_playlist(c, s->filename, NULL, s->pb)) < 0)
        goto fail;

    if ((ret = save_avio_options(s)) < 0)
        goto fail;

    /* Some HLS servers don't like being sent the range header */
    av_dict_set(&c->avio_opts, "seekable", "0", 0);

    if (c->n_variants == 0) {
        av_log(NULL, AV_LOG_WARNING, "Empty playlist\n");
        ret = AVERROR_EOF;
        goto fail;
    }
    /* If the playlist only contained playlists (Master Playlist),
     * parse each individual playlist. */
    if (c->n_playlists > 1 || c->playlists[0]->n_segments == 0) {
        for (i = 0; i < c->n_playlists; i++) {
            struct playlist *pls = c->playlists[i];
            if ((ret = parse_playlist(c, pls->url, pls, NULL)) < 0)
                goto fail;
        }
    }

    if (c->variants[0]->playlists[0]->n_segments == 0) {
        av_log(NULL, AV_LOG_WARNING, "Empty playlist\n");
        ret = AVERROR_EOF;
        goto fail;
    }

    /* If this isn't a live stream, calculate the total duration of the
     * stream. */
    if (c->variants[0]->playlists[0]->finished) {
        int64_t duration = 0;
        for (i = 0; i < c->variants[0]->playlists[0]->n_segments; i++)
            duration += c->variants[0]->playlists[0]->segments[i]->duration;
        s->duration = duration;
    }

    /* Associate renditions with variants */
    for (i = 0; i < c->n_variants; i++) {
        struct variant *var = c->variants[i];

        if (var->audio_group[0])
            add_renditions_to_variant(c, var, AVMEDIA_TYPE_AUDIO, var->audio_group);
        if (var->video_group[0])
            add_renditions_to_variant(c, var, AVMEDIA_TYPE_VIDEO, var->video_group);
        if (var->subtitles_group[0])
            add_renditions_to_variant(c, var, AVMEDIA_TYPE_SUBTITLE, var->subtitles_group);
    }

    /* Create a program for each variant */
    for (i = 0; i < c->n_variants; i++) {
        struct variant *v = c->variants[i];
        AVProgram *program;

        program = av_new_program(s, i);
        if (!program)
            goto fail;
        av_dict_set_int(&program->metadata, "variant_bitrate", v->bandwidth, 0);
    }

    /* Select the starting segments */
    for (i = 0; i < c->n_playlists; i++) {
        struct playlist *pls = c->playlists[i];

        if (pls->n_segments == 0)
            continue;

        pls->cur_seq_no = select_cur_seq_no(c, pls);
        highest_cur_seq_no = FFMAX(highest_cur_seq_no, pls->cur_seq_no);
    }

    /* Open the demuxer for each playlist */
    for (i = 0; i < c->n_playlists; i++) {
        struct playlist *pls = c->playlists[i];
        AVInputFormat *in_fmt = NULL;

        if (!(pls->ctx = avformat_alloc_context())) {
            ret = AVERROR(ENOMEM);
            goto fail;
        }

        if (pls->n_segments == 0)
            continue;

        pls->index  = i;
        pls->needed = 1;
        pls->parent = s;

        /*
         * If this is a live stream and this playlist looks like it is one segment
         * behind, try to sync it up so that every substream starts at the same
         * time position (so e.g. avformat_find_stream_info() will see packets from
         * all active streams within the first few seconds). This is not very generic,
         * though, as the sequence numbers are technically independent.
         */
        if (!pls->finished && pls->cur_seq_no == highest_cur_seq_no - 1 &&
            highest_cur_seq_no < pls->start_seq_no + pls->n_segments) {
            pls->cur_seq_no = highest_cur_seq_no;
        }

        pls->read_buffer = av_malloc(INITIAL_BUFFER_SIZE);
        if (!pls->read_buffer){
            ret = AVERROR(ENOMEM);
            avformat_free_context(pls->ctx);
            pls->ctx = NULL;
            goto fail;
        }
        ffio_init_context(&pls->pb, pls->read_buffer, INITIAL_BUFFER_SIZE, 0, pls,
                          read_data, NULL, NULL);
        pls->pb.seekable = 0;
        ret = av_probe_input_buffer(&pls->pb, &in_fmt, pls->segments[0]->url,
                                    NULL, 0, 0);
        if (ret < 0) {
            /* Free the ctx - it isn't initialized properly at this point,
             * so avformat_close_input shouldn't be called. If
             * avformat_open_input fails below, it frees and zeros the
             * context, so it doesn't need any special treatment like this. */
            av_log(s, AV_LOG_ERROR, "Error when loading first segment '%s'\n", pls->segments[0]->url);
            avformat_free_context(pls->ctx);
            pls->ctx = NULL;
            goto fail;
        }
        pls->ctx->pb       = &pls->pb;
        pls->ctx->io_open  = nested_io_open;
        pls->ctx->flags   |= s->flags & ~AVFMT_FLAG_CUSTOM_IO;

        if ((ret = ff_copy_whiteblacklists(pls->ctx, s)) < 0)
            goto fail;

        ret = avformat_open_input(&pls->ctx, pls->segments[0]->url, in_fmt, NULL);
        if (ret < 0)
            goto fail;

        if (pls->id3_deferred_extra && pls->ctx->nb_streams == 1) {
            ff_id3v2_parse_apic(pls->ctx, &pls->id3_deferred_extra);
            avformat_queue_attached_pictures(pls->ctx);
            ff_id3v2_free_extra_meta(&pls->id3_deferred_extra);
            pls->id3_deferred_extra = NULL;
        }

        if (pls->is_id3_timestamped == -1)
            av_log(s, AV_LOG_WARNING, "No expected HTTP requests have been made\n");

        /*
         * For ID3 timestamped raw audio streams we need to detect the packet
         * durations to calculate timestamps in fill_timing_for_id3_timestamped_stream(),
         * but for other streams we can rely on our user calling avformat_find_stream_info()
         * on us if they want to.
         */
        if (pls->is_id3_timestamped) {
            ret = avformat_find_stream_info(pls->ctx, NULL);
            if (ret < 0)
                goto fail;
        }

        pls->has_noheader_flag = !!(pls->ctx->ctx_flags & AVFMTCTX_NOHEADER);

        /* Create new AVStreams for each stream in this playlist */
        ret = update_streams_from_subdemuxer(s, pls);
        if (ret < 0)
            goto fail;

        add_metadata_from_renditions(s, pls, AVMEDIA_TYPE_AUDIO);
        add_metadata_from_renditions(s, pls, AVMEDIA_TYPE_VIDEO);
        add_metadata_from_renditions(s, pls, AVMEDIA_TYPE_SUBTITLE);
    }

    update_noheader_flag(s);

    return 0;
fail:
    hls_close(s);
    return ret;
}

static int recheck_discard_flags(AVFormatContext *s, int first)
{
    HLSContext *c = s->priv_data;
    int i, changed = 0;

    /* Check if any new streams are needed */
    for (i = 0; i < c->n_playlists; i++)
        c->playlists[i]->cur_needed = 0;

    for (i = 0; i < s->nb_streams; i++) {
        AVStream *st = s->streams[i];
        struct playlist *pls = c->playlists[s->streams[i]->id];
        if (st->discard < AVDISCARD_ALL)
            pls->cur_needed = 1;
    }
    for (i = 0; i < c->n_playlists; i++) {
        struct playlist *pls = c->playlists[i];
        if (pls->cur_needed && !pls->needed) {
            pls->needed = 1;
            changed = 1;
            pls->cur_seq_no = select_cur_seq_no(c, pls);
            pls->pb.eof_reached = 0;
            if (c->cur_timestamp != AV_NOPTS_VALUE) {
                /* catch up */
                pls->seek_timestamp = c->cur_timestamp;
                pls->seek_flags = AVSEEK_FLAG_ANY;
                pls->seek_stream_index = -1;
            }
            av_log(s, AV_LOG_INFO, "Now receiving playlist %d, segment %d\n", i, pls->cur_seq_no);
        } else if (first && !pls->cur_needed && pls->needed) {
            if (pls->input)
                ff_format_io_close(pls->parent, &pls->input);
            pls->needed = 0;
            changed = 1;
            av_log(s, AV_LOG_INFO, "No longer receiving playlist %d\n", i);
        }
    }
    return changed;
}

static void fill_timing_for_id3_timestamped_stream(struct playlist *pls)
{
    if (pls->id3_offset >= 0) {
        pls->pkt.dts = pls->id3_mpegts_timestamp +
                                 av_rescale_q(pls->id3_offset,
                                              pls->ctx->streams[pls->pkt.stream_index]->time_base,
                                              MPEG_TIME_BASE_Q);
        if (pls->pkt.duration)
            pls->id3_offset += pls->pkt.duration;
        else
            pls->id3_offset = -1;
    } else {
        /* there have been packets with unknown duration
         * since the last id3 tag, should not normally happen */
        pls->pkt.dts = AV_NOPTS_VALUE;
    }

    if (pls->pkt.duration)
        pls->pkt.duration = av_rescale_q(pls->pkt.duration,
                                         pls->ctx->streams[pls->pkt.stream_index]->time_base,
                                         MPEG_TIME_BASE_Q);

    pls->pkt.pts = AV_NOPTS_VALUE;
}

static AVRational get_timebase(struct playlist *pls)
{
    if (pls->is_id3_timestamped)
        return MPEG_TIME_BASE_Q;

    return pls->ctx->streams[pls->pkt.stream_index]->time_base;
}

static int compare_ts_with_wrapdetect(int64_t ts_a, struct playlist *pls_a,
                                      int64_t ts_b, struct playlist *pls_b)
{
    int64_t scaled_ts_a = av_rescale_q(ts_a, get_timebase(pls_a), MPEG_TIME_BASE_Q);
    int64_t scaled_ts_b = av_rescale_q(ts_b, get_timebase(pls_b), MPEG_TIME_BASE_Q);

    return av_compare_mod(scaled_ts_a, scaled_ts_b, 1LL << 33);
}

static int hls_read_packet(AVFormatContext *s, AVPacket *pkt)
{
    HLSContext *c = s->priv_data;
    int ret, i, minplaylist = -1;

    recheck_discard_flags(s, c->first_packet);
    c->first_packet = 0;

    for (i = 0; i < c->n_playlists; i++) {
        struct playlist *pls = c->playlists[i];
        /* Make sure we've got one buffered packet from each open playlist
         * stream */
        if (pls->needed && !pls->pkt.data) {
            while (1) {
                int64_t ts_diff;
                AVRational tb;
                ret = av_read_frame(pls->ctx, &pls->pkt);
                if (ret < 0) {
                    if (!avio_feof(&pls->pb) && ret != AVERROR_EOF)
                        return ret;
                    reset_packet(&pls->pkt);
                    break;
                } else {
                    /* stream_index check prevents matching picture attachments etc. */
                    if (pls->is_id3_timestamped && pls->pkt.stream_index == 0) {
                        /* audio elementary streams are id3 timestamped */
                        fill_timing_for_id3_timestamped_stream(pls);
                    }

                    if (c->first_timestamp == AV_NOPTS_VALUE &&
                        pls->pkt.dts       != AV_NOPTS_VALUE)
                        c->first_timestamp = av_rescale_q(pls->pkt.dts,
                            get_timebase(pls), AV_TIME_BASE_Q);
                }

                if (pls->seek_timestamp == AV_NOPTS_VALUE)
                    break;

                if (pls->seek_stream_index < 0 ||
                    pls->seek_stream_index == pls->pkt.stream_index) {

                    if (pls->pkt.dts == AV_NOPTS_VALUE) {
                        pls->seek_timestamp = AV_NOPTS_VALUE;
                        break;
                    }

                    tb = get_timebase(pls);
                    ts_diff = av_rescale_rnd(pls->pkt.dts, AV_TIME_BASE,
                                            tb.den, AV_ROUND_DOWN) -
                            pls->seek_timestamp;
                    if (ts_diff >= 0 && (pls->seek_flags  & AVSEEK_FLAG_ANY ||
                                        pls->pkt.flags & AV_PKT_FLAG_KEY)) {
                        pls->seek_timestamp = AV_NOPTS_VALUE;
                        break;
                    }
                }
                av_packet_unref(&pls->pkt);
                reset_packet(&pls->pkt);
            }
        }
        /* Check if this stream has the packet with the lowest dts */
        if (pls->pkt.data) {
            struct playlist *minpls = minplaylist < 0 ?
                                     NULL : c->playlists[minplaylist];
            if (minplaylist < 0) {
                minplaylist = i;
            } else {
                int64_t dts     =    pls->pkt.dts;
                int64_t mindts  = minpls->pkt.dts;

                if (dts == AV_NOPTS_VALUE ||
                    (mindts != AV_NOPTS_VALUE && compare_ts_with_wrapdetect(dts, pls, mindts, minpls) < 0))
                    minplaylist = i;
            }
        }
    }

    /* If we got a packet, return it */
    if (minplaylist >= 0) {
        struct playlist *pls = c->playlists[minplaylist];
        AVStream *ist;
        AVStream *st;

        ret = update_streams_from_subdemuxer(s, pls);
        if (ret < 0) {
            av_packet_unref(&pls->pkt);
            reset_packet(&pls->pkt);
            return ret;
        }

        /* check if noheader flag has been cleared by the subdemuxer */
        if (pls->has_noheader_flag && !(pls->ctx->ctx_flags & AVFMTCTX_NOHEADER)) {
            pls->has_noheader_flag = 0;
            update_noheader_flag(s);
        }

        if (pls->pkt.stream_index >= pls->n_main_streams) {
            av_log(s, AV_LOG_ERROR, "stream index inconsistency: index %d, %d main streams, %d subdemuxer streams\n",
                   pls->pkt.stream_index, pls->n_main_streams, pls->ctx->nb_streams);
            av_packet_unref(&pls->pkt);
            reset_packet(&pls->pkt);
            return AVERROR_BUG;
        }

        ist = pls->ctx->streams[pls->pkt.stream_index];
        st = pls->main_streams[pls->pkt.stream_index];

        *pkt = pls->pkt;
        pkt->stream_index = st->index;
        reset_packet(&c->playlists[minplaylist]->pkt);

        if (pkt->dts != AV_NOPTS_VALUE)
            c->cur_timestamp = av_rescale_q(pkt->dts,
                                            ist->time_base,
                                            AV_TIME_BASE_Q);

        /* There may be more situations where this would be useful, but this at least
         * handles newly probed codecs properly (i.e. request_probe by mpegts). */
        if (ist->codecpar->codec_id != st->codecpar->codec_id) {
            ret = set_stream_info_from_input_stream(st, pls, ist);
            if (ret < 0) {
                av_packet_unref(pkt);
                return ret;
            }
        }

        return 0;
    }
    return AVERROR_EOF;
}

static int hls_read_seek(AVFormatContext *s, int stream_index,
                               int64_t timestamp, int flags)
{
    HLSContext *c = s->priv_data;
    struct playlist *seek_pls = NULL;
    int i, seq_no;
    int j;
    int stream_subdemuxer_index;
    int64_t first_timestamp, seek_timestamp, duration;

    if ((flags & AVSEEK_FLAG_BYTE) ||
        !(c->variants[0]->playlists[0]->finished || c->variants[0]->playlists[0]->type == PLS_TYPE_EVENT))
        return AVERROR(ENOSYS);

    first_timestamp = c->first_timestamp == AV_NOPTS_VALUE ?
                      0 : c->first_timestamp;

    seek_timestamp = av_rescale_rnd(timestamp, AV_TIME_BASE,
                                    s->streams[stream_index]->time_base.den,
                                    flags & AVSEEK_FLAG_BACKWARD ?
                                    AV_ROUND_DOWN : AV_ROUND_UP);

    duration = s->duration == AV_NOPTS_VALUE ?
               0 : s->duration;

    if (0 < duration && duration < seek_timestamp - first_timestamp)
        return AVERROR(EIO);

    /* find the playlist with the specified stream */
    for (i = 0; i < c->n_playlists; i++) {
        struct playlist *pls = c->playlists[i];
        for (j = 0; j < pls->n_main_streams; j++) {
            if (pls->main_streams[j] == s->streams[stream_index]) {
                seek_pls = pls;
                stream_subdemuxer_index = j;
                break;
            }
        }
    }
    /* check if the timestamp is valid for the playlist with the
     * specified stream index */
    if (!seek_pls || !find_timestamp_in_playlist(c, seek_pls, seek_timestamp, &seq_no))
        return AVERROR(EIO);

    /* set segment now so we do not need to search again below */
    seek_pls->cur_seq_no = seq_no;
    seek_pls->seek_stream_index = stream_subdemuxer_index;

    for (i = 0; i < c->n_playlists; i++) {
        /* Reset reading */
        struct playlist *pls = c->playlists[i];
        if (pls->input)
            ff_format_io_close(pls->parent, &pls->input);
        av_packet_unref(&pls->pkt);
        reset_packet(&pls->pkt);
        pls->pb.eof_reached = 0;
        /* Clear any buffered data */
        pls->pb.buf_end = pls->pb.buf_ptr = pls->pb.buffer;
        /* Reset the pos, to let the mpegts demuxer know we've seeked. */
        pls->pb.pos = 0;
        /* Flush the packet queue of the subdemuxer. */
        ff_read_frame_flush(pls->ctx);

        pls->seek_timestamp = seek_timestamp;
        pls->seek_flags = flags;

        if (pls != seek_pls) {
            /* set closest segment seq_no for playlists not handled above */
            find_timestamp_in_playlist(c, pls, seek_timestamp, &pls->cur_seq_no);
            /* seek the playlist to the given position without taking
             * keyframes into account since this playlist does not have the
             * specified stream where we should look for the keyframes */
            pls->seek_stream_index = -1;
            pls->seek_flags |= AVSEEK_FLAG_ANY;
        }
    }

    c->cur_timestamp = seek_timestamp;

    return 0;
}

static int hls_probe(AVProbeData *p)
{
    /* Require #EXTM3U at the start, and either one of the ones below
     * somewhere for a proper match. */
    if (strncmp(p->buf, "#EXTM3U", 7))
        return 0;

    if (strstr(p->buf, "#EXT-X-STREAM-INF:")     ||
        strstr(p->buf, "#EXT-X-TARGETDURATION:") ||
        strstr(p->buf, "#EXT-X-MEDIA-SEQUENCE:"))
        return AVPROBE_SCORE_MAX;
    return 0;
}

#define OFFSET(x) offsetof(HLSContext, x)
#define FLAGS AV_OPT_FLAG_DECODING_PARAM
static const AVOption hls_options[] = {
    {"live_start_index", "segment index to start live streams at (negative values are from the end)",
        OFFSET(live_start_index), AV_OPT_TYPE_INT, {.i64 = -3}, INT_MIN, INT_MAX, FLAGS},
    {"allowed_extensions", "List of file extensions that hls is allowed to access",
        OFFSET(allowed_extensions), AV_OPT_TYPE_STRING,
        {.str = "3gp,aac,avi,flac,mkv,m3u8,m4a,m4s,m4v,mpg,mov,mp2,mp3,mp4,mpeg,mpegts,ogg,ogv,oga,ts,vob,wav"},
        INT_MIN, INT_MAX, FLAGS},
    {"max_reload", "Maximum number of times a insufficient list is attempted to be reloaded",
        OFFSET(max_reload), AV_OPT_TYPE_INT, {.i64 = 1000}, 0, INT_MAX, FLAGS},
    {NULL}
};

static const AVClass hls_class = {
    .class_name = "hls,applehttp",
    .item_name  = av_default_item_name,
    .option     = hls_options,
    .version    = LIBAVUTIL_VERSION_INT,
};

AVInputFormat ff_hls_demuxer = {
    .name           = "hls,applehttp",
    .long_name      = NULL_IF_CONFIG_SMALL("Apple HTTP Live Streaming"),
    .priv_class     = &hls_class,
    .priv_data_size = sizeof(HLSContext),
    .read_probe     = hls_probe,
    .read_header    = hls_read_header,
    .read_packet    = hls_read_packet,
    .read_close     = hls_close,
    .read_seek      = hls_read_seek,
};<|MERGE_RESOLUTION|>--- conflicted
+++ resolved
@@ -1498,14 +1498,9 @@
 static int save_avio_options(AVFormatContext *s)
 {
     HLSContext *c = s->priv_data;
-<<<<<<< HEAD
-    static const char *opts[] = {
+    static const char * const opts[] = {
         "headers", "http_proxy", "user_agent", "user-agent", "cookies", NULL };
-    const char **opt = opts;
-=======
-    static const char * const opts[] = { "headers", "user_agent", NULL };
-    const char * const *opt = opts;
->>>>>>> fd9212f2
+    const char * const * opt = opts;
     uint8_t *buf;
     int ret = 0;
 
