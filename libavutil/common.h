/*
 * copyright (c) 2006 Michael Niedermayer <michaelni@gmx.at>
 *
 * This file is part of FFmpeg.
 *
 * FFmpeg is free software; you can redistribute it and/or
 * modify it under the terms of the GNU Lesser General Public
 * License as published by the Free Software Foundation; either
 * version 2.1 of the License, or (at your option) any later version.
 *
 * FFmpeg is distributed in the hope that it will be useful,
 * but WITHOUT ANY WARRANTY; without even the implied warranty of
 * MERCHANTABILITY or FITNESS FOR A PARTICULAR PURPOSE.  See the GNU
 * Lesser General Public License for more details.
 *
 * You should have received a copy of the GNU Lesser General Public
 * License along with FFmpeg; if not, write to the Free Software
 * Foundation, Inc., 51 Franklin Street, Fifth Floor, Boston, MA 02110-1301 USA
 */

/**
 * @file
 * common internal and external API header
 */

#ifndef AVUTIL_COMMON_H
#define AVUTIL_COMMON_H

#include <ctype.h>
#include <errno.h>
#include <inttypes.h>
#include <limits.h>
#include <math.h>
#include <stdio.h>
#include <stdlib.h>
#include <string.h>

#include "attributes.h"
#include "version.h"
#include "libavutil/avconfig.h"

#if AV_HAVE_BIGENDIAN
#   define AV_NE(be, le) (be)
#else
#   define AV_NE(be, le) (le)
#endif

//rounded division & shift
#define RSHIFT(a,b) ((a) > 0 ? ((a) + ((1<<(b))>>1))>>(b) : ((a) + ((1<<(b))>>1)-1)>>(b))
/* assume b>0 */
#define ROUNDED_DIV(a,b) (((a)>0 ? (a) + ((b)>>1) : (a) - ((b)>>1))/(b))
#define FFUDIV(a,b) (((a)>0 ?(a):(a)-(b)+1) / (b))
#define FFUMOD(a,b) ((a)-(b)*FFUDIV(a,b))
#define FFABS(a) ((a) >= 0 ? (a) : (-(a)))
#define FFSIGN(a) ((a) > 0 ? 1 : -1)

#define FFMAX(a,b) ((a) > (b) ? (a) : (b))
#define FFMAX3(a,b,c) FFMAX(FFMAX(a,b),c)
#define FFMIN(a,b) ((a) > (b) ? (b) : (a))
#define FFMIN3(a,b,c) FFMIN(FFMIN(a,b),c)

#define FFSWAP(type,a,b) do{type SWAP_tmp= b; b= a; a= SWAP_tmp;}while(0)
#define FF_ARRAY_ELEMS(a) (sizeof(a) / sizeof((a)[0]))
#define FFALIGN(x, a) (((x)+(a)-1)&~((a)-1))

/* misc math functions */
extern const uint8_t ff_log2_tab[256];

<<<<<<< HEAD
/**
 * Reverse the order of the bits of an 8-bits unsigned integer.
 */
extern const uint8_t av_reverse[256];
=======
#if FF_API_AV_REVERSE
extern attribute_deprecated const uint8_t av_reverse[256];
#endif
>>>>>>> d5c62122

static av_always_inline av_const int av_log2_c(unsigned int v)
{
    int n = 0;
    if (v & 0xffff0000) {
        v >>= 16;
        n += 16;
    }
    if (v & 0xff00) {
        v >>= 8;
        n += 8;
    }
    n += ff_log2_tab[v];

    return n;
}

static av_always_inline av_const int av_log2_16bit_c(unsigned int v)
{
    int n = 0;
    if (v & 0xff00) {
        v >>= 8;
        n += 8;
    }
    n += ff_log2_tab[v];

    return n;
}

#ifdef HAVE_AV_CONFIG_H
#   include "config.h"
#   include "intmath.h"
#endif

/* Pull in unguarded fallback defines at the end of this file. */
#include "common.h"

/**
 * Clip a signed integer value into the amin-amax range.
 * @param a value to clip
 * @param amin minimum value of the clip range
 * @param amax maximum value of the clip range
 * @return clipped value
 */
static av_always_inline av_const int av_clip_c(int a, int amin, int amax)
{
    if      (a < amin) return amin;
    else if (a > amax) return amax;
    else               return a;
}

/**
 * Clip a signed integer value into the 0-255 range.
 * @param a value to clip
 * @return clipped value
 */
static av_always_inline av_const uint8_t av_clip_uint8_c(int a)
{
    if (a&(~0xFF)) return (-a)>>31;
    else           return a;
}

/**
 * Clip a signed integer value into the -128,127 range.
 * @param a value to clip
 * @return clipped value
 */
static av_always_inline av_const int8_t av_clip_int8_c(int a)
{
    if ((a+0x80) & ~0xFF) return (a>>31) ^ 0x7F;
    else                  return a;
}

/**
 * Clip a signed integer value into the 0-65535 range.
 * @param a value to clip
 * @return clipped value
 */
static av_always_inline av_const uint16_t av_clip_uint16_c(int a)
{
    if (a&(~0xFFFF)) return (-a)>>31;
    else             return a;
}

/**
 * Clip a signed integer value into the -32768,32767 range.
 * @param a value to clip
 * @return clipped value
 */
static av_always_inline av_const int16_t av_clip_int16_c(int a)
{
    if ((a+0x8000) & ~0xFFFF) return (a>>31) ^ 0x7FFF;
    else                      return a;
}

/**
 * Clip a signed 64-bit integer value into the -2147483648,2147483647 range.
 * @param a value to clip
 * @return clipped value
 */
static av_always_inline av_const int32_t av_clipl_int32_c(int64_t a)
{
    if ((a+0x80000000u) & ~UINT64_C(0xFFFFFFFF)) return (a>>63) ^ 0x7FFFFFFF;
    else                                         return (int32_t)a;
}

/**
 * Clip a signed integer to an unsigned power of two range.
 * @param  a value to clip
 * @param  p bit position to clip at
 * @return clipped value
 */
static av_always_inline av_const unsigned av_clip_uintp2_c(int a, int p)
{
    if (a & ~((1<<p) - 1)) return -a >> 31 & ((1<<p) - 1);
    else                   return  a;
}

/**
 * Add two signed 32-bit values with saturation.
 *
 * @param  a one value
 * @param  b another value
 * @return sum with signed saturation
 */
static av_always_inline int av_sat_add32_c(int a, int b)
{
    return av_clipl_int32((int64_t)a + b);
}

/**
 * Add a doubled value to another value with saturation at both stages.
 *
 * @param  a first value
 * @param  b value doubled and added to a
 * @return sum with signed saturation
 */
static av_always_inline int av_sat_dadd32_c(int a, int b)
{
    return av_sat_add32(a, av_sat_add32(b, b));
}

/**
 * Clip a float value into the amin-amax range.
 * @param a value to clip
 * @param amin minimum value of the clip range
 * @param amax maximum value of the clip range
 * @return clipped value
 */
static av_always_inline av_const float av_clipf_c(float a, float amin, float amax)
{
    if      (a < amin) return amin;
    else if (a > amax) return amax;
    else               return a;
}

/** Compute ceil(log2(x)).
 * @param x value used to compute ceil(log2(x))
 * @return computed ceiling of log2(x)
 */
static av_always_inline av_const int av_ceil_log2_c(int x)
{
    return av_log2((x - 1) << 1);
}

/**
 * Count number of bits set to one in x
 * @param x value to count bits of
 * @return the number of bits set to one in x
 */
static av_always_inline av_const int av_popcount_c(uint32_t x)
{
    x -= (x >> 1) & 0x55555555;
    x = (x & 0x33333333) + ((x >> 2) & 0x33333333);
    x = (x + (x >> 4)) & 0x0F0F0F0F;
    x += x >> 8;
    return (x + (x >> 16)) & 0x3F;
}

/**
 * Count number of bits set to one in x
 * @param x value to count bits of
 * @return the number of bits set to one in x
 */
static av_always_inline av_const int av_popcount64_c(uint64_t x)
{
    return av_popcount((uint32_t)x) + av_popcount(x >> 32);
}

#define MKTAG(a,b,c,d) ((a) | ((b) << 8) | ((c) << 16) | ((unsigned)(d) << 24))
#define MKBETAG(a,b,c,d) ((d) | ((c) << 8) | ((b) << 16) | ((unsigned)(a) << 24))

/**
 * Convert a UTF-8 character (up to 4 bytes) to its 32-bit UCS-4 encoded form.
 *
 * @param val      Output value, must be an lvalue of type uint32_t.
 * @param GET_BYTE Expression reading one byte from the input.
 *                 Evaluated up to 7 times (4 for the currently
 *                 assigned Unicode range).  With a memory buffer
 *                 input, this could be *ptr++.
 * @param ERROR    Expression to be evaluated on invalid input,
 *                 typically a goto statement.
 */
#define GET_UTF8(val, GET_BYTE, ERROR)\
    val= GET_BYTE;\
    {\
        int ones= 7 - av_log2(val ^ 255);\
        if(ones==1)\
            ERROR\
        val&= 127>>ones;\
        while(--ones > 0){\
            int tmp= GET_BYTE - 128;\
            if(tmp>>6)\
                ERROR\
            val= (val<<6) + tmp;\
        }\
    }

/**
 * Convert a UTF-16 character (2 or 4 bytes) to its 32-bit UCS-4 encoded form.
 *
 * @param val       Output value, must be an lvalue of type uint32_t.
 * @param GET_16BIT Expression returning two bytes of UTF-16 data converted
 *                  to native byte order.  Evaluated one or two times.
 * @param ERROR     Expression to be evaluated on invalid input,
 *                  typically a goto statement.
 */
#define GET_UTF16(val, GET_16BIT, ERROR)\
    val = GET_16BIT;\
    {\
        unsigned int hi = val - 0xD800;\
        if (hi < 0x800) {\
            val = GET_16BIT - 0xDC00;\
            if (val > 0x3FFU || hi > 0x3FFU)\
                ERROR\
            val += (hi<<10) + 0x10000;\
        }\
    }\

/**
 * @def PUT_UTF8(val, tmp, PUT_BYTE)
 * Convert a 32-bit Unicode character to its UTF-8 encoded form (up to 4 bytes long).
 * @param val is an input-only argument and should be of type uint32_t. It holds
 * a UCS-4 encoded Unicode character that is to be converted to UTF-8. If
 * val is given as a function it is executed only once.
 * @param tmp is a temporary variable and should be of type uint8_t. It
 * represents an intermediate value during conversion that is to be
 * output by PUT_BYTE.
 * @param PUT_BYTE writes the converted UTF-8 bytes to any proper destination.
 * It could be a function or a statement, and uses tmp as the input byte.
 * For example, PUT_BYTE could be "*output++ = tmp;" PUT_BYTE will be
 * executed up to 4 times for values in the valid UTF-8 range and up to
 * 7 times in the general case, depending on the length of the converted
 * Unicode character.
 */
#define PUT_UTF8(val, tmp, PUT_BYTE)\
    {\
        int bytes, shift;\
        uint32_t in = val;\
        if (in < 0x80) {\
            tmp = in;\
            PUT_BYTE\
        } else {\
            bytes = (av_log2(in) + 4) / 5;\
            shift = (bytes - 1) * 6;\
            tmp = (256 - (256 >> bytes)) | (in >> shift);\
            PUT_BYTE\
            while (shift >= 6) {\
                shift -= 6;\
                tmp = 0x80 | ((in >> shift) & 0x3f);\
                PUT_BYTE\
            }\
        }\
    }

/**
 * @def PUT_UTF16(val, tmp, PUT_16BIT)
 * Convert a 32-bit Unicode character to its UTF-16 encoded form (2 or 4 bytes).
 * @param val is an input-only argument and should be of type uint32_t. It holds
 * a UCS-4 encoded Unicode character that is to be converted to UTF-16. If
 * val is given as a function it is executed only once.
 * @param tmp is a temporary variable and should be of type uint16_t. It
 * represents an intermediate value during conversion that is to be
 * output by PUT_16BIT.
 * @param PUT_16BIT writes the converted UTF-16 data to any proper destination
 * in desired endianness. It could be a function or a statement, and uses tmp
 * as the input byte.  For example, PUT_BYTE could be "*output++ = tmp;"
 * PUT_BYTE will be executed 1 or 2 times depending on input character.
 */
#define PUT_UTF16(val, tmp, PUT_16BIT)\
    {\
        uint32_t in = val;\
        if (in < 0x10000) {\
            tmp = in;\
            PUT_16BIT\
        } else {\
            tmp = 0xD800 | ((in - 0x10000) >> 10);\
            PUT_16BIT\
            tmp = 0xDC00 | ((in - 0x10000) & 0x3FF);\
            PUT_16BIT\
        }\
    }\



#include "mem.h"

#ifdef HAVE_AV_CONFIG_H
#    include "internal.h"
#endif /* HAVE_AV_CONFIG_H */

#endif /* AVUTIL_COMMON_H */

/*
 * The following definitions are outside the multiple inclusion guard
 * to ensure they are immediately available in intmath.h.
 */

#ifndef av_log2
#   define av_log2       av_log2_c
#endif
#ifndef av_log2_16bit
#   define av_log2_16bit av_log2_16bit_c
#endif
#ifndef av_ceil_log2
#   define av_ceil_log2     av_ceil_log2_c
#endif
#ifndef av_clip
#   define av_clip          av_clip_c
#endif
#ifndef av_clip_uint8
#   define av_clip_uint8    av_clip_uint8_c
#endif
#ifndef av_clip_int8
#   define av_clip_int8     av_clip_int8_c
#endif
#ifndef av_clip_uint16
#   define av_clip_uint16   av_clip_uint16_c
#endif
#ifndef av_clip_int16
#   define av_clip_int16    av_clip_int16_c
#endif
#ifndef av_clipl_int32
#   define av_clipl_int32   av_clipl_int32_c
#endif
#ifndef av_clip_uintp2
#   define av_clip_uintp2   av_clip_uintp2_c
#endif
#ifndef av_sat_add32
#   define av_sat_add32     av_sat_add32_c
#endif
#ifndef av_sat_dadd32
#   define av_sat_dadd32    av_sat_dadd32_c
#endif
#ifndef av_clipf
#   define av_clipf         av_clipf_c
#endif
#ifndef av_popcount
#   define av_popcount      av_popcount_c
#endif
#ifndef av_popcount64
#   define av_popcount64    av_popcount64_c
#endif<|MERGE_RESOLUTION|>--- conflicted
+++ resolved
@@ -66,16 +66,12 @@
 /* misc math functions */
 extern const uint8_t ff_log2_tab[256];
 
-<<<<<<< HEAD
 /**
  * Reverse the order of the bits of an 8-bits unsigned integer.
  */
-extern const uint8_t av_reverse[256];
-=======
 #if FF_API_AV_REVERSE
 extern attribute_deprecated const uint8_t av_reverse[256];
 #endif
->>>>>>> d5c62122
 
 static av_always_inline av_const int av_log2_c(unsigned int v)
 {
